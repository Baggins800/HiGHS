#include "Avgas.h"
#include "Highs.h"
#include "HighsLpUtils.h"
#include "catch.hpp"

const bool dev_run = false;

// No commas in test case name.
TEST_CASE("LP-validation", "[highs_data]") {
  // Create an empty LP
  HighsLp lp;
  HighsOptions options;
<<<<<<< HEAD
  //  HighsTimer timer;
  HighsStatus return_status;
  bool return_bool;
  options.message_level = ML_ALWAYS;
  if (!dev_run) {
    options.output = NULL;
    options.logfile = NULL;
  }
=======
  HighsStatus return_status;
  bool return_bool;
  options.log_dev_level = kHighsLogDevLevelVerbose;
  if (!dev_run) options.output_flag = false;
>>>>>>> ed66d31c

  Avgas avgas;
  const HighsInt avgas_num_col = 8;
  const HighsInt avgas_num_row = 10;
  HighsInt num_row = 0;
  HighsInt num_row_nz = 0;
  vector<double> rowLower;
  vector<double> rowUpper;
  vector<HighsInt> ARstart;
  vector<HighsInt> ARindex;
  vector<double> ARvalue;

  for (HighsInt row = 0; row < avgas_num_row; row++) {
    avgas.row(row, num_row, num_row_nz, rowLower, rowUpper, ARstart, ARindex,
              ARvalue);
  }

  HighsInt num_col = 0;
  HighsInt num_col_nz = 0;
  vector<double> colCost;
  vector<double> colLower;
  vector<double> colUpper;
  vector<HighsInt> Astart;
  vector<HighsInt> Aindex;
  vector<double> Avalue;
  for (HighsInt col = 0; col < avgas_num_col; col++) {
    avgas.col(col, num_col, num_col_nz, colCost, colLower, colUpper, Astart,
              Aindex, Avalue);
  }

  return_status = assessLp(lp, options);
  REQUIRE(return_status == HighsStatus::kOk);
  //  reportLp(lp, HighsLogType::kVerbose);

  const double my_infinity = 1e30;
<<<<<<< HEAD
  Highs highs(options);

  REQUIRE(highs.passModel(lp) == HighsStatus::OK);
=======
  Highs highs;
  highs.passOptions(options);

  REQUIRE(highs.passModel(lp) == HighsStatus::kOk);
>>>>>>> ed66d31c
  return_bool =
      highs.addRows(num_row, &rowLower[0], &rowUpper[0], 0, NULL, NULL, NULL);
  REQUIRE(return_bool);

  return_bool = highs.addCols(num_col, &colCost[0], &colLower[0], &colUpper[0],
                              num_col_nz, &Astart[0], &Aindex[0], &Avalue[0]);
  REQUIRE(return_bool);

  // Create an empty column
  HighsInt XnumNewCol = 1;
  HighsInt XnumNewNZ = 0;
  vector<double> XcolCost;
  XcolCost.resize(XnumNewCol);
  XcolCost[0] = 1;
  vector<double> XcolLower;
  XcolLower.resize(XnumNewCol);
  XcolLower[0] = 0;
  vector<double> XcolUpper;
  XcolUpper.resize(XnumNewCol);
  XcolUpper[0] = 1e25;
  vector<HighsInt> XAstart;
  XAstart.resize(XnumNewCol);
  vector<HighsInt> XAindex;
  vector<double> XAvalue;
  // Add an empty column
  return_bool =
      highs.addCols(XnumNewCol, &XcolCost[0], &XcolLower[0], &XcolUpper[0],
                    XnumNewNZ, &XAstart[0], NULL, NULL);
  REQUIRE(return_bool);
  XcolUpper[0] = my_infinity;
  //  reportLp(lp, HighsLogType::kVerbose);

  // Try to add a column with illegal cost
  bool require_return_bool;
<<<<<<< HEAD
  if (allow_infinite_costs) {
=======
  if (kHighsAllowInfiniteCosts) {
>>>>>>> ed66d31c
    require_return_bool = true;
  } else {
    require_return_bool = false;
  }
  XcolCost[0] = my_infinity;
  return_bool =
      highs.addCols(XnumNewCol, &XcolCost[0], &XcolLower[0], &XcolUpper[0],
                    XnumNewNZ, &XAstart[0], NULL, NULL);
  REQUIRE(return_bool == require_return_bool);
<<<<<<< HEAD
=======

>>>>>>> ed66d31c
  XcolCost[0] = -my_infinity;
  return_bool =
      highs.addCols(XnumNewCol, &XcolCost[0], &XcolLower[0], &XcolUpper[0],
                    XnumNewNZ, &XAstart[0], NULL, NULL);
  REQUIRE(return_bool == require_return_bool);
<<<<<<< HEAD
=======

  // Reset to a legitimate cost
>>>>>>> ed66d31c
  XcolCost[0] = 1;

  // Add a column with bound inconsistency due to upper
  XcolLower[0] = 0;
  XcolUpper[0] = -1;
  return_bool =
      highs.addCols(XnumNewCol, &XcolCost[0], &XcolLower[0], &XcolUpper[0],
                    XnumNewNZ, &XAstart[0], NULL, NULL);
  REQUIRE(return_bool);
<<<<<<< HEAD
  XcolUpper[0] = 0;

  // Add a column with bound inconsistency due to lower
  XcolLower[0] = 1;
=======

  // Add a column with bound inconsistency due to lower
  XcolLower[0] = 1;
  XcolUpper[0] = 0;
>>>>>>> ed66d31c
  return_bool =
      highs.addCols(XnumNewCol, &XcolCost[0], &XcolLower[0], &XcolUpper[0],
                    XnumNewNZ, &XAstart[0], NULL, NULL);
  REQUIRE(return_bool);
<<<<<<< HEAD
  XcolLower[0] = 0;

  // Add a column with illegal bound due to lower
  XcolLower[0] = my_infinity;
=======

  // Add a column with illegal bound due to lower
  XcolLower[0] = my_infinity;
  XcolUpper[0] = 0;
>>>>>>> ed66d31c
  return_bool =
      highs.addCols(XnumNewCol, &XcolCost[0], &XcolLower[0], &XcolUpper[0],
                    XnumNewNZ, &XAstart[0], NULL, NULL);
  REQUIRE(!return_bool);
<<<<<<< HEAD
  XcolLower[0] = 0;
=======
>>>>>>> ed66d31c

  // Add a column with illegal bound due to upper
  XcolLower[0] = 0;
  XcolUpper[0] = -my_infinity;
  return_bool =
      highs.addCols(XnumNewCol, &XcolCost[0], &XcolLower[0], &XcolUpper[0],
                    XnumNewNZ, &XAstart[0], NULL, NULL);
  REQUIRE(!return_bool);
<<<<<<< HEAD
  XcolUpper[0] = 0;

  // Add a legitimate column
  XcolLower[0] = 0;
=======

  // Add a legitimate column
  XcolLower[0] = 0;
  XcolUpper[0] = 0;
>>>>>>> ed66d31c
  return_bool =
      highs.addCols(XnumNewCol, &XcolCost[0], &XcolLower[0], &XcolUpper[0],
                    XnumNewNZ, &XAstart[0], NULL, NULL);
  REQUIRE(return_bool);

  //  reportLp(lp, HighsLogType::kVerbose);

  // Add a couple of non-empty columns with some small and large values
  XnumNewCol = 2;
  XnumNewNZ = 7;
  XcolCost.resize(XnumNewCol);
  XcolCost[0] = 1;
  XcolCost[1] = 2;
  XcolLower.resize(XnumNewCol);
  XcolLower[0] = 0;
  XcolLower[1] = 0;
  XcolUpper.resize(XnumNewCol);
  XcolUpper[0] = 1;
  XcolUpper[1] = 1;
  XAstart.resize(XnumNewCol + 1);
  XAindex.resize(XnumNewNZ);
  XAstart[1] = 4;
  XAstart[2] = XnumNewNZ;
  XAindex[0] = 0;
  XAindex[1] = 2;
  XAindex[2] = 3;
  XAindex[3] = 9;
  XAindex[4] = 1;
  XAindex[5] = 3;
  XAindex[6] = 8;
  XAvalue.resize(XnumNewNZ);
  XAvalue[0] = 1;
  XAvalue[1] = 1e-12;
  XAvalue[2] = -1e-20;
  XAvalue[3] = -1;
  XAvalue[4] = -1e60;
  XAvalue[5] = 1e100;
  XAvalue[6] = -1;
  return_bool =
      highs.addCols(XnumNewCol, &XcolCost[0], &XcolLower[0], &XcolUpper[0],
                    XnumNewNZ, &XAstart[0], &XAindex[0], &XAvalue[0]);
  REQUIRE(!return_bool);

  // Legitimise large matrix entries. Small entries now cause warning
  XAvalue[4] = -1;
  XAvalue[5] = 1;
  return_bool =
      highs.addCols(XnumNewCol, &XcolCost[0], &XcolLower[0], &XcolUpper[0],
                    XnumNewNZ, &XAstart[0], &XAindex[0], &XAvalue[0]);
  REQUIRE(return_bool);

<<<<<<< HEAD
  //  reportLp(lp, 2);

=======
>>>>>>> ed66d31c
  if (!dev_run) {
    highs.setOptionValue("output_flag", false);
  }

<<<<<<< HEAD
  const HighsLp& internal_lp = highs.getLp();
=======
  const HighsLp& internal_lp = highs.getModel();
>>>>>>> ed66d31c
  double check_value;
  REQUIRE(!highs.getCoeff(-1, 0, check_value));
  REQUIRE(!highs.getCoeff(0, -1, check_value));
  REQUIRE(!highs.getCoeff(internal_lp.numRow_, 0, check_value));
  REQUIRE(!highs.getCoeff(0, internal_lp.numCol_, check_value));

<<<<<<< HEAD
  const int check_col = 4;
  const int check_row = 7;
=======
  const HighsInt check_col = 4;
  const HighsInt check_row = 7;
>>>>>>> ed66d31c
  REQUIRE(highs.getCoeff(check_col, check_row, check_value));
  REQUIRE(check_value == 0);

  const double value = -3;
  REQUIRE(highs.getCoeff(check_row, check_col, check_value));
  REQUIRE(check_value == value);

<<<<<<< HEAD
  HighsStatus run_status = highs.run();
  REQUIRE(run_status == HighsStatus::OK);

  HighsModelStatus model_status = highs.getModelStatus();
  REQUIRE(model_status == HighsModelStatus::PRIMAL_INFEASIBLE);
=======
  // This is a highly anomalous LP. It has two pairs of inconsistent
  // bounds (cols 11 and 12) but also has costs of 1e+30 and -1e+30
  // for columns 9 and 10.

  // LP is found to be unbounded by presolve, but is primal
  // infeasible. With isBoundInfeasible check in solveLp,
  // infeasiblility is identified before reaching a solver, so
  // presolve isn't called
  HighsStatus run_status;
  HighsModelStatus model_status;
  run_status = highs.run();
  REQUIRE(run_status == HighsStatus::kOk);
  model_status = highs.getModelStatus();
  REQUIRE(model_status == HighsModelStatus::kInfeasible);
>>>>>>> ed66d31c

  REQUIRE(!highs.changeCoeff(-1, 0, check_value));
  REQUIRE(!highs.changeCoeff(0, -1, check_value));
  REQUIRE(!highs.changeCoeff(internal_lp.numRow_, 0, check_value));
  REQUIRE(!highs.changeCoeff(0, internal_lp.numCol_, check_value));

  const double to_value = 99;
  REQUIRE(highs.changeCoeff(check_row, check_col, to_value));
  REQUIRE(highs.getCoeff(check_row, check_col, check_value));
  REQUIRE(check_value == to_value);
}<|MERGE_RESOLUTION|>--- conflicted
+++ resolved
@@ -10,21 +10,10 @@
   // Create an empty LP
   HighsLp lp;
   HighsOptions options;
-<<<<<<< HEAD
-  //  HighsTimer timer;
-  HighsStatus return_status;
-  bool return_bool;
-  options.message_level = ML_ALWAYS;
-  if (!dev_run) {
-    options.output = NULL;
-    options.logfile = NULL;
-  }
-=======
   HighsStatus return_status;
   bool return_bool;
   options.log_dev_level = kHighsLogDevLevelVerbose;
   if (!dev_run) options.output_flag = false;
->>>>>>> ed66d31c
 
   Avgas avgas;
   const HighsInt avgas_num_col = 8;
@@ -60,16 +49,10 @@
   //  reportLp(lp, HighsLogType::kVerbose);
 
   const double my_infinity = 1e30;
-<<<<<<< HEAD
-  Highs highs(options);
-
-  REQUIRE(highs.passModel(lp) == HighsStatus::OK);
-=======
   Highs highs;
   highs.passOptions(options);
 
   REQUIRE(highs.passModel(lp) == HighsStatus::kOk);
->>>>>>> ed66d31c
   return_bool =
       highs.addRows(num_row, &rowLower[0], &rowUpper[0], 0, NULL, NULL, NULL);
   REQUIRE(return_bool);
@@ -104,11 +87,7 @@
 
   // Try to add a column with illegal cost
   bool require_return_bool;
-<<<<<<< HEAD
-  if (allow_infinite_costs) {
-=======
   if (kHighsAllowInfiniteCosts) {
->>>>>>> ed66d31c
     require_return_bool = true;
   } else {
     require_return_bool = false;
@@ -118,20 +97,14 @@
       highs.addCols(XnumNewCol, &XcolCost[0], &XcolLower[0], &XcolUpper[0],
                     XnumNewNZ, &XAstart[0], NULL, NULL);
   REQUIRE(return_bool == require_return_bool);
-<<<<<<< HEAD
-=======
-
->>>>>>> ed66d31c
+
   XcolCost[0] = -my_infinity;
   return_bool =
       highs.addCols(XnumNewCol, &XcolCost[0], &XcolLower[0], &XcolUpper[0],
                     XnumNewNZ, &XAstart[0], NULL, NULL);
   REQUIRE(return_bool == require_return_bool);
-<<<<<<< HEAD
-=======
 
   // Reset to a legitimate cost
->>>>>>> ed66d31c
   XcolCost[0] = 1;
 
   // Add a column with bound inconsistency due to upper
@@ -141,40 +114,22 @@
       highs.addCols(XnumNewCol, &XcolCost[0], &XcolLower[0], &XcolUpper[0],
                     XnumNewNZ, &XAstart[0], NULL, NULL);
   REQUIRE(return_bool);
-<<<<<<< HEAD
-  XcolUpper[0] = 0;
-
-  // Add a column with bound inconsistency due to lower
-  XcolLower[0] = 1;
-=======
 
   // Add a column with bound inconsistency due to lower
   XcolLower[0] = 1;
   XcolUpper[0] = 0;
->>>>>>> ed66d31c
-  return_bool =
-      highs.addCols(XnumNewCol, &XcolCost[0], &XcolLower[0], &XcolUpper[0],
-                    XnumNewNZ, &XAstart[0], NULL, NULL);
-  REQUIRE(return_bool);
-<<<<<<< HEAD
-  XcolLower[0] = 0;
-
-  // Add a column with illegal bound due to lower
-  XcolLower[0] = my_infinity;
-=======
+  return_bool =
+      highs.addCols(XnumNewCol, &XcolCost[0], &XcolLower[0], &XcolUpper[0],
+                    XnumNewNZ, &XAstart[0], NULL, NULL);
+  REQUIRE(return_bool);
 
   // Add a column with illegal bound due to lower
   XcolLower[0] = my_infinity;
   XcolUpper[0] = 0;
->>>>>>> ed66d31c
   return_bool =
       highs.addCols(XnumNewCol, &XcolCost[0], &XcolLower[0], &XcolUpper[0],
                     XnumNewNZ, &XAstart[0], NULL, NULL);
   REQUIRE(!return_bool);
-<<<<<<< HEAD
-  XcolLower[0] = 0;
-=======
->>>>>>> ed66d31c
 
   // Add a column with illegal bound due to upper
   XcolLower[0] = 0;
@@ -183,17 +138,10 @@
       highs.addCols(XnumNewCol, &XcolCost[0], &XcolLower[0], &XcolUpper[0],
                     XnumNewNZ, &XAstart[0], NULL, NULL);
   REQUIRE(!return_bool);
-<<<<<<< HEAD
+
+  // Add a legitimate column
+  XcolLower[0] = 0;
   XcolUpper[0] = 0;
-
-  // Add a legitimate column
-  XcolLower[0] = 0;
-=======
-
-  // Add a legitimate column
-  XcolLower[0] = 0;
-  XcolUpper[0] = 0;
->>>>>>> ed66d31c
   return_bool =
       highs.addCols(XnumNewCol, &XcolCost[0], &XcolLower[0], &XcolUpper[0],
                     XnumNewNZ, &XAstart[0], NULL, NULL);
@@ -245,33 +193,19 @@
                     XnumNewNZ, &XAstart[0], &XAindex[0], &XAvalue[0]);
   REQUIRE(return_bool);
 
-<<<<<<< HEAD
-  //  reportLp(lp, 2);
-
-=======
->>>>>>> ed66d31c
   if (!dev_run) {
     highs.setOptionValue("output_flag", false);
   }
 
-<<<<<<< HEAD
-  const HighsLp& internal_lp = highs.getLp();
-=======
   const HighsLp& internal_lp = highs.getModel();
->>>>>>> ed66d31c
   double check_value;
   REQUIRE(!highs.getCoeff(-1, 0, check_value));
   REQUIRE(!highs.getCoeff(0, -1, check_value));
   REQUIRE(!highs.getCoeff(internal_lp.numRow_, 0, check_value));
   REQUIRE(!highs.getCoeff(0, internal_lp.numCol_, check_value));
 
-<<<<<<< HEAD
-  const int check_col = 4;
-  const int check_row = 7;
-=======
   const HighsInt check_col = 4;
   const HighsInt check_row = 7;
->>>>>>> ed66d31c
   REQUIRE(highs.getCoeff(check_col, check_row, check_value));
   REQUIRE(check_value == 0);
 
@@ -279,13 +213,6 @@
   REQUIRE(highs.getCoeff(check_row, check_col, check_value));
   REQUIRE(check_value == value);
 
-<<<<<<< HEAD
-  HighsStatus run_status = highs.run();
-  REQUIRE(run_status == HighsStatus::OK);
-
-  HighsModelStatus model_status = highs.getModelStatus();
-  REQUIRE(model_status == HighsModelStatus::PRIMAL_INFEASIBLE);
-=======
   // This is a highly anomalous LP. It has two pairs of inconsistent
   // bounds (cols 11 and 12) but also has costs of 1e+30 and -1e+30
   // for columns 9 and 10.
@@ -300,7 +227,6 @@
   REQUIRE(run_status == HighsStatus::kOk);
   model_status = highs.getModelStatus();
   REQUIRE(model_status == HighsModelStatus::kInfeasible);
->>>>>>> ed66d31c
 
   REQUIRE(!highs.changeCoeff(-1, 0, check_value));
   REQUIRE(!highs.changeCoeff(0, -1, check_value));
