/* * * * * * * * * * * * * * * * * * * * * * * * * * * * * * * * * * * * */
/*                                                                       */
/*    This file is part of the HiGHS linear optimization suite           */
/*                                                                       */
/*    Written and engineered 2008-2021 at the University of Edinburgh    */
/*                                                                       */
/*    Available as open-source under the MIT License                     */
/*                                                                       */
/*    Authors: Julian Hall, Ivet Galabova, Qi Huangfu, Leona Gottwald    */
/*    and Michael Feldmeier                                              */
/*                                                                       */
/* * * * * * * * * * * * * * * * * * * * * * * * * * * * * * * * * * * * */
/**@file lp_data/HighsRanging.cpp
 * @brief Compute LP ranging data for HiGHS
 */
#include "lp_data/HighsRanging.h"

#include <algorithm>
#include <cassert>
#include <functional>  // for negate
#include <sstream>

<<<<<<< HEAD
//#include "io/HighsIO.h"
//#include "lp_data/HighsLp.h"
=======
>>>>>>> 9b5aee96
#include "lp_data/HighsModelUtils.h"

void HighsRanging::clear() {
  valid = false;
  this->col_cost_up.value_.clear();
  this->col_cost_up.objective_.clear();
  this->col_cost_up.in_var_.clear();
  this->col_cost_up.ou_var_.clear();
  this->col_cost_dn.value_.clear();
  this->col_cost_dn.objective_.clear();
  this->col_cost_dn.in_var_.clear();
  this->col_cost_dn.ou_var_.clear();
  this->col_bound_up.value_.clear();
  this->col_bound_up.objective_.clear();
  this->col_bound_up.in_var_.clear();
  this->col_bound_up.ou_var_.clear();
  this->col_bound_dn.value_.clear();
  this->col_bound_dn.objective_.clear();
  this->col_bound_dn.in_var_.clear();
  this->col_bound_dn.ou_var_.clear();
  this->row_bound_up.value_.clear();
  this->row_bound_up.objective_.clear();
  this->row_bound_up.in_var_.clear();
  this->row_bound_up.ou_var_.clear();
  this->row_bound_dn.value_.clear();
  this->row_bound_dn.objective_.clear();
  this->row_bound_dn.in_var_.clear();
  this->row_bound_dn.ou_var_.clear();
}

double infProduct(double value) {
  // Multiplying value and kHighsInf
  if (value == 0) {
    return 0;
  } else {
    return value * kHighsInf;
  }
}

double possInfProduct(double poss_inf, double value) {
  // Multiplying something that could be infinite and value
  if (value == 0) {
    return 0;
  } else {
    return poss_inf * value;
  }
}

HighsStatus getRangingData(HighsRanging& ranging,
                           HighsLpSolverObject& solver_object) {
<<<<<<< HEAD
=======
  ranging.clear();
>>>>>>> 9b5aee96
  if (solver_object.scaled_model_status_ != HighsModelStatus::kOptimal) {
    highsLogUser(solver_object.options_.log_options, HighsLogType::kError,
                 "Cannot get ranging without an optimal solution\n");
    return HighsStatus::kError;
  }
  HEkk& ekk_instance = solver_object.ekk_instance_;
  if (!ekk_instance.status_.initialised_for_solve) {
    highsLogUser(solver_object.options_.log_options, HighsLogType::kError,
                 "Cannot get ranging without a valid Simplex instance\n");
    return HighsStatus::kError;
  }
  const HighsLp& use_lp = solver_object.lp_;

  // Unscale the simplex data if the LP has been solved in the scaled space
  ekk_instance.unscaleSimplex(use_lp);

  // Aliases
  const HighsSimplexInfo& simplex_info = ekk_instance.info_;
  const SimplexBasis& simplex_basis = ekk_instance.basis_;
  const vector<double>& col_scale = use_lp.scale_.col;
  const vector<double>& row_scale = use_lp.scale_.row;
  const vector<double>& value_ = simplex_info.workValue_;
  const vector<double>& dual_ = simplex_info.workDual_;
  const vector<double>& cost_ = simplex_info.workCost_;
  const vector<double>& lower_ = simplex_info.workLower_;
  const vector<double>& upper_ = simplex_info.workUpper_;
  const vector<double>& Bvalue_ = simplex_info.baseValue_;
  const vector<double>& Blower_ = simplex_info.baseLower_;
  const vector<double>& Bupper_ = simplex_info.baseUpper_;
  const vector<int8_t>& Nflag_ = simplex_basis.nonbasicFlag_;
  const vector<int8_t>& Nmove_ = simplex_basis.nonbasicMove_;
  const vector<HighsInt>& Bindex_ = simplex_basis.basicIndex_;
  const HighsSparseMatrix& matrix = use_lp.a_matrix_;

  // Local copies of scalars

  const HighsInt numRow = use_lp.num_row_;
  const HighsInt numCol = use_lp.num_col_;
  const HighsInt numTotal = numCol + numRow;
  const double H_TT = 1e-13;
  const double H_INF = kHighsInf;
  const double objective = solver_object.highs_info_.objective_function_value;

  // Code written for minimization problems. Maximization problems are
  // solved by using negated costs in the simplex solver and
  // minimizing. Thus dual information in the simplex solver is
  // negated for maximization problems. The objective has the right
  // sign, though. Maximization problems are, thus, accommodated by
  // applying the sign multiplier to dual information.
  HighsInt sense = 1;
  if (use_lp.sense_ == ObjSense::kMaximize) sense = -1;

  vector<HighsInt> iWork_(numTotal);
  vector<double> dWork_(numTotal);
  HVector column;
  column.setup(numRow);

  vector<double> xi = Bvalue_;
  for (HighsInt i = 0; i < numRow; i++) {
    xi[i] = max(xi[i], Blower_[i]);
    xi[i] = min(xi[i], Bupper_[i]);
  }
  vector<double> dj = dual_;
  for (HighsInt j = 0; j < numTotal; j++) {
    if (Nflag_[j] && (lower_[j] != upper_[j])) {
      if (value_[j] == lower_[j]) dj[j] = max(dj[j], 0.0);
      if (value_[j] == upper_[j]) dj[j] = min(dj[j], 0.0);
      if (lower_[j] == -H_INF && upper_[j] == H_INF) dj[j] = 0;
    }
  }
  //
  // Ranging 1.2. prepare "delta" space
  //
  vector<double> dxi_inc(numRow);
  vector<double> dxi_dec(numRow);
  for (HighsInt i = 0; i < numRow; i++) {
    dxi_inc[i] = Bupper_[i] - xi[i];
    dxi_dec[i] = Blower_[i] - xi[i];
  }

  vector<double> ddj_inc(numTotal);
  vector<double> ddj_dec(numTotal);
  for (HighsInt j = 0; j < numTotal; j++) {
    if (Nflag_[j]) {
      ddj_inc[j] = (value_[j] == lower_[j]) ? +H_INF : -dj[j];
      ddj_dec[j] = (value_[j] == upper_[j]) ? -H_INF : -dj[j];
    }
  }

  //
  // Ranging 1.3. prepare "theta" space
  //
  const double tol_a = 1e-9;
  const double THETA_INF = H_INF / 1e40;

  vector<double> txj_inc(numTotal, +THETA_INF);  // theta
  vector<double> axj_inc(numTotal, 0);           // alpha
  vector<HighsInt> ixj_inc(numTotal, -1);        // i-out
  vector<HighsInt> wxj_inc(numTotal, 0);         // which bound is limiting
  vector<HighsInt> jxj_inc(numTotal, -1);        // j = n(i), (with bound flip)

  vector<double> txj_dec(numTotal, -THETA_INF);
  vector<double> axj_dec(numTotal, 0);
  vector<HighsInt> ixj_dec(numTotal, -1);
  vector<HighsInt> wxj_dec(numTotal, 0);
  vector<HighsInt> jxj_dec(numTotal, -1);

  vector<double> tci_inc(numRow, +THETA_INF);  // theta
  vector<double> aci_inc(numRow, 0);           // alpha
  vector<HighsInt> jci_inc(numRow, -1);        // column index

  vector<double> tci_dec(numRow, -THETA_INF);
  vector<double> aci_dec(numRow, 0);
  vector<HighsInt> jci_dec(numRow, -1);

  // Major "theta" loop
  for (HighsInt j = 0; j < numTotal; j++) {
    // Skip basic column
    if (!Nflag_[j]) continue;

    // Form updated column
    column.clear();
    matrix.collectAj(column, j, 1);

    const double expected_density = ekk_instance.info_.col_aq_density;
    ekk_instance.ftran(column, expected_density);
    HighsInt nWork = 0;
    for (HighsInt k = 0; k < column.count; k++) {
      HighsInt iRow = column.index[k];
      double alpha = column.array[iRow];
      if (fabs(alpha) > tol_a) {
        iWork_[nWork] = iRow;
        dWork_[nWork] = alpha;
        nWork++;
      }
    }
    // Standard primal ratio test
    double myt_inc = +THETA_INF;
    double myt_dec = -THETA_INF;
    HighsInt myk_inc = -1;
    HighsInt myk_dec = -1;
    for (HighsInt k = 0; k < nWork; k++) {
      HighsInt i = iWork_[k];
      double alpha = dWork_[k];
      double theta_inc = (alpha < 0 ? dxi_inc[i] : dxi_dec[i]) / -alpha;
      double theta_dec = (alpha > 0 ? dxi_inc[i] : dxi_dec[i]) / -alpha;
      if (myt_inc > theta_inc) myt_inc = theta_inc, myk_inc = k;
      if (myt_dec < theta_dec) myt_dec = theta_dec, myk_dec = k;
    }

    if (myk_inc != -1) {
      HighsInt i = iWork_[myk_inc];
      double alpha = dWork_[myk_inc];
      ixj_inc[j] = i;
      axj_inc[j] = alpha;
      const double numerator = (alpha < 0 ? dxi_inc[i] : dxi_dec[i]);
      txj_inc[j] = (alpha < 0 ? dxi_inc[i] : dxi_dec[i]) / -alpha;
      wxj_inc[j] = (alpha < 0 ? +1 : -1);
    }

    if (myk_dec != -1) {
      HighsInt i = iWork_[myk_dec];
      double alpha = dWork_[myk_dec];
      ixj_dec[j] = i;
      axj_dec[j] = alpha;
      txj_dec[j] = (alpha > 0 ? dxi_inc[i] : dxi_dec[i]) / -alpha;
      wxj_dec[j] = (alpha > 0 ? +1 : -1);
    }

    // Accumulated dual ratio test
    double myd_inc = ddj_inc[j];
    double myd_dec = ddj_dec[j];
    for (HighsInt k = 0; k < nWork; k++) {
      HighsInt i = iWork_[k];
      double alpha = dWork_[k];
      double theta_inc = (alpha < 0 ? myd_inc : myd_dec) / -alpha;
      double theta_dec = (alpha > 0 ? myd_inc : myd_dec) / -alpha;
      if (tci_inc[i] > theta_inc)
        tci_inc[i] = theta_inc, aci_inc[i] = alpha, jci_inc[i] = j;
      if (tci_dec[i] < theta_dec)
        tci_dec[i] = theta_dec, aci_dec[i] = alpha, jci_dec[i] = j;
    }
  }

  // Additional j-out for primal ratio test (considering bound flip)
  for (HighsInt j = 0; j < numTotal; j++) {
    if (Nflag_[j]) {
      // J-out for x_j = l_j
      if (Nmove_[j] == +1) {
        double value = value_[j] + txj_inc[j];
        if (ixj_inc[j] != -1 && value <= upper_[j]) {
          jxj_inc[j] = Bindex_[ixj_inc[j]];
        } else if (value > upper_[j]) {
          jxj_inc[j] = j;
        }
      }
      // J-out for x_j = u_j
      if (Nmove_[j] == -1) {
        double value = value_[j] + txj_dec[j];
        if (ixj_dec[j] != -1 && value >= lower_[j]) {
          jxj_dec[j] = Bindex_[ixj_dec[j]];
        } else if (value < lower_[j]) {
          jxj_dec[j] = j;
        }
      }
      // J-out for free variable
      if (lower_[j] == -H_INF && upper_[j] == H_INF) {
        if (ixj_inc[j] != -1) jxj_inc[j] = jxj_dec[j] = Bindex_[ixj_inc[j]];
        if (ixj_dec[j] != -1) jxj_inc[j] = jxj_dec[j] = Bindex_[ixj_dec[j]];
      }
    }
  }

  //
  // Ranging 2. cost ranging
  //
  vector<double> c_up_c(numTotal), c_dn_c(numTotal);
  vector<double> c_up_f(numTotal), c_dn_f(numTotal);
  vector<HighsInt> c_up_e(numTotal), c_dn_e(numTotal);
  vector<HighsInt> c_up_l(numTotal), c_dn_l(numTotal);

  //
  // Ranging 2.1. non-basic cost ranging
  //
  //  const HighsInt check_col = 2951;
  for (HighsInt j = 0; j < numCol; j++) {
    if (Nflag_[j]) {
      // Primal value and its sign
      double value = value_[j];
      double vsign = (value > 0) ? 1 : (value < 0 ? -1 : 0);

      // Increase c_j
      if (ddj_inc[j] != H_INF) {
        c_up_c[j] = cost_[j] + ddj_inc[j];
        c_up_f[j] =
            objective +
            sense * possInfProduct(ddj_inc[j], value);  // value * ddj_inc[j];
        c_up_e[j] = j;
        c_up_l[j] = jxj_dec[j];
      } else {
        c_up_c[j] = H_INF;
        c_up_f[j] = objective + sense * infProduct(vsign);  // vsign * H_INF;
        c_up_e[j] = -1;
        c_up_l[j] = -1;
      }

      // Decrease c_j
      if (ddj_dec[j] != H_INF) {
        c_dn_c[j] = cost_[j] + ddj_dec[j];
        c_dn_f[j] =
            objective +
            sense * possInfProduct(ddj_dec[j], value);  // value * ddj_dec[j];
        c_dn_e[j] = j;
        c_dn_l[j] = jxj_inc[j];
      } else {
        c_up_c[j] = -H_INF;
        c_up_f[j] = objective - sense * infProduct(vsign);  // vsign * H_INF;
        c_up_e[j] = -1;
        c_up_l[j] = -1;
      }
    }
  }

  //
  // Ranging 2.2. basic cost ranging
  //

  for (HighsInt i = 0; i < numRow; i++) {
    if (Bindex_[i] < numCol) {
      // Primal variable and its sign
      HighsInt j = Bindex_[i], je;
      double value = xi[i];
      double vsign = (value > 0) ? 1 : (value < 0 ? -1 : 0);

      // Increase c_i
      if (jci_inc[i] != -1) {
        c_up_c[j] = cost_[j] + tci_inc[i];
        c_up_f[j] =
            objective +
            sense * possInfProduct(tci_inc[i], value);  // value * tci_inc[i];
        c_up_e[j] = je = jci_inc[i];
        c_up_l[j] = Nmove_[je] > 0 ? jxj_inc[je] : jxj_dec[je];
      } else {
        c_up_c[j] = H_INF;
        c_up_f[j] = objective + sense * infProduct(vsign);  // vsign * H_INF;
        c_up_e[j] = -1;
        c_up_l[j] = -1;
      }

      // Decrease c_i
      if (jci_dec[i] != -1) {
        c_dn_c[j] = cost_[j] + tci_dec[i];
        c_dn_f[j] =
            objective +
            sense * possInfProduct(tci_dec[i], value);  // value * tci_dec[i];
        c_dn_e[j] = je = jci_dec[i];
        c_dn_l[j] = Nmove_[je] > 0 ? jxj_inc[je] : jxj_dec[je];
      } else {
        c_dn_c[j] = -H_INF;
        c_dn_f[j] = objective - sense * infProduct(vsign);  // H_INF * vsign;
        c_dn_e[j] = -1;
        c_dn_l[j] = -1;
      }
    }
  }

  //
  // Ranging 3. bounds ranging
  //
  vector<double> b_up_b(numTotal), b_dn_b(numTotal);
  vector<double> b_up_f(numTotal), b_dn_f(numTotal);
  vector<HighsInt> b_up_e(numTotal), b_dn_e(numTotal);
  vector<HighsInt> b_up_l(numTotal), b_dn_l(numTotal);

  //
  // Ranging 3.1. non-basic bounds ranging
  //
  for (HighsInt j = 0; j < numTotal; j++) {
    if (Nflag_[j]) {
      // FREE variable
      if (lower_[j] == -H_INF && upper_[j] == H_INF) {
        b_up_b[j] = H_INF;
        b_up_f[j] = objective;
        b_up_e[j] = -1;
        b_up_l[j] = -1;
        b_dn_b[j] = -H_INF;
        b_dn_f[j] = objective;
        b_dn_e[j] = -1;
        b_dn_l[j] = -1;
        continue;
      }

      // Dual value and its sign
      double dualv = dj[j];
      double dsign = (dualv > 0) ? 1 : (dualv < 0 ? -1 : 0);

      // Increase x_j
      if (ixj_inc[j] != -1) {
        HighsInt i = ixj_inc[j];
        b_up_b[j] = value_[j] + txj_inc[j];
        b_up_f[j] =
            objective +
            sense * possInfProduct(txj_inc[j], dualv);  // txj_inc[j] * dualv;
        b_up_e[j] = wxj_inc[j] > 0 ? jci_inc[i] : jci_dec[i];
        b_up_l[j] = Bindex_[i];
      } else {
        b_up_b[j] = H_INF;
        b_up_f[j] = objective + sense * infProduct(dsign);  // H_INF * dsign;
        b_up_e[j] = -1;
        b_up_l[j] = -1;
      }

      // Check if b_up_b > upper
      if (value_[j] != upper_[j] && b_up_b[j] > upper_[j]) {
        b_up_b[j] = upper_[j];
        assert(lower_[j] > -kHighsInf);
        b_up_f[j] = objective + sense * (upper_[j] - lower_[j]) * dualv;
        b_up_e[j] = j;
        b_up_l[j] = j;
      }

      // Decrease x_j
      if (ixj_dec[j] != -1) {
        HighsInt i = ixj_dec[j];
        b_dn_b[j] = value_[j] + txj_dec[j];
        b_dn_f[j] =
            objective +
            sense * possInfProduct(txj_dec[j], dualv);  // txj_dec[j] * dualv;
        b_dn_e[j] = wxj_dec[j] > 0 ? jci_inc[i] : jci_dec[i];
        b_dn_l[j] = Bindex_[i];
      } else {
        b_dn_b[j] = -H_INF;
        b_dn_f[j] = objective - sense * infProduct(dsign);  // H_INF * dsign;
        b_dn_e[j] = -1;
        b_dn_l[j] = -1;
      }

      // Check if b_dn_b < lower
      if (value_[j] != lower_[j] && b_dn_b[j] < lower_[j]) {
        b_dn_b[j] = lower_[j];
        assert(upper_[j] < kHighsInf);
        b_dn_f[j] = objective + sense * (lower_[j] - upper_[j]) * dualv;
        b_dn_e[j] = j;
        b_dn_l[j] = j;
      }
    }
  }

  //
  // Ranging 3.2. basic bounds ranging
  //
  for (HighsInt i = 0; i < numRow; i++) {
    for (HighsInt dir = -1; dir <= 1; dir += 2) {
      HighsInt j = Bindex_[i];
      double& newx = dir == -1 ? b_dn_b[j] : b_up_b[j];
      double& newf = dir == -1 ? b_dn_f[j] : b_up_f[j];
      HighsInt& j_enter = dir == -1 ? b_dn_e[j] : b_up_e[j];
      HighsInt& j_leave = dir == -1 ? b_dn_l[j] : b_up_l[j];

      HighsInt j_in = dir == -1 ? jci_inc[i] : jci_dec[i];
      double a_in = dir == -1 ? aci_inc[i] : aci_dec[i];
      if (j_in != -1) {
        HighsInt jmove = Nmove_[j_in];
        HighsInt i_out = jmove > 0 ? ixj_inc[j_in] : ixj_dec[j_in];
        HighsInt j_out = jmove > 0 ? jxj_inc[j_in] : jxj_dec[j_in];
        HighsInt w_out = jmove > 0 ? wxj_inc[j_in] : wxj_dec[j_in];
        double tt = jmove > 0 ? txj_inc[j_in] : txj_dec[j_in];
        if (j_out == j_in) {
          // Bound flip
          double delta = jmove * (upper_[j_in] - lower_[j_in]);
          newx = xi[i] - delta * a_in;
          newf = objective + sense * delta * dual_[j_in];
          j_enter = j_in;
          j_leave = j_out;
        } else if (j_out != -1) {
          // Regular
          double delta = w_out > 0 ? dxi_inc[i_out] : dxi_dec[i_out];
          double a_out = jmove > 0 ? axj_inc[j_in] : axj_dec[j_in];
          newx = xi[i] + delta * a_in / a_out;
          newf = objective + sense * tt * dual_[j_in];
          j_enter = j_in;
          j_leave = j_out;
        } else {
          // Primal ratio test failed - change unlimitedly
          //
          // While still limited by its own bounds
          //
          // Its own bounds could just be inf
          newx = dir == -1 ? lower_[j] : upper_[j];
          newf = objective;
          j_enter = -1;
          j_leave = -1;
        }
      } else {
        // Dual ratio test failed - just stay
        newx = xi[i];
        newf = objective;
        j_enter = -1;
        j_leave = -1;
      }
    }
  }

  //
  // Ranging 4.1.1 Trim small value to zero
  //

  for (HighsInt j = 0; j < numCol; j++) {
    if (fabs(c_up_c[j]) < H_TT) c_up_c[j] = 0;
    if (fabs(c_dn_c[j]) < H_TT) c_dn_c[j] = 0;
    if (fabs(b_up_b[j]) < H_TT) b_up_b[j] = 0;
    if (fabs(b_dn_b[j]) < H_TT) b_dn_b[j] = 0;
  }
  for (HighsInt i = 0, j = numCol; i < numRow; i++, j++) {
    if (fabs(b_up_b[j]) < H_TT) b_up_b[j] = 0;
    if (fabs(b_dn_b[j]) < H_TT) b_dn_b[j] = 0;
  }

  //
  // Ranging 4.2. Put to output buffer
  //

  if (sense > 0) {
    ranging.col_cost_up.value_ = c_up_c;
    ranging.col_cost_dn.value_ = c_dn_c;
    ranging.col_cost_up.objective_ = c_up_f;
    ranging.col_cost_dn.objective_ = c_dn_f;
    ranging.col_cost_up.in_var_ = c_up_e;
    ranging.col_cost_dn.in_var_ = c_dn_e;
    ranging.col_cost_up.ou_var_ = c_up_l;
    ranging.col_cost_dn.ou_var_ = c_dn_l;
  } else {
    // For maximization problems, flip data and negate the cost values
    ranging.col_cost_up.value_ = c_dn_c;
    ranging.col_cost_dn.value_ = c_up_c;
    ranging.col_cost_up.objective_ = c_dn_f;
    ranging.col_cost_dn.objective_ = c_up_f;
    ranging.col_cost_up.in_var_ = c_dn_e;
    ranging.col_cost_dn.in_var_ = c_up_e;
    ranging.col_cost_up.ou_var_ = c_dn_l;
    ranging.col_cost_dn.ou_var_ = c_up_l;
    std::transform(ranging.col_cost_up.value_.cbegin(),
                   ranging.col_cost_up.value_.cend(),
                   ranging.col_cost_up.value_.begin(), std::negate<double>());
    std::transform(ranging.col_cost_dn.value_.cbegin(),
                   ranging.col_cost_dn.value_.cend(),
                   ranging.col_cost_dn.value_.begin(), std::negate<double>());
  }

  ranging.col_bound_up.value_ = {b_up_b.begin(), b_up_b.begin() + numCol};
  ranging.col_bound_dn.value_ = {b_dn_b.begin(), b_dn_b.begin() + numCol};
  ranging.col_bound_up.objective_ = {b_up_f.begin(), b_up_f.begin() + numCol};
  ranging.col_bound_dn.objective_ = {b_dn_f.begin(), b_dn_f.begin() + numCol};
  ranging.col_bound_up.in_var_ = {b_up_e.begin(), b_up_e.begin() + numCol};
  ranging.col_bound_dn.in_var_ = {b_dn_e.begin(), b_dn_e.begin() + numCol};
  ranging.col_bound_up.ou_var_ = {b_up_l.begin(), b_up_l.begin() + numCol};
  ranging.col_bound_dn.ou_var_ = {b_dn_l.begin(), b_dn_l.begin() + numCol};

  // Flip all data and negate the row bound values
  ranging.row_bound_up.value_ = {b_dn_b.begin() + numCol,
                                 b_dn_b.begin() + numTotal};
  std::transform(ranging.row_bound_up.value_.cbegin(),
                 ranging.row_bound_up.value_.cend(),
                 ranging.row_bound_up.value_.begin(), std::negate<double>());

  ranging.row_bound_dn.value_ = {b_up_b.begin() + numCol,
                                 b_up_b.begin() + numTotal};
  std::transform(ranging.row_bound_dn.value_.cbegin(),
                 ranging.row_bound_dn.value_.cend(),
                 ranging.row_bound_dn.value_.begin(), std::negate<double>());

  ranging.row_bound_up.objective_ = {b_dn_f.begin() + numCol,
                                     b_dn_f.begin() + numTotal};
  ranging.row_bound_dn.objective_ = {b_up_f.begin() + numCol,
                                     b_up_f.begin() + numTotal};
  ranging.row_bound_up.in_var_ = {b_dn_e.begin() + numCol,
                                  b_dn_e.begin() + numTotal};
  ranging.row_bound_dn.in_var_ = {b_up_e.begin() + numCol,
                                  b_up_e.begin() + numTotal};
  ranging.row_bound_up.ou_var_ = {b_dn_l.begin() + numCol,
                                  b_dn_l.begin() + numTotal};
  ranging.row_bound_dn.ou_var_ = {b_up_l.begin() + numCol,
                                  b_up_l.begin() + numTotal};

<<<<<<< HEAD
  writeRanging(ranging, solver_object);
  return HighsStatus::kOk;
}

void writeRanging(const HighsRanging& ranging,
                  const HighsLpSolverObject& solver_object) {
  if (!solver_object.options_.log_dev_level) return;
  if (solver_object.scaled_model_status_ != HighsModelStatus::kOptimal) return;
  HighsLp& use_lp = solver_object.lp_;
  HighsLogOptions& log_options = solver_object.options_.log_options;
  highsLogDev(log_options, HighsLogType::kVerbose,
              "\nRanging data: Optimal objective = %g\n"
              "           |                               Bound ranging        "
              "                           "
              " |                    Cost ranging\n"
              "Col Status | DownObj    Down       (Lower      Value      Upper "
              "    ) Up         UpObj     "
              " | DownObj    Down       Value      Up         UpObj\n",
              solver_object.highs_info_.objective_function_value);
  for (HighsInt iCol = 0; iCol < use_lp.num_col_; iCol++) {
    highsLogDev(log_options, HighsLogType::kVerbose,
                "%3i   %4s | %-10.4g %-10.4g (%-10.4g %-10.4g %-10.4g) %-10.4g "
                "%-10.4g | %-10.4g %-10.4g %-10.4g %-10.4g %-10.4g\n",
                iCol,
                statusToString(solver_object.basis_.col_status[iCol],
                               use_lp.col_lower_[iCol], use_lp.col_upper_[iCol])
                    .c_str(),
                ranging.col_bound_dn.objective_[iCol],
                ranging.col_bound_dn.value_[iCol], use_lp.col_lower_[iCol],
                solver_object.solution_.col_value[iCol],
                use_lp.col_upper_[iCol], ranging.col_bound_up.value_[iCol],
                ranging.col_bound_up.objective_[iCol],
                ranging.col_cost_dn.objective_[iCol],
                ranging.col_cost_dn.value_[iCol], use_lp.col_cost_[iCol],
                ranging.col_cost_up.value_[iCol],
                ranging.col_cost_up.objective_[iCol]);
  }
  highsLogDev(log_options, HighsLogType::kVerbose,
              "           |                               Bound ranging        "
              "                             \n"
              "Col Status | DownObj    Down       (Lower      Value      Upper "
              "    ) Up         UpObj   \n");
  for (HighsInt iRow = 0; iRow < use_lp.num_row_; iRow++) {
    highsLogDev(log_options, HighsLogType::kVerbose,
                "%3i   %4s | %-10.4g %-10.4g (%-10.4g %-10.4g %-10.4g) %-10.4g "
                "%-10.4g |\n",
                iRow,
                statusToString(solver_object.basis_.row_status[iRow],
                               use_lp.row_lower_[iRow], use_lp.row_upper_[iRow])
                    .c_str(),
                ranging.row_bound_dn.objective_[iRow],
                ranging.row_bound_dn.value_[iRow], use_lp.row_lower_[iRow],
                solver_object.solution_.row_value[iRow],
                use_lp.row_upper_[iRow], ranging.row_bound_up.value_[iRow],
                ranging.row_bound_up.objective_[iRow]);
=======
  ranging.valid = true;
  if (solver_object.options_.log_dev_level)
    writeRangingFile(stdout, use_lp,
                     solver_object.highs_info_.objective_function_value,
                     solver_object.basis_, solver_object.solution_, ranging,
                     kSolutionStylePretty);
  return HighsStatus::kOk;
}

void writeRangingFile(FILE* file, const HighsLp& lp,
                      const double objective_function_value,
                      const HighsBasis& basis, const HighsSolution& solution,
                      const HighsRanging& ranging, const HighsInt style) {
  if (!ranging.valid) {
    fprintf(file, "None\n");
    return;
  }
  const double double_tolerance = 1e-13;
  std::stringstream ss;
  const bool have_col_names = lp.col_names_.size() > 0;
  const bool have_row_names = lp.row_names_.size() > 0;
  const bool pretty = style == kSolutionStylePretty;
  const char* pretty_cost_format =
      "%6d   %4s  %-10.4g %-10.4g            %-10.4g            %-10.4g "
      "%-10.4g %-s\n";
  const char* raw_cost_format = "%-s %s %s %s %s\n";

  const char* pretty_bound_format =
      "%6d   %4s  %-10.4g %-10.4g %-10.4g %-10.4g %-10.4g %-10.4g %-10.4g "
      "%-s\n";
  const char* raw_bound_format = "%-s %s %s %s %s\n";

  std::array<char, 32> dn_objective;
  std::array<char, 32> up_objective;
  std::array<char, 32> dn_value;
  std::array<char, 32> up_value;

  std::array<char, 32> objective =
      highsDoubleToString(objective_function_value, double_tolerance);
  fprintf(file, "Objective %s\n", objective.data());
  if (pretty) {
    fprintf(file,
            "\n                                            Cost ranging\n"
            "Column Status  DownObj    Down                  Value             "
            "    Up         UpObj      Name\n");
  } else {
    fprintf(file, "\nCost ranging\n");
  }
  for (HighsInt iCol = 0; iCol < lp.num_col_; iCol++) {
    // Create a column name
    ss.str(std::string());
    ss << "C" << iCol;
    const std::string name = have_col_names ? lp.col_names_[iCol] : ss.str();
    if (pretty) {
      fprintf(file, pretty_cost_format, (int)iCol,
              statusToString(basis.col_status[iCol], lp.col_lower_[iCol],
                             lp.col_upper_[iCol])
                  .c_str(),
              ranging.col_cost_dn.objective_[iCol],
              ranging.col_cost_dn.value_[iCol], lp.col_cost_[iCol],
              ranging.col_cost_up.value_[iCol],
              ranging.col_cost_up.objective_[iCol], name.c_str());
    } else {
      dn_objective = highsDoubleToString(ranging.col_cost_dn.objective_[iCol],
                                         double_tolerance);
      up_objective = highsDoubleToString(ranging.col_cost_up.objective_[iCol],
                                         double_tolerance);
      dn_value = highsDoubleToString(ranging.col_cost_dn.value_[iCol],
                                     double_tolerance);
      up_value = highsDoubleToString(ranging.col_cost_up.value_[iCol],
                                     double_tolerance);
      fprintf(file, raw_cost_format, name.c_str(), dn_objective.data(),
              dn_value.data(), up_value.data(), up_objective.data());
    }
  }
  if (pretty) {
    fprintf(file,
            "\n                                            Bound ranging\n"
            "Column Status  DownObj    Down       Lower      Value      Upper "
            "     Up         UpObj      Name\n");
  } else {
    fprintf(file, "\nBound ranging\nColumns\n");
  }
  for (HighsInt iCol = 0; iCol < lp.num_col_; iCol++) {
    // Create a column name
    ss.str(std::string());
    ss << "C" << iCol;
    const std::string name = have_col_names ? lp.col_names_[iCol] : ss.str();
    if (pretty) {
      fprintf(file, pretty_bound_format, (int)iCol,
              statusToString(basis.col_status[iCol], lp.col_lower_[iCol],
                             lp.col_upper_[iCol])
                  .c_str(),
              ranging.col_bound_dn.objective_[iCol],
              ranging.col_bound_dn.value_[iCol], lp.col_lower_[iCol],
              solution.col_value[iCol], lp.col_upper_[iCol],
              ranging.col_bound_up.value_[iCol],
              ranging.col_bound_up.objective_[iCol], name.c_str());
    } else {
      dn_objective = highsDoubleToString(ranging.col_bound_dn.objective_[iCol],
                                         double_tolerance);
      up_objective = highsDoubleToString(ranging.col_bound_up.objective_[iCol],
                                         double_tolerance);
      dn_value = highsDoubleToString(ranging.col_bound_dn.value_[iCol],
                                     double_tolerance);
      up_value = highsDoubleToString(ranging.col_bound_up.value_[iCol],
                                     double_tolerance);
      fprintf(file, raw_bound_format, name.c_str(), dn_objective.data(),
              dn_value.data(), up_value.data(), up_objective.data());
    }
  }

  if (pretty) {
    fprintf(file,
            "                                            Bound ranging\n"
            "   Row Status  DownObj    Down       Lower      Value      Upper "
            "     Up         UpObj      Name\n");
  } else {
    fprintf(file, "Rows\n");
  }
  for (HighsInt iRow = 0; iRow < lp.num_row_; iRow++) {
    // Create a row name
    ss.str(std::string());
    ss << "R" << iRow;
    const std::string name = have_row_names ? lp.row_names_[iRow] : ss.str();
    if (pretty) {
      fprintf(file, pretty_bound_format, (int)iRow,
              statusToString(basis.row_status[iRow], lp.row_lower_[iRow],
                             lp.row_upper_[iRow])
                  .c_str(),
              ranging.row_bound_dn.objective_[iRow],
              ranging.row_bound_dn.value_[iRow], lp.row_lower_[iRow],
              solution.row_value[iRow], lp.row_upper_[iRow],
              ranging.row_bound_up.value_[iRow],
              ranging.row_bound_up.objective_[iRow], name.c_str());
    } else {
      dn_objective = highsDoubleToString(ranging.row_bound_dn.objective_[iRow],
                                         double_tolerance);
      up_objective = highsDoubleToString(ranging.row_bound_up.objective_[iRow],
                                         double_tolerance);
      dn_value = highsDoubleToString(ranging.row_bound_dn.value_[iRow],
                                     double_tolerance);
      up_value = highsDoubleToString(ranging.row_bound_up.value_[iRow],
                                     double_tolerance);
      fprintf(file, raw_bound_format, name.c_str(), dn_objective.data(),
              dn_value.data(), up_value.data(), up_objective.data());
    }
>>>>>>> 9b5aee96
  }
}<|MERGE_RESOLUTION|>--- conflicted
+++ resolved
@@ -20,11 +20,6 @@
 #include <functional>  // for negate
 #include <sstream>
 
-<<<<<<< HEAD
-//#include "io/HighsIO.h"
-//#include "lp_data/HighsLp.h"
-=======
->>>>>>> 9b5aee96
 #include "lp_data/HighsModelUtils.h"
 
 void HighsRanging::clear() {
@@ -75,10 +70,7 @@
 
 HighsStatus getRangingData(HighsRanging& ranging,
                            HighsLpSolverObject& solver_object) {
-<<<<<<< HEAD
-=======
   ranging.clear();
->>>>>>> 9b5aee96
   if (solver_object.scaled_model_status_ != HighsModelStatus::kOptimal) {
     highsLogUser(solver_object.options_.log_options, HighsLogType::kError,
                  "Cannot get ranging without an optimal solution\n");
@@ -603,63 +595,6 @@
   ranging.row_bound_dn.ou_var_ = {b_up_l.begin() + numCol,
                                   b_up_l.begin() + numTotal};
 
-<<<<<<< HEAD
-  writeRanging(ranging, solver_object);
-  return HighsStatus::kOk;
-}
-
-void writeRanging(const HighsRanging& ranging,
-                  const HighsLpSolverObject& solver_object) {
-  if (!solver_object.options_.log_dev_level) return;
-  if (solver_object.scaled_model_status_ != HighsModelStatus::kOptimal) return;
-  HighsLp& use_lp = solver_object.lp_;
-  HighsLogOptions& log_options = solver_object.options_.log_options;
-  highsLogDev(log_options, HighsLogType::kVerbose,
-              "\nRanging data: Optimal objective = %g\n"
-              "           |                               Bound ranging        "
-              "                           "
-              " |                    Cost ranging\n"
-              "Col Status | DownObj    Down       (Lower      Value      Upper "
-              "    ) Up         UpObj     "
-              " | DownObj    Down       Value      Up         UpObj\n",
-              solver_object.highs_info_.objective_function_value);
-  for (HighsInt iCol = 0; iCol < use_lp.num_col_; iCol++) {
-    highsLogDev(log_options, HighsLogType::kVerbose,
-                "%3i   %4s | %-10.4g %-10.4g (%-10.4g %-10.4g %-10.4g) %-10.4g "
-                "%-10.4g | %-10.4g %-10.4g %-10.4g %-10.4g %-10.4g\n",
-                iCol,
-                statusToString(solver_object.basis_.col_status[iCol],
-                               use_lp.col_lower_[iCol], use_lp.col_upper_[iCol])
-                    .c_str(),
-                ranging.col_bound_dn.objective_[iCol],
-                ranging.col_bound_dn.value_[iCol], use_lp.col_lower_[iCol],
-                solver_object.solution_.col_value[iCol],
-                use_lp.col_upper_[iCol], ranging.col_bound_up.value_[iCol],
-                ranging.col_bound_up.objective_[iCol],
-                ranging.col_cost_dn.objective_[iCol],
-                ranging.col_cost_dn.value_[iCol], use_lp.col_cost_[iCol],
-                ranging.col_cost_up.value_[iCol],
-                ranging.col_cost_up.objective_[iCol]);
-  }
-  highsLogDev(log_options, HighsLogType::kVerbose,
-              "           |                               Bound ranging        "
-              "                             \n"
-              "Col Status | DownObj    Down       (Lower      Value      Upper "
-              "    ) Up         UpObj   \n");
-  for (HighsInt iRow = 0; iRow < use_lp.num_row_; iRow++) {
-    highsLogDev(log_options, HighsLogType::kVerbose,
-                "%3i   %4s | %-10.4g %-10.4g (%-10.4g %-10.4g %-10.4g) %-10.4g "
-                "%-10.4g |\n",
-                iRow,
-                statusToString(solver_object.basis_.row_status[iRow],
-                               use_lp.row_lower_[iRow], use_lp.row_upper_[iRow])
-                    .c_str(),
-                ranging.row_bound_dn.objective_[iRow],
-                ranging.row_bound_dn.value_[iRow], use_lp.row_lower_[iRow],
-                solver_object.solution_.row_value[iRow],
-                use_lp.row_upper_[iRow], ranging.row_bound_up.value_[iRow],
-                ranging.row_bound_up.objective_[iRow]);
-=======
   ranging.valid = true;
   if (solver_object.options_.log_dev_level)
     writeRangingFile(stdout, use_lp,
@@ -807,6 +742,5 @@
       fprintf(file, raw_bound_format, name.c_str(), dn_objective.data(),
               dn_value.data(), up_value.data(), up_objective.data());
     }
->>>>>>> 9b5aee96
   }
 }