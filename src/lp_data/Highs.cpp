--- conflicted
+++ resolved
@@ -334,11 +334,9 @@
   return 0;
 }
 
-<<<<<<< HEAD
 double Highs::getObjectiveValue() {
   if (hmos_.size() > 0) {
-    int last = hmos_.size() - 1;
-    return hmos_[last].simplex_info_.dualObjectiveValue;
+    return hmos_[0].simplex_info_.dualObjectiveValue;
   } else {
     // todo: ipx case
     // todo: error/warning message
@@ -356,16 +354,4 @@
 
 const HighsBasis_new& Highs::getBasis() const {
   return basis_; 
-}
-=======
-  double Highs::getObjectiveValue() {
-    if (hmos_.size() > 0) {
-      int last = hmos_.size() - 1;
-      return hmos_[last].simplex_info_.dualObjectiveValue + this->lp_.offset_;
-    } else {
-      // todo: ipx case
-      // todo: error/warning message
-    }
-    return 0;
-  }
->>>>>>> 62c883dd
+}