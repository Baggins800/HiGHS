--- conflicted
+++ resolved
@@ -2603,10 +2603,7 @@
   presolve_.data_.postSolveStack.undo(options_,
                                       presolve_.data_.recovered_solution_,
                                       presolve_.data_.recovered_basis_);
-<<<<<<< HEAD
-=======
   // Compute the row activities
->>>>>>> b8a8c93d
   calculateRowValuesQuad(model_.lp_, presolve_.data_.recovered_solution_);
 
   if (have_dual_solution && model_.lp_.sense_ == ObjSense::kMaximize)
