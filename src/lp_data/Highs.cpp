/* * * * * * * * * * * * * * * * * * * * * * * * * * * * * * * * * * * * */
/*                                                                       */
/*    This file is part of the HiGHS linear optimization suite           */
/*                                                                       */
/*    Written and engineered 2008-2021 at the University of Edinburgh    */
/*                                                                       */
/*    Available as open-source under the MIT License                     */
/*                                                                       */
/* * * * * * * * * * * * * * * * * * * * * * * * * * * * * * * * * * * * */
/**@file lp_data/Highs.cpp
 * @brief
 * @author Julian Hall, Ivet Galabova, Qi Huangfu and Michael Feldmeier
 */
#include "Highs.h"

#include <algorithm>
//#include <string>
#include <iostream>
#include <memory>
#include <sstream>

#include "HConfig.h"
#include "io/Filereader.h"
#include "io/HighsIO.h"
#include "io/LoadOptions.h"
#include "lp_data/HighsLpUtils.h"
#include "lp_data/HighsModelUtils.h"
#include "lp_data/HighsSolution.h"
#include "lp_data/HighsSolve.h"
#include "mip/HighsMipSolver.h"
#include "simplex/HSimplexDebug.h"
#include "util/HighsMatrixPic.h"

#ifdef OPENMP
#include "omp.h"
#endif

Highs::Highs() {
  hmos_.clear();
  hmos_.push_back(HighsModelObject(lp_, options_, timer_));
}

HighsStatus Highs::setHighsOptionValue(const std::string& option,
                                       const bool value) {
  if (setOptionValue(options_.log_options, option, options_.records, value) ==
      OptionStatus::OK)
    return HighsStatus::OK;
  return HighsStatus::Error;
}

HighsStatus Highs::setHighsOptionValue(const std::string& option,
                                       const HighsInt value) {
  if (setOptionValue(options_.log_options, option, options_.records, value) ==
      OptionStatus::OK)
    return HighsStatus::OK;
  return HighsStatus::Error;
}

HighsStatus Highs::setHighsOptionValue(const std::string& option,
                                       const double value) {
  if (setOptionValue(options_.log_options, option, options_.records, value) ==
      OptionStatus::OK)
    return HighsStatus::OK;
  return HighsStatus::Error;
}

HighsStatus Highs::setHighsOptionValue(const std::string& option,
                                       const std::string value) {
  if (setOptionValue(options_.log_options, option, options_.records, value) ==
      OptionStatus::OK)
    return HighsStatus::OK;
  return HighsStatus::Error;
}

HighsStatus Highs::setHighsOptionValue(const std::string& option,
                                       const char* value) {
  if (setOptionValue(options_.log_options, option, options_.records, value) ==
      OptionStatus::OK)
    return HighsStatus::OK;
  return HighsStatus::Error;
}

HighsStatus Highs::readHighsOptions(const std::string filename) {
  if (filename.size() <= 0) {
    highsLogUser(options_.log_options, HighsLogType::WARNING,
                 "Empty file name so not reading options\n");
    return HighsStatus::Warning;
  }
  options_.options_file = filename;
  if (!loadOptionsFromFile(options_)) return HighsStatus::Error;
  return HighsStatus::OK;
}

HighsStatus Highs::passHighsOptions(const HighsOptions& options) {
  if (passOptions(options_.log_options, options, options_) == OptionStatus::OK)
    return HighsStatus::OK;
  return HighsStatus::Error;
}

const HighsOptions& Highs::getHighsOptions() { return options_; }

HighsStatus Highs::getHighsOptionValue(const std::string& option, bool& value) {
  if (getOptionValue(options_.log_options, option, options_.records, value) ==
      OptionStatus::OK)
    return HighsStatus::OK;
  return HighsStatus::Error;
}

HighsStatus Highs::getHighsOptionValue(const std::string& option,
                                       HighsInt& value) {
  if (getOptionValue(options_.log_options, option, options_.records, value) ==
      OptionStatus::OK)
    return HighsStatus::OK;
  return HighsStatus::Error;
}

HighsStatus Highs::getHighsOptionValue(const std::string& option,
                                       double& value) {
  if (getOptionValue(options_.log_options, option, options_.records, value) ==
      OptionStatus::OK)
    return HighsStatus::OK;
  return HighsStatus::Error;
}

HighsStatus Highs::getHighsOptionValue(const std::string& option,
                                       std::string& value) {
  if (getOptionValue(options_.log_options, option, options_.records, value) ==
      OptionStatus::OK)
    return HighsStatus::OK;
  return HighsStatus::Error;
}

HighsStatus Highs::getHighsOptionType(const std::string& option,
                                      HighsOptionType& type) {
  if (getOptionType(options_.log_options, option, options_.records, type) ==
      OptionStatus::OK)
    return HighsStatus::OK;
  return HighsStatus::Error;
}

HighsStatus Highs::resetHighsOptions() {
  resetOptions(options_.records);
  return HighsStatus::OK;
}

HighsStatus Highs::writeHighsOptions(
    const std::string filename, const bool report_only_non_default_values) {
  HighsStatus return_status = HighsStatus::OK;
  FILE* file;
  bool html;
  return_status = interpretCallStatus(
      openWriteFile(filename, "writeHighsOptions", file, html), return_status,
      "openWriteFile");
  if (return_status == HighsStatus::Error) return return_status;

  return_status = interpretCallStatus(
      writeOptionsToFile(file, options_.records, report_only_non_default_values,
                         html),
      return_status, "writeOptionsToFile");
  return return_status;
}

const HighsOptions& Highs::getHighsOptions() const { return options_; }

const HighsInfo& Highs::getHighsInfo() const { return info_; }

HighsStatus Highs::getHighsInfoValue(const std::string& info, HighsInt& value) {
  if (getInfoValue(options_, info, info_.records, value) == InfoStatus::OK)
    return HighsStatus::OK;
  return HighsStatus::Error;
}

HighsStatus Highs::getHighsInfoValue(const std::string& info,
                                     double& value) const {
  if (getInfoValue(options_, info, info_.records, value) == InfoStatus::OK)
    return HighsStatus::OK;
  return HighsStatus::Error;
}

HighsStatus Highs::writeHighsInfo(const std::string filename) {
  HighsStatus return_status = HighsStatus::OK;
  FILE* file;
  bool html;
  return_status =
      interpretCallStatus(openWriteFile(filename, "writeHighsInfo", file, html),
                          return_status, "openWriteFile");
  if (return_status == HighsStatus::Error) return return_status;

  return_status =
      interpretCallStatus(writeInfoToFile(file, info_.records, html),
                          return_status, "writeInfoToFile");
  return return_status;
}

// Methods below change the incumbent model or solver infomation
// associated with it. Hence returnFromHighs is called at the end of
// each
HighsStatus Highs::reset() {
  HighsStatus return_status = HighsStatus::OK;
  // Clear the status, solution, basis and info associated with any previous
  // model
  return_status =
      interpretCallStatus(clearSolver(), return_status, "clearSolver");
  if (return_status == HighsStatus::Error) return return_status;
  // Clear any HiGHS model object
  hmos_.clear();
  // Create a HiGHS model object for this LP
  hmos_.push_back(HighsModelObject(lp_, options_, timer_));

  presolve_.clear();

  return returnFromHighs(return_status);
}

HighsStatus Highs::passModel(const HighsLp lp) {
  HighsStatus return_status = HighsStatus::OK;
  // move the copy of the LP to the internal LP
  lp_ = std::move(lp);
  // Ensure that the LP is column-wise
  setOrientation(lp_);
  // Check validity of the LP, normalising its values
  return_status =
      interpretCallStatus(assessLp(lp_, options_), return_status, "assessLp");
  if (return_status == HighsStatus::Error) return return_status;
  // Clear solver status, solution, basis and info associated with any
  // previous model; clear any HiGHS model object; create a HiGHS
  // model object for this LP
  return_status = interpretCallStatus(reset(), return_status, "reset");
  return returnFromHighs(return_status);
}

HighsStatus Highs::passModel(const HighsInt num_col, const HighsInt num_row,
                             const HighsInt num_nz, const double* costs,
                             const double* col_lower, const double* col_upper,
                             const double* row_lower, const double* row_upper,
<<<<<<< HEAD
                             const HighsInt* astart, const HighsInt* aindex,
                             const double* avalue) {
=======
                             const int* astart, const int* aindex,
                             const double* avalue, const int* integrality) {
>>>>>>> f511720e
  HighsLp lp;
  lp.numCol_ = num_col;
  lp.numRow_ = num_row;
  if (num_col > 0) {
    assert(costs != NULL);
    assert(col_lower != NULL);
    assert(col_upper != NULL);
    lp.colCost_.assign(costs, costs + num_col);
    lp.colLower_.assign(col_lower, col_lower + num_col);
    lp.colUpper_.assign(col_upper, col_upper + num_col);
  }
  if (num_row > 0) {
    assert(row_lower != NULL);
    assert(row_upper != NULL);
    lp.rowLower_.assign(row_lower, row_lower + num_row);
    lp.rowUpper_.assign(row_upper, row_upper + num_row);
  }
  if (num_nz > 0) {
    assert(num_col > 0);
    assert(num_row > 0);
    assert(astart != NULL);
    assert(aindex != NULL);
    assert(avalue != NULL);
    lp.Astart_.assign(astart, astart + num_col);
    lp.Aindex_.assign(aindex, aindex + num_nz);
    lp.Avalue_.assign(avalue, avalue + num_nz);
  }
  lp.Astart_.resize(num_col + 1);
  lp.Astart_[num_col] = num_nz;
<<<<<<< HEAD
  lp.orientation_ = MatrixOrientation::COLWISE;
  return passModel(std::move(lp));
=======
  if (num_col > 0 && integrality != NULL) {
    lp.integrality_.resize(num_col);
    for (int iCol = 0; iCol < num_col; iCol++) {
      int integrality_status = integrality[iCol];
      assert(integrality_status == (int)HighsVarType::CONTINUOUS ||
             integrality_status == (int)HighsVarType::INTEGER);
      lp.integrality_[iCol] = (HighsVarType)integrality_status;
    }
  }
  return this->passModel(std::move(lp));
>>>>>>> f511720e
}

HighsStatus Highs::readModel(const std::string filename) {
  HighsStatus return_status = HighsStatus::OK;
  Filereader* reader = Filereader::getFilereader(filename);
  if (reader == NULL) {
    highsLogUser(options_.log_options, HighsLogType::ERROR,
                 "Model file %s not supported\n", filename.c_str());
    return HighsStatus::Error;
  }

  HighsLp model;
  options_.model_file = filename;

  FilereaderRetcode call_code = reader->readModelFromFile(options_, model);
  delete reader;
  if (call_code != FilereaderRetcode::OK) {
    interpretFilereaderRetcode(options_.log_options, filename.c_str(),
                               call_code);
    return_status = interpretCallStatus(HighsStatus::Error, return_status,
                                        "readModelFromFile");
    if (return_status == HighsStatus::Error) return return_status;
  }
  model.model_name_ = extractModelName(filename);
  return_status =
      interpretCallStatus(passModel(model), return_status, "passModel");
  return returnFromHighs(return_status);
}

HighsStatus Highs::clearModel() {
  HighsStatus return_status = HighsStatus::OK;
  // Remove all HighsModelObject entries
  hmos_.clear();
  lp_.clear();
  hmos_.push_back(HighsModelObject(lp_, options_, timer_));
  return_status =
      interpretCallStatus(clearSolver(), return_status, "clearSolver");
  if (return_status == HighsStatus::Error) return return_status;
  return returnFromHighs(return_status);
}

HighsStatus Highs::readBasis(const std::string filename) {
  HighsStatus return_status = HighsStatus::OK;
  // Try to read basis file into read_basis
  HighsBasis read_basis = basis_;
  return_status = interpretCallStatus(
      readBasisFile(options_.log_options, read_basis, filename), return_status,
      "readBasis");
  if (return_status != HighsStatus::OK) return return_status;
  // Basis read OK: check whether it's consistent with the LP
  if (!isBasisConsistent(lp_, read_basis)) {
    highsLogUser(options_.log_options, HighsLogType::ERROR,
                 "readBasis: invalid basis\n");
    return HighsStatus::Error;
  }
  // Update the HiGHS basis and invalidate any simplex basis for the model
  basis_ = read_basis;
  basis_.valid_ = true;
  if (hmos_.size() > 0) {
    clearBasisInterface();
  }
  // Can't use returnFromHighs since...
  return HighsStatus::OK;
}

HighsStatus Highs::writeModel(const std::string filename) {
  HighsStatus return_status = HighsStatus::OK;
  HighsLp model = lp_;

  // Ensure that the LP is column-wise
  setOrientation(model);
  if (filename == "") {
    // Empty file name: report model on stdout
    reportLp(options_.log_options, model, HighsLogType::VERBOSE);
    return_status = HighsStatus::OK;
  } else {
    Filereader* writer = Filereader::getFilereader(filename);
    if (writer == NULL) {
      highsLogUser(options_.log_options, HighsLogType::ERROR,
                   "Model file %s not supported\n", filename.c_str());
      return HighsStatus::Error;
    }
    return_status =
        interpretCallStatus(writer->writeModelToFile(options_, filename, model),
                            return_status, "writeModelToFile");
    delete writer;
  }
  return returnFromHighs(return_status);
}

HighsStatus Highs::writeBasis(const std::string filename) {
  HighsStatus return_status = HighsStatus::OK;
  return_status = interpretCallStatus(
      writeBasisFile(options_.log_options, basis_, filename), return_status,
      "writeBasis");
  return returnFromHighs(return_status);
}

// Checks the options calls presolve and postsolve if needed. Solvers are called
// with callSolveLp(..)
HighsStatus Highs::run() {
  if (!haveHmo("run")) return HighsStatus::Error;
  // Ensure that there is exactly one Highs model object
  assert((HighsInt)hmos_.size() == 1);
  HighsInt min_highs_debug_level = HIGHS_DEBUG_LEVEL_MIN;
  //  HIGHS_DEBUG_LEVEL_CHEAP;
  //  HIGHS_DEBUG_LEVEL_COSTLY;
  //  HIGHS_DEBUG_LEVEL_EXPENSIVE;
  //  HIGHS_DEBUG_LEVEL_MAX;
#ifdef HiGHSDEV
  min_highs_debug_level =  // HIGHS_DEBUG_LEVEL_MIN;
                           //  HIGHS_DEBUG_LEVEL_CHEAP;
      HIGHS_DEBUG_LEVEL_COSTLY;
  //  HIGHS_DEBUG_LEVEL_EXPENSIVE;
  //  HIGHS_DEBUG_LEVEL_MAX;
  if (options_.highs_debug_level < min_highs_debug_level)
    printf(
        "Highs::run() HiGHSDEV define so switching options_.highs_debug_level "
        "from %" HIGHSINT_FORMAT " to %" HIGHSINT_FORMAT "\n",
        options_.highs_debug_level, min_highs_debug_level);
    //  writeModel("HighsRunModel.mps");
    //  if (lp_.numRow_>0 && lp_.numCol_>0) writeLpMatrixPicToFile(options_,
    //  "LpMatrix", lp_);
#endif
  if (options_.highs_debug_level < min_highs_debug_level)
    options_.highs_debug_level = min_highs_debug_level;

#ifdef OPENMP
  omp_max_threads = omp_get_max_threads();
  assert(omp_max_threads > 0);
#ifdef HiGHSDEV
  if (omp_max_threads <= 0)
    printf("WARNING: omp_get_max_threads() returns %" HIGHSINT_FORMAT "\n",
           omp_max_threads);
  printf("Running with %" HIGHSINT_FORMAT " OMP thread(s)\n", omp_max_threads);
#endif
#endif
  HighsStatus return_status = HighsStatus::OK;
  HighsStatus call_status;
  // Zero the HiGHS iteration counts
  zeroHighsIterationCounts(info_);

  // Initialise the HiGHS model status values
  hmos_[0].scaled_model_status_ = HighsModelStatus::NOTSET;
  hmos_[0].unscaled_model_status_ = HighsModelStatus::NOTSET;
  model_status_ = hmos_[0].scaled_model_status_;
  scaled_model_status_ = hmos_[0].unscaled_model_status_;
  // Return immediately if the LP has no columns
  if (!lp_.numCol_) {
    model_status_ = HighsModelStatus::MODEL_EMPTY;
    scaled_model_status_ = model_status_;
    hmos_[0].unscaled_model_status_ = model_status_;
    hmos_[0].scaled_model_status_ = model_status_;
    return_status = highsStatusFromHighsModelStatus(model_status_);
    return returnFromRun(return_status);
  }

  // Ensure that the LP (and any simplex LP) has the matrix column-wise
  setOrientation(lp_);
  if (hmos_[0].ekk_instance_.simplex_lp_status_.valid)
    setOrientation(hmos_[0].ekk_instance_.simplex_lp_);
#ifdef HIGHSDEV
  // Shouldn't have to check validity of the LP since this is done when it is
  // loaded or modified
  call_status = assessLp(lp_, options_);
  // If any errors have been found or normalisation carried out,
  // call_status will be ERROR or WARNING, so only valid return is OK.
  assert(call_status == HighsStatus::OK);
  return_status = interpretCallStatus(call_status, return_status, "assessLp");
  if (return_status == HighsStatus::Error) return returnFromRun(return_status);
#endif

  highsSetLogCallback(options_);
#ifdef HiGHSDEV
  if (checkOptions(options_.log_options, options_.records) !=
      OptionStatus::OK) {
    return_status = HighsStatus::Error;
    return returnFromRun(return_status);
  }
#endif
  if (lp_.model_name_.compare(""))
    highsLogDev(options_.log_options, HighsLogType::VERBOSE,
                "Solving model: %s\n", lp_.model_name_.c_str());

  // Start the HiGHS clock unless it's already running
  bool run_highs_clock_already_running = timer_.runningRunHighsClock();
  if (!run_highs_clock_already_running) timer_.startRunHighsClock();

  if (!options_.solver.compare(choose_string) && isMip(lp_)) {
    // Solve the model as a MIP
    call_status = callSolveMip();
    return_status =
        interpretCallStatus(call_status, return_status, "callSolveMip");
    if (!run_highs_clock_already_running) timer_.stopRunHighsClock();
    return returnFromRun(return_status);
  }

  // Solve the model as an LP
  //
  // Record the initial time and set the component times and postsolve
  // iteration count to -1 to identify whether they are not required
  double initial_time = timer_.readRunHighsClock();
  double this_presolve_time = -1;
  double this_solve_presolved_lp_time = -1;
  double this_postsolve_time = -1;
  double this_solve_original_lp_time = -1;
  HighsInt postsolve_iteration_count = -1;

  // Define identifiers to refer to the HMO of the original LP (0) and
  // the HMO created when using presolve. The index of this HMO is 1
  // when solving a one-off LP, but greater than one if presolve has
  // been called multiple times. It's equal to the size of HMO
  const HighsInt original_hmo = 0;
  const HighsInt presolve_hmo = hmos_.size();
  // Keep track of the hmo that is the most recently solved. By default it's the
  // original LP
  HighsInt solved_hmo = original_hmo;

  if (!basis_.valid_ && options_.presolve != off_string) {
    // No HiGHS basis so consider presolve
    //
    // If using IPX to solve the reduced LP, crossover must be run
    // since a basic solution is required by postsolve
    if (options_.solver == ipm_string && !options_.run_crossover) {
      highsLogUser(options_.log_options, HighsLogType::WARNING,
                   "Forcing IPX to use crossover after presolve\n");
      options_.run_crossover = true;
    }

    hmos_[original_hmo].scaled_model_status_ = HighsModelStatus::NOTSET;
    // Possibly presolve - according to option_.presolve
    const double from_presolve_time = timer_.read(timer_.presolve_clock);
    this_presolve_time = -from_presolve_time;
    timer_.start(timer_.presolve_clock);
    HighsPresolveStatus presolve_status = runPresolve();
    timer_.stop(timer_.presolve_clock);
    const double to_presolve_time = timer_.read(timer_.presolve_clock);
    this_presolve_time += to_presolve_time;
    presolve_.info_.presolve_time = this_presolve_time;

    // Set an illegal local pivot threshold value that's updated after
    // solving the presolved LP - if simplex is used
    double factor_pivot_threshold = -1;

    // Run solver.
    switch (presolve_status) {
      case HighsPresolveStatus::NotPresolved: {
        hmos_[solved_hmo].lp_.lp_name_ = "Original LP";
        this_solve_original_lp_time = -timer_.read(timer_.solve_clock);
        timer_.start(timer_.solve_clock);
        call_status = callSolveLp(solved_hmo, "Not presolved: solving the LP");
        timer_.stop(timer_.solve_clock);
        this_solve_original_lp_time += timer_.read(timer_.solve_clock);
        return_status =
            interpretCallStatus(call_status, return_status, "callSolveLp");
        if (return_status == HighsStatus::Error)
          return returnFromRun(return_status);
        break;
      }
      case HighsPresolveStatus::NotReduced: {
        hmos_[solved_hmo].lp_.lp_name_ = "Unreduced LP";
        // Log the presolve reductions
        reportPresolveReductions(hmos_[original_hmo].options_.log_options,
                                 hmos_[original_hmo].lp_, false);
        this_solve_original_lp_time = -timer_.read(timer_.solve_clock);
        timer_.start(timer_.solve_clock);
        call_status = callSolveLp(
            solved_hmo, "Problem not reduced by presolve: solving the LP");
        timer_.stop(timer_.solve_clock);
        this_solve_original_lp_time += timer_.read(timer_.solve_clock);
        return_status =
            interpretCallStatus(call_status, return_status, "callSolveLp");
        if (return_status == HighsStatus::Error)
          return returnFromRun(return_status);
        break;
      }
      case HighsPresolveStatus::Reduced: {
        HighsLp& reduced_lp = presolve_.getReducedProblem();
        // Validate the reduced LP
        assert(assessLp(reduced_lp, options_) == HighsStatus::OK);
        call_status = cleanBounds(options_, reduced_lp);
        // Ignore any warning from clean bounds since the original LP
        // is still solved after presolve
        if (interpretCallStatus(call_status, return_status, "cleanBounds") ==
            HighsStatus::Error)
          return HighsStatus::Error;
        // Add reduced lp object to vector of HighsModelObject,
        // so the last one in lp_ is the presolved one.

        hmos_.push_back(HighsModelObject(reduced_lp, options_, timer_));
        // Log the presolve reductions
        reportPresolveReductions(hmos_[original_hmo].options_.log_options,
                                 hmos_[original_hmo].lp_,
                                 hmos_[presolve_hmo].lp_);
        // Record the HMO to be solved
        solved_hmo = presolve_hmo;
        hmos_[solved_hmo].lp_.lp_name_ = "Presolved LP";
        // Don't try dual cut-off when solving the presolved LP, as the
        // objective values aren't correct
        //	HighsOptions& options = hmos_[solved_hmo].options_;
        //	HighsOptions save_options = options;
        const double save_dual_objective_value_upper_bound =
            options_.dual_objective_value_upper_bound;
        options_.dual_objective_value_upper_bound = HIGHS_CONST_INF;
        this_solve_presolved_lp_time = -timer_.read(timer_.solve_clock);
        timer_.start(timer_.solve_clock);
        call_status = callSolveLp(solved_hmo, "Solving the presolved LP");
        timer_.stop(timer_.solve_clock);
        this_solve_presolved_lp_time += timer_.read(timer_.solve_clock);
        if (hmos_[solved_hmo].ekk_instance_.simplex_lp_status_.valid) {
          // Record the pivot threshold resulting from solving the presolved LP
          // with simplex
          factor_pivot_threshold =
              hmos_[solved_hmo]
                  .ekk_instance_.simplex_info_.factor_pivot_threshold;
        }
        // Restore the dual objective cut-off
        options_.dual_objective_value_upper_bound =
            save_dual_objective_value_upper_bound;
        return_status =
            interpretCallStatus(call_status, return_status, "callSolveLp");
        if (return_status == HighsStatus::Error)
          return returnFromRun(return_status);

        break;
      }
      case HighsPresolveStatus::ReducedToEmpty: {
        reportPresolveReductions(hmos_[original_hmo].options_.log_options,
                                 hmos_[original_hmo].lp_, true);
        hmos_[original_hmo].unscaled_model_status_ = HighsModelStatus::OPTIMAL;
        hmos_[original_hmo].scaled_model_status_ =
            hmos_[original_hmo].unscaled_model_status_;
        // Proceed to postsolve.
        break;
      }
        //	printf("\nHighs::run() 3: presolve status = %" HIGHSINT_FORMAT
        //"\n", (HighsInt)presolve_status);fflush(stdout);
      case HighsPresolveStatus::Infeasible:
      case HighsPresolveStatus::Unbounded: {
        if (presolve_status == HighsPresolveStatus::Infeasible) {
          model_status_ = HighsModelStatus::PRIMAL_INFEASIBLE;
        } else {
          // If presolve returns (primal) unbounded, the problem may
          // not be feasible, in which case
          // HighsModelStatus::PRIMAL_INFEASIBLE_OR_UNBOUNDED rather
          // than HighsModelStatus::PRIMAL_UNBOUNDED should be
          // returned
          model_status_ = HighsModelStatus::PRIMAL_INFEASIBLE_OR_UNBOUNDED;
        }
<<<<<<< HEAD
        highsLogUser(options_.log_options, HighsLogType::INFO,
                     "Problem status detected on presolve: %s\n",
                     highsModelStatusToString(model_status_).c_str());
=======
        HighsLogMessage(options_.logfile, HighsMessageType::INFO,
                        "Problem status detected on presolve: %s",
                        modelStatusToString(model_status_).c_str());
>>>>>>> f511720e

        // Report this way for the moment. May modify after merge with
        // OSIinterface branch which has new way of setting up a
        // HighsModelObject and can support multiple calls to run(). Stop and
        // read the HiGHS clock, then work out time for this call
        if (!run_highs_clock_already_running) timer_.stopRunHighsClock();

        // Transfer the model status to the scaled model status and orriginal
        // HMO statuses;
        scaled_model_status_ = model_status_;
        hmos_[original_hmo].unscaled_model_status_ = model_status_;
        hmos_[original_hmo].scaled_model_status_ = model_status_;
        return_status = HighsStatus::OK;
        return returnFromRun(return_status);
      }
      case HighsPresolveStatus::Timeout: {
        model_status_ = HighsModelStatus::PRESOLVE_ERROR;
        highsLogDev(options_.log_options, HighsLogType::ERROR,
                    "Presolve reached timeout\n");
        if (run_highs_clock_already_running) timer_.stopRunHighsClock();
        return HighsStatus::Warning;
      }
      case HighsPresolveStatus::OptionsError: {
        model_status_ = HighsModelStatus::PRESOLVE_ERROR;
        highsLogDev(options_.log_options, HighsLogType::ERROR,
                    "Presolve options error.\n");
        if (run_highs_clock_already_running) timer_.stopRunHighsClock();
        return HighsStatus::Warning;
      }
      default: {
        // case HighsPresolveStatus::Error
        model_status_ = HighsModelStatus::PRESOLVE_ERROR;
        highsLogDev(options_.log_options, HighsLogType::ERROR,
                    "Presolve failed.\n");
        if (run_highs_clock_already_running) timer_.stopRunHighsClock();
        // Transfer the model status to the scaled model status and orriginal
        // HMO statuses;
        scaled_model_status_ = model_status_;
        hmos_[original_hmo].unscaled_model_status_ = model_status_;
        hmos_[original_hmo].scaled_model_status_ = model_status_;
        return_status = HighsStatus::Error;
        return returnFromRun(return_status);
      }
    }
    // Postsolve. Does nothing if there were no reductions during presolve.
    if (hmos_[solved_hmo].scaled_model_status_ == HighsModelStatus::OPTIMAL) {
      if (presolve_status == HighsPresolveStatus::Reduced ||
          presolve_status == HighsPresolveStatus::ReducedToEmpty) {
        // If presolve is nontrivial, extract the optimal solution
        // and basis for the presolved problem in order to generate
        // the solution and basis for postsolve to use to generate a
        // solution(?) and basis that is, hopefully, optimal. This is
        // confirmed or corrected by hot-starting the simplex solver
        if (presolve_status == HighsPresolveStatus::ReducedToEmpty) {
          clearSolutionUtil(hmos_[solved_hmo].solution_);
          clearBasisUtil(hmos_[solved_hmo].basis_);
        }

        presolve_.data_.recovered_solution_ = hmos_[solved_hmo].solution_;
        presolve_.data_.recovered_basis_.col_status =
            hmos_[solved_hmo].basis_.col_status;
        presolve_.data_.recovered_basis_.row_status =
            hmos_[solved_hmo].basis_.row_status;

        this_postsolve_time = -timer_.read(timer_.postsolve_clock);
        timer_.start(timer_.postsolve_clock);
        HighsPostsolveStatus postsolve_status = runPostsolve();
        timer_.stop(timer_.postsolve_clock);
        this_postsolve_time += -timer_.read(timer_.postsolve_clock);
        presolve_.info_.postsolve_time = this_postsolve_time;

        if (postsolve_status == HighsPostsolveStatus::SolutionRecovered) {
          highsLogDev(options_.log_options, HighsLogType::VERBOSE,
                      "Postsolve finished\n");
          //
          // Now hot-start the simplex solver for the original_hmo:
          //
          // The original model hasn't been solved, so set up its solution
          // parameters
          resetModelStatusAndSolutionParams(hmos_[original_hmo]);
          // Set solution and its status
          hmos_[original_hmo].solution_ = presolve_.data_.recovered_solution_;

          // Set basis and its status
          hmos_[original_hmo].basis_.valid_ = true;
          hmos_[original_hmo].basis_.col_status =
              presolve_.data_.recovered_basis_.col_status;
          hmos_[original_hmo].basis_.row_status =
              presolve_.data_.recovered_basis_.row_status;

          // Possibly force debug to perform KKT check on what's
          // returned from postsolve
          const bool force_debug = false;
          HighsInt save_highs_debug_level = options_.highs_debug_level;
          if (force_debug)
            options_.highs_debug_level = HIGHS_DEBUG_LEVEL_COSTLY;
          debugHighsBasicSolution("After returning from postsolve", options_,
                                  lp_, hmos_[original_hmo].basis_,
                                  hmos_[original_hmo].solution_);
          options_.highs_debug_level = save_highs_debug_level;

          // Now hot-start the simplex solver for the original_hmo
          solved_hmo = original_hmo;
          // Save the options to allow the best simplex strategy to
          // be used
          HighsOptions& options = hmos_[solved_hmo].options_;
          HighsOptions save_options = options;
          const bool full_logging = false;
          if (full_logging) options.log_dev_level = LOG_DEV_LEVEL_VERBOSE;
          // Force the use of simplex to clean up if IPM has been used
          // to solve the presolved problem
          if (options.solver == ipm_string) options.solver = simplex_string;
          options.simplex_strategy = SIMPLEX_STRATEGY_CHOOSE;
          // Ensure that the parallel solver isn't used
          options.highs_min_threads = 1;
          options.highs_max_threads = 1;
          // Use any pivot threshold resulting from solving the presolved LP
          if (factor_pivot_threshold > 0)
            options.factor_pivot_threshold = factor_pivot_threshold;

          // The basis returned from postsolve is just basic/nonbasic
          // and EKK expects a refined basis, so set it up now
          refineBasis(lp_, hmos_[original_hmo].solution_,
                      hmos_[original_hmo].basis_);

          hmos_[solved_hmo].lp_.lp_name_ = "Postsolve LP";
          HighsInt iteration_count0 = info_.simplex_iteration_count;
          this_solve_original_lp_time = -timer_.read(timer_.solve_clock);
          timer_.start(timer_.solve_clock);
          call_status = callSolveLp(
              solved_hmo,
              "Solving the original LP from the solution after postsolve");
          timer_.stop(timer_.solve_clock);
          this_solve_original_lp_time += timer_.read(timer_.solve_clock);
          return_status =
              interpretCallStatus(call_status, return_status, "callSolveLp");
          // Recover the options
          options = save_options;
          if (return_status == HighsStatus::Error)
            return returnFromRun(return_status);
          postsolve_iteration_count =
              info_.simplex_iteration_count - iteration_count0;
        } else {
          highsLogUser(options_.log_options, HighsLogType::ERROR,
                       "Postsolve return status is %" HIGHSINT_FORMAT "\n",
                       (HighsInt)postsolve_status);
          model_status_ = HighsModelStatus::POSTSOLVE_ERROR;
          scaled_model_status_ = model_status_;
          hmos_[0].unscaled_model_status_ = model_status_;
          hmos_[0].scaled_model_status_ = model_status_;
          return_status = HighsStatus::Error;
          return returnFromRun(return_status);
        }
      }
    } else {
      // Optimal solution of presolved problem has not been found
      // The original model inherits the solved model's status
      hmos_[original_hmo].unscaled_model_status_ =
          hmos_[solved_hmo].unscaled_model_status_;
      hmos_[original_hmo].scaled_model_status_ =
          hmos_[solved_hmo].scaled_model_status_;
    }
  } else {
    // There is a valid basis for the problem or presolve is off
    solved_hmo = original_hmo;
    hmos_[solved_hmo].lp_.lp_name_ = "LP without presolve or with basis";
    if (basis_.valid_) {
      // There is a valid HiGHS basis, so use it to initialise the basis
      // in the HMO to be solved after refining any status values that
      // are simply HighsBasisStatus::NONBASIC
      refineBasis(hmos_[solved_hmo].lp_, solution_, basis_);
      hmos_[solved_hmo].basis_ = basis_;
    }
    this_solve_original_lp_time = -timer_.read(timer_.solve_clock);
    timer_.start(timer_.solve_clock);
    call_status =
        callSolveLp(solved_hmo, "Solving LP without presolve or with basis");
    timer_.stop(timer_.solve_clock);
    this_solve_original_lp_time += timer_.read(timer_.solve_clock);
    return_status =
        interpretCallStatus(call_status, return_status, "callSolveLp");
    if (return_status == HighsStatus::Error)
      return returnFromRun(return_status);
  }
  // else if (reduced problem failed to solve) {
  //   todo: handle case when presolved problem failed to solve. Try to solve
  //   again with no presolve.
  // }

  //   assert(solved_hmo == original_hmo);
  // solved_hmo will be original_hmo unless the presolved LP is found to be
  // infeasible or unbounded

  if (!getHighsModelStatusAndInfo(solved_hmo)) {
    return_status = HighsStatus::Error;
    return returnFromRun(return_status);
  }

  // Copy HMO solution/basis to HiGHS solution/basis: this resizes solution_ and
  // basis_ The HiGHS solution and basis have to come from the original_hmo for
  // them to have the right dimension.
  solution_ = hmos_[original_hmo].solution_;
  basis_ = hmos_[original_hmo].basis_;
  // Stop and read the HiGHS clock, then work out time for this call
  if (!run_highs_clock_already_running) timer_.stopRunHighsClock();

  double lp_solve_final_time = timer_.readRunHighsClock();
  double this_solve_time = lp_solve_final_time - initial_time;
  if (postsolve_iteration_count < 0) {
    highsLogDev(options_.log_options, HighsLogType::INFO, "Postsolve  : \n");
  } else {
    highsLogDev(options_.log_options, HighsLogType::INFO,
                "Postsolve  : %" HIGHSINT_FORMAT "\n",
                postsolve_iteration_count);
  }
  highsLogDev(options_.log_options, HighsLogType::INFO, "Time       : %8.2f\n",
              this_solve_time);
  highsLogDev(options_.log_options, HighsLogType::INFO, "Time Pre   : %8.2f\n",
              this_presolve_time);
  highsLogDev(options_.log_options, HighsLogType::INFO, "Time PreLP : %8.2f\n",
              this_solve_presolved_lp_time);
  highsLogDev(options_.log_options, HighsLogType::INFO, "Time PostLP: %8.2f\n",
              this_solve_original_lp_time);
  if (this_solve_time > 0) {
    highsLogDev(options_.log_options, HighsLogType::INFO, "For LP %16s",
                hmos_[original_hmo].lp_.model_name_.c_str());
    double sum_time = 0;
    if (this_presolve_time > 0) {
      sum_time += this_presolve_time;
      HighsInt pct = (100 * this_presolve_time) / this_solve_time;
      highsLogDev(options_.log_options, HighsLogType::INFO,
                  ": Presolve %8.2f (%3" HIGHSINT_FORMAT "%%)",
                  this_presolve_time, pct);
    }
    if (this_solve_presolved_lp_time > 0) {
      sum_time += this_solve_presolved_lp_time;
      HighsInt pct = (100 * this_solve_presolved_lp_time) / this_solve_time;
      highsLogDev(options_.log_options, HighsLogType::INFO,
                  ": Solve presolved LP %8.2f (%3" HIGHSINT_FORMAT "%%)",
                  this_solve_presolved_lp_time, pct);
    }
    if (this_postsolve_time > 0) {
      sum_time += this_postsolve_time;
      HighsInt pct = (100 * this_postsolve_time) / this_solve_time;
      highsLogDev(options_.log_options, HighsLogType::INFO,
                  ": Postsolve %8.2f (%3" HIGHSINT_FORMAT "%%)",
                  this_postsolve_time, pct);
    }
    if (this_solve_original_lp_time > 0) {
      sum_time += this_solve_original_lp_time;
      HighsInt pct = (100 * this_solve_original_lp_time) / this_solve_time;
      highsLogDev(options_.log_options, HighsLogType::INFO,
                  ": Solve original LP %8.2f (%3" HIGHSINT_FORMAT "%%)",
                  this_solve_original_lp_time, pct);
    }
    highsLogDev(options_.log_options, HighsLogType::INFO, "\n");
    double rlv_time_difference =
        fabs(sum_time - this_solve_time) / this_solve_time;
    if (rlv_time_difference > 0.1)
      highsLogDev(options_.log_options, HighsLogType::INFO,
                  "Strange: Solve time = %g; Sum times = %g: relative "
                  "difference = %g\n",
                  this_solve_time, sum_time, rlv_time_difference);
  }
  // Assess success according to the scaled model status, unless
  // something worse has happened earlier
  call_status = highsStatusFromHighsModelStatus(scaled_model_status_);
  return_status = interpretCallStatus(call_status, return_status);
  return returnFromRun(return_status);
}

const HighsModelStatus& Highs::getModelStatus(const bool scaled_model) const {
  if (scaled_model) {
    return scaled_model_status_;
  } else {
    return model_status_;
  }
}

HighsStatus Highs::getDualRay(bool& has_dual_ray, double* dual_ray_value) {
  if (!haveHmo("getDualRay")) return HighsStatus::Error;
  return getDualRayInterface(has_dual_ray, dual_ray_value);
}

HighsStatus Highs::getPrimalRay(bool& has_primal_ray,
                                double* primal_ray_value) {
  underDevelopmentLogMessage("getPrimalRay");
  if (!haveHmo("getPrimalRay")) return HighsStatus::Error;
  return getPrimalRayInterface(has_primal_ray, primal_ray_value);
}

HighsStatus Highs::getRanging(HighsRanging& ranging) {
  underDevelopmentLogMessage("getRanging");
  if (!haveHmo("getRanging")) return HighsStatus::Error;
  return getRangingData(ranging, hmos_[0]);
}

HighsStatus Highs::getBasicVariables(HighsInt* basic_variables) {
  if (!haveHmo("getBasicVariables")) return HighsStatus::Error;
  if (basic_variables == NULL) {
    highsLogUser(options_.log_options, HighsLogType::ERROR,
                 "getBasicVariables: basic_variables is NULL\n");
    return HighsStatus::Error;
  }
  return getBasicVariablesInterface(basic_variables);
}

HighsStatus Highs::getBasisInverseRow(const HighsInt row, double* row_vector,
                                      HighsInt* row_num_nz,
                                      HighsInt* row_indices) {
  if (!haveHmo("getBasisInverseRow")) return HighsStatus::Error;
  if (row_vector == NULL) {
    highsLogUser(options_.log_options, HighsLogType::ERROR,
                 "getBasisInverseRow: row_vector is NULL\n");
    return HighsStatus::Error;
  }
  // row_indices can be NULL - it's the trigger that determines
  // whether they are identified or not
  HighsInt numRow = lp_.numRow_;
  if (row < 0 || row >= numRow) {
    highsLogUser(options_.log_options, HighsLogType::ERROR,
                 "Row index %" HIGHSINT_FORMAT
                 " out of range [0, %" HIGHSINT_FORMAT
                 "] in getBasisInverseRow\n",
                 row, numRow - 1);
    return HighsStatus::Error;
  }
  bool has_invert = hmos_[0].ekk_instance_.simplex_lp_status_.has_invert;
  if (!has_invert) {
    highsLogUser(options_.log_options, HighsLogType::ERROR,
                 "No invertible representation for getBasisInverseRow\n");
    return HighsStatus::Error;
  }
  // Compute a row i of the inverse of the basis matrix by solving B^Tx=e_i
  vector<double> rhs;
  rhs.assign(numRow, 0);
  rhs[row] = 1;
  basisSolveInterface(rhs, row_vector, row_num_nz, row_indices, true);
  return HighsStatus::OK;
}

HighsStatus Highs::getBasisInverseCol(const HighsInt col, double* col_vector,
                                      HighsInt* col_num_nz,
                                      HighsInt* col_indices) {
  if (!haveHmo("getBasisInverseCol")) return HighsStatus::Error;
  if (col_vector == NULL) {
    highsLogUser(options_.log_options, HighsLogType::ERROR,
                 "getBasisInverseCol: col_vector is NULL\n");
    return HighsStatus::Error;
  }
  // col_indices can be NULL - it's the trigger that determines
  // whether they are identified or not
  HighsInt numRow = lp_.numRow_;
  if (col < 0 || col >= numRow) {
    highsLogUser(options_.log_options, HighsLogType::ERROR,
                 "Column index %" HIGHSINT_FORMAT
                 " out of range [0, %" HIGHSINT_FORMAT
                 "] in getBasisInverseCol\n",
                 col, numRow - 1);
    return HighsStatus::Error;
  }
  bool has_invert = hmos_[0].ekk_instance_.simplex_lp_status_.has_invert;
  if (!has_invert) {
    highsLogUser(options_.log_options, HighsLogType::ERROR,
                 "No invertible representation for getBasisInverseCol\n");
    return HighsStatus::Error;
  }
  // Compute a col i of the inverse of the basis matrix by solving Bx=e_i
  vector<double> rhs;
  rhs.assign(numRow, 0);
  rhs[col] = 1;
  basisSolveInterface(rhs, col_vector, col_num_nz, col_indices, false);
  return HighsStatus::OK;
}

HighsStatus Highs::getBasisSolve(const double* Xrhs, double* solution_vector,
                                 HighsInt* solution_num_nz,
                                 HighsInt* solution_indices) {
  if (!haveHmo("getBasisSolve")) return HighsStatus::Error;
  if (Xrhs == NULL) {
    highsLogUser(options_.log_options, HighsLogType::ERROR,
                 "getBasisSolve: Xrhs is NULL\n");
    return HighsStatus::Error;
  }
  if (solution_vector == NULL) {
    highsLogUser(options_.log_options, HighsLogType::ERROR,
                 "getBasisSolve: solution_vector is NULL\n");
    return HighsStatus::Error;
  }
  // solution_indices can be NULL - it's the trigger that determines
  // whether they are identified or not
  bool has_invert = hmos_[0].ekk_instance_.simplex_lp_status_.has_invert;
  if (!has_invert) {
    highsLogUser(options_.log_options, HighsLogType::ERROR,
                 "No invertible representation for getBasisSolve\n");
    return HighsStatus::Error;
  }
  HighsInt numRow = lp_.numRow_;
  vector<double> rhs;
  rhs.assign(numRow, 0);
  for (HighsInt row = 0; row < numRow; row++) rhs[row] = Xrhs[row];
  basisSolveInterface(rhs, solution_vector, solution_num_nz, solution_indices,
                      false);
  return HighsStatus::OK;
}

HighsStatus Highs::getBasisTransposeSolve(const double* Xrhs,
                                          double* solution_vector,
                                          HighsInt* solution_num_nz,
                                          HighsInt* solution_indices) {
  if (!haveHmo("getBasisTransposeSolve")) return HighsStatus::Error;
  if (Xrhs == NULL) {
    highsLogUser(options_.log_options, HighsLogType::ERROR,
                 "getBasisTransposeSolve: Xrhs is NULL\n");
    return HighsStatus::Error;
  }
  if (solution_vector == NULL) {
    highsLogUser(options_.log_options, HighsLogType::ERROR,
                 "getBasisTransposeSolve: solution_vector is NULL\n");
    return HighsStatus::Error;
  }
  // solution_indices can be NULL - it's the trigger that determines
  // whether they are identified or not
  bool has_invert = hmos_[0].ekk_instance_.simplex_lp_status_.has_invert;
  if (!has_invert) {
    highsLogUser(options_.log_options, HighsLogType::ERROR,
                 "No invertible representation for getBasisTransposeSolve\n");
    return HighsStatus::Error;
  }
  HighsInt numRow = lp_.numRow_;
  vector<double> rhs;
  rhs.assign(numRow, 0);
  for (HighsInt row = 0; row < numRow; row++) rhs[row] = Xrhs[row];
  basisSolveInterface(rhs, solution_vector, solution_num_nz, solution_indices,
                      true);
  return HighsStatus::OK;
}

HighsStatus Highs::getReducedRow(const HighsInt row, double* row_vector,
                                 HighsInt* row_num_nz, HighsInt* row_indices,
                                 const double* pass_basis_inverse_row_vector) {
  if (!haveHmo("getReducedRow")) return HighsStatus::Error;
  // Ensure that the LP is column-wise
  setOrientation(lp_);
  HighsLp& lp = lp_;
  if (row_vector == NULL) {
    highsLogUser(options_.log_options, HighsLogType::ERROR,
                 "getReducedRow: row_vector is NULL\n");
    return HighsStatus::Error;
  }
  // row_indices can be NULL - it's the trigger that determines
  // whether they are identified or not pass_basis_inverse_row_vector
  // NULL - it's the trigger to determine whether it's computed or not
  if (row < 0 || row >= lp.numRow_) {
    highsLogUser(options_.log_options, HighsLogType::ERROR,
                 "Row index %" HIGHSINT_FORMAT
                 " out of range [0, %" HIGHSINT_FORMAT "] in getReducedRow\n",
                 row, lp.numRow_ - 1);
    return HighsStatus::Error;
  }
  bool has_invert = hmos_[0].ekk_instance_.simplex_lp_status_.has_invert;
  if (!has_invert) {
    highsLogUser(options_.log_options, HighsLogType::ERROR,
                 "No invertible representation for getReducedRow\n");
    return HighsStatus::Error;
  }
  HighsInt numRow = lp.numRow_;
  vector<double> basis_inverse_row;
  double* basis_inverse_row_vector = (double*)pass_basis_inverse_row_vector;
  if (basis_inverse_row_vector == NULL) {
    vector<double> rhs;
    vector<HighsInt> col_indices;
    rhs.assign(numRow, 0);
    rhs[row] = 1;
    basis_inverse_row.resize(numRow, 0);
    // Form B^{-T}e_{row}
    basisSolveInterface(rhs, &basis_inverse_row[0], NULL, NULL, true);
    basis_inverse_row_vector = &basis_inverse_row[0];
  }
  bool return_indices = row_num_nz != NULL;
  if (return_indices) *row_num_nz = 0;
  for (HighsInt col = 0; col < lp.numCol_; col++) {
    double value = 0;
    for (HighsInt el = lp.Astart_[col]; el < lp.Astart_[col + 1]; el++) {
      HighsInt row = lp.Aindex_[el];
      value += lp.Avalue_[el] * basis_inverse_row_vector[row];
    }
    row_vector[col] = 0;
    if (fabs(value) > HIGHS_CONST_TINY) {
      if (return_indices) row_indices[(*row_num_nz)++] = col;
      row_vector[col] = value;
    }
  }
  return HighsStatus::OK;
}

HighsStatus Highs::getReducedColumn(const HighsInt col, double* col_vector,
                                    HighsInt* col_num_nz,
                                    HighsInt* col_indices) {
  if (!haveHmo("getReducedColumn")) return HighsStatus::Error;
  // Ensure that the LP is column-wise
  setOrientation(lp_);
  HighsLp& lp = lp_;
  if (col_vector == NULL) {
    highsLogUser(options_.log_options, HighsLogType::ERROR,
                 "getReducedColumn: col_vector is NULL\n");
    return HighsStatus::Error;
  }
  // col_indices can be NULL - it's the trigger that determines
  // whether they are identified or not
  if (col < 0 || col >= lp.numCol_) {
    highsLogUser(options_.log_options, HighsLogType::ERROR,
                 "Column index %" HIGHSINT_FORMAT
                 " out of range [0, %" HIGHSINT_FORMAT
                 "] in getReducedColumn\n",
                 col, lp.numCol_ - 1);
    return HighsStatus::Error;
  }
  bool has_invert = hmos_[0].ekk_instance_.simplex_lp_status_.has_invert;
  if (!has_invert) {
    highsLogUser(options_.log_options, HighsLogType::ERROR,
                 "No invertible representation for getReducedColumn\n");
    return HighsStatus::Error;
  }
  HighsInt numRow = lp.numRow_;
  vector<double> rhs;
  rhs.assign(numRow, 0);
  for (HighsInt el = lp.Astart_[col]; el < lp.Astart_[col + 1]; el++)
    rhs[lp.Aindex_[el]] = lp.Avalue_[el];
  basisSolveInterface(rhs, col_vector, col_num_nz, col_indices, false);
  return HighsStatus::OK;
}

HighsStatus Highs::setSolution(const HighsSolution& solution) {
  HighsStatus return_status = HighsStatus::OK;
  // Check if solution is valid.
  assert((HighsInt)solution_.col_value.size() != 0 ||
         (HighsInt)solution_.col_value.size() != lp_.numCol_);
  assert((HighsInt)solution.col_dual.size() == 0 ||
         (HighsInt)solution.col_dual.size() == lp_.numCol_);
  assert((HighsInt)solution.row_dual.size() == 0 ||
         (HighsInt)solution.row_dual.size() == lp_.numRow_);

  if (solution.col_value.size()) solution_.col_value = solution.col_value;
  if (solution.col_dual.size()) solution_.col_dual = solution.col_dual;
  if (solution.row_dual.size()) solution_.row_dual = solution.row_dual;

  if (solution.col_value.size() > 0) {
    return_status = interpretCallStatus(calculateRowValues(lp_, solution_),
                                        return_status, "calculateRowValues");
    if (return_status == HighsStatus::Error) return return_status;
  }
  if (solution.row_dual.size() > 0) {
    return_status = interpretCallStatus(calculateColDuals(lp_, solution_),
                                        return_status, "calculateColDuals");
    if (return_status == HighsStatus::Error) return return_status;
  }
  return returnFromHighs(return_status);
}

HighsStatus Highs::setBasis(const HighsBasis& basis) {
  // Check the user-supplied basis
  if (!isBasisConsistent(lp_, basis)) {
    highsLogUser(options_.log_options, HighsLogType::ERROR,
                 "setBasis: invalid basis\n");
    return HighsStatus::Error;
  }
  // Update the HiGHS basis
  basis_ = basis;
  basis_.valid_ = true;
  // Follow implications of a new HiGHS basis
  newHighsBasis();
  // Can't use returnFromHighs since...
  return HighsStatus::OK;
}

HighsStatus Highs::setBasis() {
  // Invalidate the basis for HiGHS Don't set to logical basis since
  // that causes presolve to be skipped
  basis_.valid_ = false;
  // Follow implications of a new HiGHS basis
  newHighsBasis();
  // Can't use returnFromHighs since...
  return HighsStatus::OK;
}

bool Highs::addRow(const double lower_bound, const double upper_bound,
                   const HighsInt num_new_nz, const HighsInt* indices,
                   const double* values) {
  HighsInt starts = 0;
  return addRows(1, &lower_bound, &upper_bound, num_new_nz, &starts, indices,
                 values);
}

bool Highs::addRows(const HighsInt num_new_row, const double* lower_bounds,
                    const double* upper_bounds, const HighsInt num_new_nz,
                    const HighsInt* starts, const HighsInt* indices,
                    const double* values) {
  HighsStatus return_status = HighsStatus::OK;
  // Check that there is a HighsModelObject
  if (!haveHmo("addRows")) return false;
  return_status = interpretCallStatus(
      addRowsInterface(num_new_row, lower_bounds, upper_bounds, num_new_nz,
                       starts, indices, values),
      return_status, "addRows");
  if (return_status == HighsStatus::Error) return false;
  return returnFromHighs(return_status) != HighsStatus::Error;
}

bool Highs::addCol(const double cost, const double lower_bound,
                   const double upper_bound, const HighsInt num_new_nz,
                   const HighsInt* indices, const double* values) {
  HighsInt starts = 0;
  return addCols(1, &cost, &lower_bound, &upper_bound, num_new_nz, &starts,
                 indices, values);
}

bool Highs::addCols(const HighsInt num_new_col, const double* costs,
                    const double* lower_bounds, const double* upper_bounds,
                    const HighsInt num_new_nz, const HighsInt* starts,
                    const HighsInt* indices, const double* values) {
  HighsStatus return_status = HighsStatus::OK;
  if (!haveHmo("addCols")) return false;
  return_status = interpretCallStatus(
      addColsInterface(num_new_col, costs, lower_bounds, upper_bounds,
                       num_new_nz, starts, indices, values),
      return_status, "addCols");
  if (return_status == HighsStatus::Error) return false;
  return returnFromHighs(return_status) != HighsStatus::Error;
}

bool Highs::changeObjectiveSense(const ObjSense sense) {
  HighsStatus return_status = HighsStatus::OK;
  if (!haveHmo("changeObjectiveSense")) return false;
  HighsStatus call_status;
  call_status = changeObjectiveSenseInterface(sense);
  return_status =
      interpretCallStatus(call_status, return_status, "changeObjectiveSense");
  if (return_status == HighsStatus::Error) return false;
  return returnFromHighs(return_status) != HighsStatus::Error;
}

bool Highs::changeColCost(const HighsInt col, const double cost) {
  return changeColsCost(1, &col, &cost);
}

bool Highs::changeColsCost(const HighsInt from_col, const HighsInt to_col,
                           const double* cost) {
  HighsStatus return_status = HighsStatus::OK;
  HighsStatus call_status;
  HighsIndexCollection index_collection;
  index_collection.dimension_ = lp_.numCol_;
  index_collection.is_interval_ = true;
  index_collection.from_ = from_col;
  index_collection.to_ = to_col;
  if (!haveHmo("changeColsCost")) return false;
  call_status = changeCostsInterface(index_collection, cost);
  return_status =
      interpretCallStatus(call_status, return_status, "changeCosts");
  if (return_status == HighsStatus::Error) return false;
  return returnFromHighs(return_status) != HighsStatus::Error;
}

bool Highs::changeColsCost(const HighsInt num_set_entries, const HighsInt* set,
                           const double* cost) {
  if (num_set_entries <= 0) return true;
  HighsStatus return_status = HighsStatus::OK;
  HighsStatus call_status;
  // Create a local set that is not const since index_collection.set_
  // cannot be const as it may change if the set is not ordered
  vector<HighsInt> local_set{set, set + num_set_entries};
  HighsIndexCollection index_collection;
  index_collection.dimension_ = lp_.numCol_;
  index_collection.is_set_ = true;
  index_collection.set_ = &local_set[0];
  index_collection.set_num_entries_ = num_set_entries;
  if (!haveHmo("changeColsCost")) return false;
  call_status = changeCostsInterface(index_collection, cost);
  return_status =
      interpretCallStatus(call_status, return_status, "changeCosts");
  if (return_status == HighsStatus::Error) return false;
  return returnFromHighs(return_status) != HighsStatus::Error;
}

bool Highs::changeColsCost(const HighsInt* mask, const double* cost) {
  HighsStatus return_status = HighsStatus::OK;
  HighsStatus call_status;
  // Create a local mask that is not const since
  // index_collection.mask_ cannot be const as it changes when
  // deleting rows/columns
  vector<HighsInt> local_mask{mask, mask + lp_.numCol_};
  HighsIndexCollection index_collection;
  index_collection.dimension_ = lp_.numCol_;
  index_collection.is_mask_ = true;
  index_collection.mask_ = &local_mask[0];
  if (!haveHmo("changeColsCost")) return false;
  call_status = changeCostsInterface(index_collection, cost);
  return_status =
      interpretCallStatus(call_status, return_status, "changeCosts");
  if (return_status == HighsStatus::Error) return false;
  return returnFromHighs(return_status) != HighsStatus::Error;
}

bool Highs::changeColBounds(const HighsInt col, const double lower,
                            const double upper) {
  return changeColsBounds(1, &col, &lower, &upper);
}

bool Highs::changeColsBounds(const HighsInt from_col, const HighsInt to_col,
                             const double* lower, const double* upper) {
  HighsStatus return_status = HighsStatus::OK;
  HighsStatus call_status;
  HighsIndexCollection index_collection;
  index_collection.dimension_ = lp_.numCol_;
  index_collection.is_interval_ = true;
  index_collection.from_ = from_col;
  index_collection.to_ = to_col;
  if (!haveHmo("changeColsBounds")) return false;
  call_status = changeColBoundsInterface(index_collection, lower, upper);
  return_status =
      interpretCallStatus(call_status, return_status, "changeColBounds");
  if (return_status == HighsStatus::Error) return false;
  return returnFromHighs(return_status) != HighsStatus::Error;
}

bool Highs::changeColsBounds(const HighsInt num_set_entries,
                             const HighsInt* set, const double* lower,
                             const double* upper) {
  if (num_set_entries <= 0) return true;
  HighsStatus return_status = HighsStatus::OK;
  HighsStatus call_status;
  // Create a local set that is not const since index_collection.set_
  // cannot be const as it may change if the set is not ordered
  vector<HighsInt> local_set{set, set + num_set_entries};
  HighsIndexCollection index_collection;
  index_collection.dimension_ = lp_.numCol_;
  index_collection.is_set_ = true;
  index_collection.set_ = &local_set[0];
  index_collection.set_num_entries_ = num_set_entries;
  if (!haveHmo("changeColsBounds")) return false;
  call_status = changeColBoundsInterface(index_collection, lower, upper);
  return_status =
      interpretCallStatus(call_status, return_status, "changeColBounds");
  if (return_status == HighsStatus::Error) return false;
  return returnFromHighs(return_status) != HighsStatus::Error;
}

bool Highs::changeColsBounds(const HighsInt* mask, const double* lower,
                             const double* upper) {
  HighsStatus return_status = HighsStatus::OK;
  HighsStatus call_status;
  // Create a local mask that is not const since
  // index_collection.mask_ cannot be const as it changes when
  // deleting rows/columns
  vector<HighsInt> local_mask{mask, mask + lp_.numCol_};
  HighsIndexCollection index_collection;
  index_collection.dimension_ = lp_.numCol_;
  index_collection.is_mask_ = true;
  index_collection.mask_ = &local_mask[0];
  if (!haveHmo("changeColsBounds")) return false;
  call_status = changeColBoundsInterface(index_collection, lower, upper);
  return_status =
      interpretCallStatus(call_status, return_status, "changeColBounds");
  if (return_status == HighsStatus::Error) return false;
  return returnFromHighs(return_status) != HighsStatus::Error;
}

bool Highs::changeRowBounds(const HighsInt row, const double lower,
                            const double upper) {
  return changeRowsBounds(1, &row, &lower, &upper);
}

bool Highs::changeRowsBounds(const HighsInt from_row, const HighsInt to_row,
                             const double* lower, const double* upper) {
  HighsStatus return_status = HighsStatus::OK;
  HighsStatus call_status;
  HighsIndexCollection index_collection;
  index_collection.dimension_ = lp_.numRow_;
  index_collection.is_interval_ = true;
  index_collection.from_ = from_row;
  index_collection.to_ = to_row;
  if (!haveHmo("changeRowsBounds")) return false;
  call_status = changeRowBoundsInterface(index_collection, lower, upper);
  return_status =
      interpretCallStatus(call_status, return_status, "changeRowBounds");
  if (return_status == HighsStatus::Error) return false;
  return returnFromHighs(return_status) != HighsStatus::Error;
}

bool Highs::changeRowsBounds(const HighsInt num_set_entries,
                             const HighsInt* set, const double* lower,
                             const double* upper) {
  if (num_set_entries <= 0) return true;
  HighsStatus return_status = HighsStatus::OK;
  HighsStatus call_status;
  // Create a local set that is not const since index_collection.set_
  // cannot be const as it may change if the set is not ordered
  vector<HighsInt> local_set{set, set + num_set_entries};
  HighsIndexCollection index_collection;
  index_collection.dimension_ = lp_.numRow_;
  index_collection.is_set_ = true;
  index_collection.set_ = &local_set[0];
  index_collection.set_num_entries_ = num_set_entries;
  if (!haveHmo("changeRowsBounds")) return false;
  call_status = changeRowBoundsInterface(index_collection, lower, upper);
  return_status =
      interpretCallStatus(call_status, return_status, "changeRowBounds");
  if (return_status == HighsStatus::Error) return false;
  return returnFromHighs(return_status) != HighsStatus::Error;
}

bool Highs::changeRowsBounds(const HighsInt* mask, const double* lower,
                             const double* upper) {
  HighsStatus return_status = HighsStatus::OK;
  HighsStatus call_status;
  // Create a local mask that is not const since
  // index_collection.mask_ cannot be const as it changes when
  // deleting rows/columns
  vector<HighsInt> local_mask{mask, mask + lp_.numRow_};
  HighsIndexCollection index_collection;
  index_collection.dimension_ = lp_.numRow_;
  index_collection.is_mask_ = true;
  index_collection.mask_ = &local_mask[0];
  if (!haveHmo("changeRowsBounds")) return false;
  call_status = changeRowBoundsInterface(index_collection, lower, upper);
  return_status =
      interpretCallStatus(call_status, return_status, "changeRowBounds");
  if (return_status == HighsStatus::Error) return false;
  return returnFromHighs(return_status) != HighsStatus::Error;
}

bool Highs::changeCoeff(const HighsInt row, const HighsInt col,
                        const double value) {
  HighsStatus return_status = HighsStatus::OK;
  HighsStatus call_status;
  if (!haveHmo("changeCoeff")) return false;
  call_status = changeCoefficientInterface(row, col, value);
  return_status =
      interpretCallStatus(call_status, return_status, "changeCoefficient");
  if (return_status == HighsStatus::Error) return false;
  return returnFromHighs(return_status) != HighsStatus::Error;
}

bool Highs::getObjectiveSense(ObjSense& sense) {
  if (!haveHmo("getObjectiveSense")) return false;
  sense = lp_.sense_;
  return true;
}

bool Highs::getCols(const HighsInt from_col, const HighsInt to_col,
                    HighsInt& num_col, double* costs, double* lower,
                    double* upper, HighsInt& num_nz, HighsInt* start,
                    HighsInt* index, double* value) {
  HighsStatus return_status = HighsStatus::OK;
  HighsStatus call_status;
  HighsIndexCollection index_collection;
  index_collection.dimension_ = lp_.numCol_;
  index_collection.is_interval_ = true;
  index_collection.from_ = from_col;
  index_collection.to_ = to_col;
  if (!haveHmo("getCols")) return false;
  call_status = getColsInterface(index_collection, num_col, costs, lower, upper,
                                 num_nz, start, index, value);
  return_status = interpretCallStatus(call_status, return_status, "getCols");
  if (return_status == HighsStatus::Error) return false;
  return returnFromHighs(return_status) != HighsStatus::Error;
}

bool Highs::getCols(const HighsInt num_set_entries, const HighsInt* set,
                    HighsInt& num_col, double* costs, double* lower,
                    double* upper, HighsInt& num_nz, HighsInt* start,
                    HighsInt* index, double* value) {
  if (num_set_entries <= 0) return true;
  HighsStatus return_status = HighsStatus::OK;
  HighsStatus call_status;
  // Create a local set that is not const since index_collection.set_
  // cannot be const as it may change if the set is not ordered
  vector<HighsInt> local_set{set, set + num_set_entries};
  HighsIndexCollection index_collection;
  index_collection.dimension_ = lp_.numCol_;
  index_collection.is_set_ = true;
  index_collection.set_ = &local_set[0];
  index_collection.set_num_entries_ = num_set_entries;
  if (!haveHmo("getCols")) return false;
  call_status = getColsInterface(index_collection, num_col, costs, lower, upper,
                                 num_nz, start, index, value);
  return_status = interpretCallStatus(call_status, return_status, "getCols");
  if (return_status == HighsStatus::Error) return false;
  return returnFromHighs(return_status) != HighsStatus::Error;
}

bool Highs::getCols(const HighsInt* mask, HighsInt& num_col, double* costs,
                    double* lower, double* upper, HighsInt& num_nz,
                    HighsInt* start, HighsInt* index, double* value) {
  HighsStatus return_status = HighsStatus::OK;
  HighsStatus call_status;
  // Create a local mask that is not const since
  // index_collection.mask_ cannot be const as it changes when
  // deleting rows/columns
  vector<HighsInt> local_mask{mask, mask + lp_.numCol_};
  HighsIndexCollection index_collection;
  index_collection.dimension_ = lp_.numCol_;
  index_collection.is_mask_ = true;
  index_collection.mask_ = &local_mask[0];
  if (!haveHmo("getCols")) return false;
  call_status = getColsInterface(index_collection, num_col, costs, lower, upper,
                                 num_nz, start, index, value);
  return_status = interpretCallStatus(call_status, return_status, "getCols");
  if (return_status == HighsStatus::Error) return false;
  return returnFromHighs(return_status) != HighsStatus::Error;
}

bool Highs::getRows(const HighsInt from_row, const HighsInt to_row,
                    HighsInt& num_row, double* lower, double* upper,
                    HighsInt& num_nz, HighsInt* start, HighsInt* index,
                    double* value) {
  HighsStatus return_status = HighsStatus::OK;
  HighsStatus call_status;
  HighsIndexCollection index_collection;
  index_collection.dimension_ = lp_.numRow_;
  index_collection.is_interval_ = true;
  index_collection.from_ = from_row;
  index_collection.to_ = to_row;
  if (!haveHmo("getRows")) return false;
  call_status = getRowsInterface(index_collection, num_row, lower, upper,
                                 num_nz, start, index, value);
  return_status = interpretCallStatus(call_status, return_status, "getRows");
  if (return_status == HighsStatus::Error) return false;
  return returnFromHighs(return_status) != HighsStatus::Error;
}

bool Highs::getRows(const HighsInt num_set_entries, const HighsInt* set,
                    HighsInt& num_row, double* lower, double* upper,
                    HighsInt& num_nz, HighsInt* start, HighsInt* index,
                    double* value) {
  if (num_set_entries <= 0) return true;
  HighsStatus return_status = HighsStatus::OK;
  HighsStatus call_status;
  // Create a local set that is not const since index_collection.set_
  // cannot be const as it may change if the set is not ordered
  vector<HighsInt> local_set{set, set + num_set_entries};
  HighsIndexCollection index_collection;
  index_collection.dimension_ = lp_.numRow_;
  index_collection.is_set_ = true;
  index_collection.set_ = &local_set[0];
  index_collection.set_num_entries_ = num_set_entries;
  if (!haveHmo("getRows")) return false;
  call_status = getRowsInterface(index_collection, num_row, lower, upper,
                                 num_nz, start, index, value);
  return_status = interpretCallStatus(call_status, return_status, "getRows");
  if (return_status == HighsStatus::Error) return false;
  return returnFromHighs(return_status) != HighsStatus::Error;
}

bool Highs::getRows(const HighsInt* mask, HighsInt& num_row, double* lower,
                    double* upper, HighsInt& num_nz, HighsInt* start,
                    HighsInt* index, double* value) {
  HighsStatus return_status = HighsStatus::OK;
  HighsStatus call_status;
  // Create a local mask that is not const since
  // index_collection.mask_ cannot be const as it changes when
  // deleting rows/columns
  vector<HighsInt> local_mask{mask, mask + lp_.numRow_};
  HighsIndexCollection index_collection;
  index_collection.dimension_ = lp_.numRow_;
  index_collection.is_mask_ = true;
  index_collection.mask_ = &local_mask[0];
  if (!haveHmo("getRows")) return false;
  call_status = getRowsInterface(index_collection, num_row, lower, upper,
                                 num_nz, start, index, value);
  return_status = interpretCallStatus(call_status, return_status, "getRows");
  if (return_status == HighsStatus::Error) return false;
  return returnFromHighs(return_status) != HighsStatus::Error;
}

bool Highs::getCoeff(const HighsInt row, const HighsInt col, double& value) {
  HighsStatus return_status = HighsStatus::OK;
  HighsStatus call_status;
  if (!haveHmo("getCoeff")) return false;
  call_status = getCoefficientInterface(row, col, value);
  return_status =
      interpretCallStatus(call_status, return_status, "getCoefficient");
  if (return_status == HighsStatus::Error) return false;
  return returnFromHighs(return_status) != HighsStatus::Error;
}

bool Highs::deleteCols(const HighsInt from_col, const HighsInt to_col) {
  HighsStatus return_status = HighsStatus::OK;
  HighsStatus call_status;
  HighsIndexCollection index_collection;
  index_collection.dimension_ = lp_.numCol_;
  index_collection.is_interval_ = true;
  index_collection.from_ = from_col;
  index_collection.to_ = to_col;
  if (!haveHmo("deleteCols")) return false;
  call_status = deleteColsInterface(index_collection);
  return_status = interpretCallStatus(call_status, return_status, "deleteCols");
  if (return_status == HighsStatus::Error) return false;
  return returnFromHighs(return_status) != HighsStatus::Error;
}

bool Highs::deleteCols(const HighsInt num_set_entries, const HighsInt* set) {
  if (num_set_entries <= 0) return true;
  HighsStatus return_status = HighsStatus::OK;
  HighsStatus call_status;
  // Create a local set that is not const since index_collection.set_
  // cannot be const as it may change if the set is not ordered
  vector<HighsInt> local_set{set, set + num_set_entries};
  HighsIndexCollection index_collection;
  index_collection.dimension_ = lp_.numCol_;
  index_collection.is_set_ = true;
  index_collection.set_ = &local_set[0];
  index_collection.set_num_entries_ = num_set_entries;
  if (!haveHmo("deleteCols")) return false;
  call_status = deleteColsInterface(index_collection);
  return_status = interpretCallStatus(call_status, return_status, "deleteCols");
  if (return_status == HighsStatus::Error) return false;
  return returnFromHighs(return_status) != HighsStatus::Error;
}

bool Highs::deleteCols(HighsInt* mask) {
  HighsStatus return_status = HighsStatus::OK;
  HighsStatus call_status;
  HighsIndexCollection index_collection;
  index_collection.dimension_ = lp_.numCol_;
  index_collection.is_mask_ = true;
  index_collection.mask_ = &mask[0];
  if (!haveHmo("deleteCols")) return false;
  call_status = deleteColsInterface(index_collection);
  return_status = interpretCallStatus(call_status, return_status, "deleteCols");
  if (return_status == HighsStatus::Error) return false;
  return returnFromHighs(return_status) != HighsStatus::Error;
}

bool Highs::deleteRows(const HighsInt from_row, const HighsInt to_row) {
  HighsStatus return_status = HighsStatus::OK;
  HighsStatus call_status;
  HighsIndexCollection index_collection;
  index_collection.dimension_ = lp_.numRow_;
  index_collection.is_interval_ = true;
  index_collection.from_ = from_row;
  index_collection.to_ = to_row;
  if (!haveHmo("deleteRows")) return false;
  call_status = deleteRowsInterface(index_collection);
  return_status = interpretCallStatus(call_status, return_status, "deleteRows");
  if (return_status == HighsStatus::Error) return false;
  return returnFromHighs(return_status) != HighsStatus::Error;
}

bool Highs::deleteRows(const HighsInt num_set_entries, const HighsInt* set) {
  if (num_set_entries <= 0) return true;
  HighsStatus return_status = HighsStatus::OK;
  HighsStatus call_status;
  // Create a local set that is not const since index_collection.set_
  // cannot be const as it may change if the set is not ordered
  vector<HighsInt> local_set{set, set + num_set_entries};
  HighsIndexCollection index_collection;
  index_collection.dimension_ = lp_.numRow_;
  index_collection.is_set_ = true;
  index_collection.set_ = &local_set[0];
  index_collection.set_num_entries_ = num_set_entries;
  if (!haveHmo("deleteRows")) return false;
  call_status = deleteRowsInterface(index_collection);
  return_status = interpretCallStatus(call_status, return_status, "deleteRows");
  if (return_status == HighsStatus::Error) return false;
  return returnFromHighs(return_status) != HighsStatus::Error;
}

bool Highs::deleteRows(HighsInt* mask) {
  HighsStatus return_status = HighsStatus::OK;
  HighsStatus call_status;
  HighsIndexCollection index_collection;
  index_collection.dimension_ = lp_.numRow_;
  index_collection.is_mask_ = true;
  index_collection.mask_ = &mask[0];
  if (!haveHmo("deleteRows")) return false;
  call_status = deleteRowsInterface(index_collection);
  return_status = interpretCallStatus(call_status, return_status, "deleteRows");
  if (return_status == HighsStatus::Error) return false;
  return returnFromHighs(return_status) != HighsStatus::Error;
}

bool Highs::scaleCol(const HighsInt col, const double scaleval) {
  HighsStatus return_status = HighsStatus::OK;
  HighsStatus call_status;
  if (!haveHmo("scaleCol")) return false;
  call_status = scaleColInterface(col, scaleval);
  return_status = interpretCallStatus(call_status, return_status, "scaleCol");
  if (return_status == HighsStatus::Error) return false;
  return returnFromHighs(return_status) != HighsStatus::Error;
}

bool Highs::scaleRow(const HighsInt row, const double scaleval) {
  HighsStatus return_status = HighsStatus::OK;
  HighsStatus call_status;
  if (!haveHmo("scaleRow")) return false;
  call_status = scaleRowInterface(row, scaleval);
  return_status = interpretCallStatus(call_status, return_status, "scaleRow");
  if (return_status == HighsStatus::Error) return false;
  return returnFromHighs(return_status) != HighsStatus::Error;
}

double Highs::getHighsInfinity() { return HIGHS_CONST_INF; }

double Highs::getHighsRunTime() { return timer_.readRunHighsClock(); }

HighsStatus Highs::clearSolver() {
  clearModelStatus();
  clearSolution();
  clearBasis();
  clearInfo();
  return HighsStatus::OK;
}

#ifdef HiGHSDEV
void Highs::reportModelStatusSolutionBasis(const std::string message,
                                           const HighsInt hmo_ix) {
  HighsModelStatus& model_status = model_status_;
  HighsModelStatus& scaled_model_status = scaled_model_status_;
  HighsSolution& solution = solution_;
  HighsBasis& basis = basis_;
  HighsInt unscaled_primal_status = info_.primal_status;
  HighsInt unscaled_dual_status = info_.dual_status;
  HighsLp& lp = lp_;
  if (hmo_ix >= 0) {
    assert(hmo_ix < (HighsInt)hmos_.size());
    model_status = hmos_[hmo_ix].unscaled_model_status_;
    scaled_model_status = hmos_[hmo_ix].scaled_model_status_;
    solution = hmos_[hmo_ix].solution_;
    basis = hmos_[hmo_ix].basis_;
    unscaled_primal_status = hmos_[hmo_ix].solution_params_.primal_status;
    unscaled_dual_status = hmos_[hmo_ix].solution_params_.dual_status;
    lp = hmos_[hmo_ix].lp_;
  }
  printf(
<<<<<<< HEAD
      "\n%s\nModel status = %s; Scaled model status = %s; LP(%" HIGHSINT_FORMAT
      ", %" HIGHSINT_FORMAT
      "); solution "
      "([%" HIGHSINT_FORMAT "] %" HIGHSINT_FORMAT ", %" HIGHSINT_FORMAT
      "; [%" HIGHSINT_FORMAT "] %" HIGHSINT_FORMAT ", %" HIGHSINT_FORMAT
      "); basis %" HIGHSINT_FORMAT
      " "
      "(%" HIGHSINT_FORMAT ", %" HIGHSINT_FORMAT ")\n\n",
      message.c_str(), utilHighsModelStatusToString(model_status).c_str(),
      utilHighsModelStatusToString(scaled_model_status).c_str(), lp.numCol_,
      lp.numRow_, unscaled_primal_status, (HighsInt)solution.col_value.size(),
      (HighsInt)solution.row_value.size(), unscaled_dual_status,
      (HighsInt)solution.col_dual.size(), (HighsInt)solution.row_dual.size(),
      basis.valid_, (HighsInt)basis.col_status.size(),
      (HighsInt)basis.row_status.size());
=======
      "\n%s\nModel status = %s; Scaled model status = %s; LP(%d, %d); solution "
      "([%d:%d] %d, %d; [%d:%d] %d, %d); basis %d "
      "(%d, %d)\n\n",
      message.c_str(), modelStatusToString(model_status).c_str(),
      modelStatusToString(scaled_model_status).c_str(), lp.numCol_, lp.numRow_,
      unscaled_primal_status, scaled_primal_status,
      (int)solution.col_value.size(), (int)solution.row_value.size(),
      unscaled_dual_status, scaled_dual_status, (int)solution.col_dual.size(),
      (int)solution.row_dual.size(), basis.valid_, (int)basis.col_status.size(),
      (int)basis.row_status.size());
>>>>>>> f511720e
}
#endif

std::string Highs::highsModelStatusToString(
    const HighsModelStatus model_status) const {
  return modelStatusToString(model_status);
}

std::string Highs::modelStatusToString(
    const HighsModelStatus model_status) const {
  return utilModelStatusToString(model_status);
}

std::string Highs::primalDualStatusToString(const HighsInt primal_dual_status) {
  return utilPrimalDualStatusToString(primal_dual_status);
}

void Highs::setMatrixOrientation(const MatrixOrientation& desired_orientation) {
  setOrientation(lp_, desired_orientation);
}

// Start of deprecated methods
//HighsStatus Highs::setHighsOptionValue(const std::string& option,
//                                       const bool value) {
//  return setOptionValue(option, value);
//}

HighsStatus Highs::setHighsLogfile(FILE* logfile) {
  options_.output_flag = false;
  return HighsStatus::OK;
}

HighsStatus Highs::setHighsOutput(FILE* output) {
  options_.output_flag = false;
  return HighsStatus::OK;
}

// End of deprecated methods

// Private methods
HighsPresolveStatus Highs::runPresolve() {
  presolve_.clear();
  // Exit if the problem is empty or if presolve is set to off.
  if (options_.presolve == off_string) return HighsPresolveStatus::NotPresolved;

  // Ensure that the LP is column-wise
  // setOrientation(lp_);

  if (lp_.numCol_ == 0 && lp_.numRow_ == 0)
    return HighsPresolveStatus::NullError;

  // Clear info from previous runs if lp_ has been modified.
  double start_presolve = timer_.readRunHighsClock();

  // Set time limit.
  if (options_.time_limit > 0 && options_.time_limit < HIGHS_CONST_INF) {
    double left = options_.time_limit - start_presolve;
    if (left <= 0) {
      highsLogDev(options_.log_options, HighsLogType::ERROR,
                  "Time limit reached while reading in matrix\n");
      return HighsPresolveStatus::Timeout;
    }

    highsLogDev(options_.log_options, HighsLogType::VERBOSE,
                "Time limit set: reading matrix took %.2g, presolve "
                "time left: %.2g\n",
                start_presolve, left);
  }

  // Presolve.
  presolve_.init(lp_, timer_);
  presolve_.options_ = &options_;
  if (options_.time_limit > 0 && options_.time_limit < HIGHS_CONST_INF) {
    double current = timer_.readRunHighsClock();
    double time_init = current - start_presolve;
    double left = presolve_.options_->time_limit - time_init;
    if (left <= 0) {
      highsLogDev(options_.log_options, HighsLogType::ERROR,
                  "Time limit reached while copying matrix into presolve.\n");
      return HighsPresolveStatus::Timeout;
    }

    highsLogDev(options_.log_options, HighsLogType::VERBOSE,
                "Time limit set: copying matrix took %.2g, presolve "
                "time left: %.2g\n",
                time_init, left);
  }

  HighsPresolveStatus presolve_return_status = presolve_.run();

  // Update reduction counts.
  switch (presolve_.presolve_status_) {
    case HighsPresolveStatus::Reduced: {
      HighsLp& reduced_lp = presolve_.getReducedProblem();
      presolve_.info_.n_cols_removed = lp_.numCol_ - reduced_lp.numCol_;
      presolve_.info_.n_rows_removed = lp_.numRow_ - reduced_lp.numRow_;
      presolve_.info_.n_nnz_removed =
          (HighsInt)lp_.Avalue_.size() - (HighsInt)reduced_lp.Avalue_.size();
      break;
    }
    case HighsPresolveStatus::ReducedToEmpty: {
      presolve_.info_.n_cols_removed = lp_.numCol_;
      presolve_.info_.n_rows_removed = lp_.numRow_;
      presolve_.info_.n_nnz_removed = (HighsInt)lp_.Avalue_.size();
      break;
    }
    default:
      break;
  }
  return presolve_return_status;
}

HighsPostsolveStatus Highs::runPostsolve() {
  // assert(presolve_.has_run_);
  bool solution_ok = isSolutionRightSize(presolve_.getReducedProblem(),
                                         presolve_.data_.recovered_solution_);
  if (!solution_ok) return HighsPostsolveStatus::ReducedSolutionDimenionsError;

  presolve_.data_.postSolveStack.undo(options_,
                                      presolve_.data_.recovered_solution_,
                                      presolve_.data_.recovered_basis_);

  if (lp_.sense_ == ObjSense::MAXIMIZE) presolve_.negateReducedLpColDuals(true);

  return HighsPostsolveStatus::SolutionRecovered;
}

// The method below runs calls solveLp to solve the LP associated with
// a particular model, integrating the iteration counts into the
// overall values in HighsInfo
HighsStatus Highs::callSolveLp(const HighsInt model_index,
                               const string message) {
  HighsStatus return_status = HighsStatus::OK;
  HighsStatus call_status;

  // Check that the model index is OK
  bool model_index_ok =
      model_index >= 0 && model_index < (HighsInt)hmos_.size();
  assert(model_index_ok);
  if (!model_index_ok) return HighsStatus::Error;

  HighsModelObject& model = hmos_[model_index];
  // Check that the model isn't row-wise
  assert(model.lp_.orientation_ != MatrixOrientation::ROWWISE);

  // Transfer the LP solver iteration counts to this model
  HighsIterationCounts& iteration_counts = hmos_[model_index].iteration_counts_;
  copyHighsIterationCounts(info_, iteration_counts);

  // Solve the LP
  call_status = solveLp(model, message);
  return_status = interpretCallStatus(call_status, return_status, "solveLp");
  if (return_status == HighsStatus::Error) return return_status;

  // Transfer this model's LP solver iteration counts to HiGHS
  copyHighsIterationCounts(iteration_counts, info_);

  return return_status;
}

HighsStatus Highs::callSolveMip() {
  HighsStatus return_status = HighsStatus::OK;
  // Run the MIP solver
  options_.log_dev_level = LOG_DEV_LEVEL_INFO;
  // Check that the model isn't row-wise
  assert(lp_.orientation_ != MatrixOrientation::ROWWISE);
  HighsMipSolver solver(options_, lp_);
  solver.run();
  // Cheating now, but need to set this honestly!
  HighsStatus call_status = HighsStatus::OK;
  return_status =
      interpretCallStatus(call_status, return_status, "HighsMipSolver::solver");
  if (return_status == HighsStatus::Error) return return_status;
  // Cheating now, but need to set this honestly!
  scaled_model_status_ = HighsModelStatus::OPTIMAL;
  scaled_model_status_ = solver.modelstatus_;
  model_status_ = scaled_model_status_;
  // Set the values in HighsInfo instance info_
  info_.mip_node_count = solver.node_count_;
  info_.simplex_iteration_count = -1;    // Not known
  info_.ipm_iteration_count = -1;        // Not known
  info_.crossover_iteration_count = -1;  // Not known
  info_.primal_status = PrimalDualStatus::STATUS_NO_SOLUTION;
  info_.dual_status = PrimalDualStatus::STATUS_NO_SOLUTION;
  info_.objective_function_value = solver.solution_objective_;
  info_.mip_dual_bound = solver.dual_bound_;
  info_.mip_gap =
      100 * std::abs(info_.objective_function_value - info_.mip_dual_bound) /
      std::max(1.0, std::abs(info_.objective_function_value));
  info_.num_primal_infeasibilities = -1;  // Not known
  // Are the violations max or sum?
  info_.max_primal_infeasibility =
      std::max({solver.bound_violation_, solver.row_violation_,
                solver.integrality_violation_});
  info_.sum_primal_infeasibilities = -1;  // Not known
  info_.num_dual_infeasibilities = -1;    // Not known
  info_.max_dual_infeasibility = -1;      // Not known
  info_.sum_dual_infeasibilities = -1;    // Not known
  // The solution needs to be here, but just resize it for now
  if (solver.solution_objective_ != HIGHS_CONST_INF) {
    info_.primal_status = PrimalDualStatus::STATUS_FEASIBLE_POINT;
    HighsInt solver_solution_size = solver.solution_.size();
    assert(solver_solution_size >= lp_.numCol_);
    solution_.col_value.resize(lp_.numCol_);
    for (HighsInt iCol = 0; iCol < lp_.numCol_; iCol++)
      solution_.col_value[iCol] = solver.solution_[iCol];
  }

  //  assert((HighsInt)solution_.col_value.size() == lp_.numCol_);
  //  assert((HighsInt)solution_.row_value.size() == lp_.numRow_);
  //  solution_.row_value.resize(lp_.numRow_);

  return return_status;
}

HighsStatus Highs::writeSolution(const std::string filename,
                                 const bool pretty) const {
  HighsStatus return_status = HighsStatus::OK;
  HighsStatus call_status;
  HighsLp lp = lp_;
  HighsBasis basis = basis_;
  HighsSolution solution = solution_;
  FILE* file;
  bool html;
  call_status = openWriteFile(filename, "writeSolution", file, html);
  return_status =
      interpretCallStatus(call_status, return_status, "openWriteFile");
  if (return_status == HighsStatus::Error) return return_status;

  //  std::cout << "warning: Feature under development" << std::endl;

  writeSolutionToFile(file, lp, basis, solution, pretty);

  //  return HighsStatus::Warning;
  return HighsStatus::OK;
}

// Actions to take if there is a new Highs basis
void Highs::newHighsBasis() {
  if (hmos_.size() > 0) {
    // Copy this basis to the HMO basis
    hmos_[0].basis_ = basis_;
    // Clear any simplex basis
    clearBasisInterface();
  }
}

// Ensure that the HiGHS solution and basis have the same size as the
// model, and that the HiGHS basis is kept up-to-date with any solved
// basis
void Highs::forceHighsSolutionBasisSize() {
  // Ensure that the HiGHS solution vectors are the right size
  solution_.col_value.resize(lp_.numCol_);
  solution_.row_value.resize(lp_.numRow_);
  solution_.col_dual.resize(lp_.numCol_);
  solution_.row_dual.resize(lp_.numRow_);
  // Ensure that the HiGHS basis vectors are the right size,
  // invalidating the basis if they aren't
  if ((HighsInt)basis_.col_status.size() != lp_.numCol_) {
    basis_.col_status.resize(lp_.numCol_);
    basis_.valid_ = false;
  }
  if ((HighsInt)basis_.row_status.size() != lp_.numRow_) {
    basis_.row_status.resize(lp_.numRow_);
    basis_.valid_ = false;
  }
}

bool Highs::getHighsModelStatusAndInfo(const HighsInt solved_hmo) {
  if (!haveHmo("getHighsModelStatusAndInfo")) return false;

  model_status_ = hmos_[solved_hmo].unscaled_model_status_;
  scaled_model_status_ = hmos_[solved_hmo].scaled_model_status_;

  HighsSolutionParams& solution_params = hmos_[solved_hmo].solution_params_;

  info_.primal_status = solution_params.primal_status;
  info_.dual_status = solution_params.dual_status;
  info_.objective_function_value = solution_params.objective_function_value;
  info_.num_primal_infeasibilities = solution_params.num_primal_infeasibility;
  info_.max_primal_infeasibility = solution_params.max_primal_infeasibility;
  info_.sum_primal_infeasibilities = solution_params.sum_primal_infeasibility;
  info_.num_dual_infeasibilities = solution_params.num_dual_infeasibility;
  info_.max_dual_infeasibility = solution_params.max_dual_infeasibility;
  info_.sum_dual_infeasibilities = solution_params.sum_dual_infeasibility;
  return true;
}

HighsStatus Highs::openWriteFile(const string filename,
                                 const string method_name, FILE*& file,
                                 bool& html) const {
  html = false;
  if (filename == "") {
    // Empty file name: use stdout
    file = stdout;
  } else {
    file = fopen(filename.c_str(), "w");
    if (file == 0) {
      highsLogUser(options_.log_options, HighsLogType::ERROR,
                   "Cannot open writeable file \"%s\" in %s\n",
                   filename.c_str(), method_name.c_str());
      return HighsStatus::Error;
    }
    const char* dot = strrchr(filename.c_str(), '.');
    if (dot && dot != filename) html = strcmp(dot + 1, "html") == 0;
  }
  return HighsStatus::OK;
}

HighsStatus Highs::getUseModelStatus(
    HighsModelStatus& use_model_status,
    const double unscaled_primal_feasibility_tolerance,
    const double unscaled_dual_feasibility_tolerance,
    const bool rerun_from_logical_basis) {
  if (model_status_ != HighsModelStatus::NOTSET) {
    use_model_status = model_status_;
  } else {
    // Handle the case where the status of the unscaled model is not set
    HighsStatus return_status = HighsStatus::OK;
    HighsStatus call_status;
    const double report = false;  // true;//
    if (unscaledOptimal(unscaled_primal_feasibility_tolerance,
                        unscaled_dual_feasibility_tolerance, report)) {
      use_model_status = HighsModelStatus::OPTIMAL;
    } else if (rerun_from_logical_basis) {
      std::string save_presolve = options_.presolve;
      basis_.valid_ = false;
      options_.presolve = on_string;
      call_status = run();
      return_status = interpretCallStatus(call_status, return_status, "run()");
      options_.presolve = save_presolve;
      if (return_status == HighsStatus::Error) return return_status;

      if (report)
        printf(
            "Unscaled model status was NOTSET: after running from logical "
            "basis it is %s\n",
            modelStatusToString(model_status_).c_str());

      if (model_status_ != HighsModelStatus::NOTSET) {
        use_model_status = model_status_;
      } else if (unscaledOptimal(unscaled_primal_feasibility_tolerance,
                                 unscaled_dual_feasibility_tolerance, report)) {
        use_model_status = HighsModelStatus::OPTIMAL;
      }
    } else {
      // Nothing to be done: use original unscaled model status
      use_model_status = model_status_;
    }
  }
  return HighsStatus::OK;
}

bool Highs::unscaledOptimal(const double unscaled_primal_feasibility_tolerance,
                            const double unscaled_dual_feasibility_tolerance,
                            const bool report) {
  if (scaled_model_status_ == HighsModelStatus::OPTIMAL) {
    const double max_primal_infeasibility = info_.max_primal_infeasibility;
    const double max_dual_infeasibility = info_.max_dual_infeasibility;
    if (report)
      printf(
          "Scaled model status is OPTIMAL: max unscaled (primal / dual) "
          "infeasibilities are (%g / %g)\n",
          max_primal_infeasibility, max_dual_infeasibility);
    if ((max_primal_infeasibility > unscaled_primal_feasibility_tolerance) ||
        (max_dual_infeasibility > unscaled_dual_feasibility_tolerance)) {
      printf(
          "Use model status of NOTSET since max unscaled (primal / dual) "
          "infeasibilities are (%g / %g)\n",
          max_primal_infeasibility, max_dual_infeasibility);
    } else {
      if (report)
        printf(
            "Set unscaled model status to OPTIMAL since unscaled "
            "infeasibilities are tolerable\n");
      return true;
    }
  }
  return false;
}

bool Highs::haveHmo(const string method_name) const {
  bool have_hmo = hmos_.size() > 0;
#ifdef HiGHSDEV
  if (!have_hmo)
    highsLogUser(options_.log_options, HighsLogType::ERROR,
                 "Method %s called without any HighsModelObject\n",
                 method_name.c_str());
#endif
  assert(have_hmo);
  return have_hmo;
}

void Highs::clearModelStatus() {
  model_status_ = HighsModelStatus::NOTSET;
  scaled_model_status_ = HighsModelStatus::NOTSET;
}

void Highs::clearSolution() {
  info_.primal_status = (HighsInt)PrimalDualStatus::STATUS_NOTSET;
  info_.dual_status = (HighsInt)PrimalDualStatus::STATUS_NOTSET;
  clearSolutionUtil(solution_);
}

void Highs::clearBasis() { clearBasisUtil(basis_); }

void Highs::clearInfo() { info_.clear(); }

// Applies checks before returning from run()
HighsStatus Highs::returnFromRun(const HighsStatus run_return_status) {
  bool have_solution = false;
  HighsStatus return_status = run_return_status;
  if (hmos_.size() == 0) {
    // No model has been loaded: ensure that the status, solution,
    // basis and info associated with any previous model are cleared
    clearSolver();
    return returnFromHighs(return_status);
  } else {
    // A model has been loaded: remove any additional HMO created when solving
    if (hmos_.size() > 1) hmos_.pop_back();
    // There should be only one entry in hmos_
    assert((HighsInt)hmos_.size() == 1);
    // Make sure that the unscaled status, solution, basis and info
    // are consistent with the scaled status
#ifdef HiGHSDEV
    reportModelStatusSolutionBasis("returnFromRun(HiGHS)");
    reportModelStatusSolutionBasis("returnFromRun(HMO_0)", 0);
#endif
    switch (scaled_model_status_) {
      // First consider the error returns
      case HighsModelStatus::NOTSET:
      case HighsModelStatus::LOAD_ERROR:
      case HighsModelStatus::MODEL_ERROR:
      case HighsModelStatus::PRESOLVE_ERROR:
      case HighsModelStatus::SOLVE_ERROR:
      case HighsModelStatus::POSTSOLVE_ERROR:
        clearSolver();
        assert(return_status == HighsStatus::Error);
        break;

      // Then consider the OK returns
      case HighsModelStatus::MODEL_EMPTY:
        clearSolution();
        clearBasis();
        clearInfo();
        assert(model_status_ == scaled_model_status_);
        assert(return_status == HighsStatus::OK);
        break;

      case HighsModelStatus::OPTIMAL:
        have_solution = true;
        // The following is an aspiration
        //        assert(info_.primal_status ==
        //                   (HighsInt)PrimalDualStatus::STATUS_FEASIBLE_POINT);
        //        assert(info_.dual_status ==
        //                   (HighsInt)PrimalDualStatus::STATUS_FEASIBLE_POINT);
        assert(model_status_ == HighsModelStatus::NOTSET ||
               model_status_ == HighsModelStatus::OPTIMAL);
        assert(return_status == HighsStatus::OK);
        break;

      case HighsModelStatus::PRIMAL_INFEASIBLE:
        clearSolution();
        // May have a basis, according to whether infeasibility was
        // detected in presolve or solve
        assert(model_status_ == scaled_model_status_);
        assert(return_status == HighsStatus::OK);
        break;

      case HighsModelStatus::PRIMAL_INFEASIBLE_OR_UNBOUNDED:
        clearSolution();
        // May have a basis, according to whether infeasibility was
        // detected in presolve or solve
        clearInfo();
        assert(model_status_ == scaled_model_status_);
        assert(return_status == HighsStatus::OK);
        break;

      case HighsModelStatus::PRIMAL_UNBOUNDED:
        clearSolution();
        // May have a basis, according to whether infeasibility was
        // detected in presolve or solve
        clearInfo();
        assert(model_status_ == scaled_model_status_);
        assert(return_status == HighsStatus::OK);
        break;

      case HighsModelStatus::PRIMAL_DUAL_INFEASIBLE:
        clearSolution();
        // May have a basis, according to whether infeasibility was
        // detected in presolve or solve
        clearInfo();
        assert(model_status_ == scaled_model_status_);
        assert(return_status == HighsStatus::OK);
        break;

      case HighsModelStatus::REACHED_DUAL_OBJECTIVE_VALUE_UPPER_BOUND:
        clearSolution();
        clearBasis();
        clearInfo();
        assert(model_status_ == scaled_model_status_);
        assert(return_status == HighsStatus::OK);
        break;

      // Finally consider the warning returns
      case HighsModelStatus::REACHED_TIME_LIMIT:
      case HighsModelStatus::REACHED_ITERATION_LIMIT:
        clearSolution();
        clearBasis();
        clearInfo();
        assert(model_status_ == scaled_model_status_);
        assert(return_status == HighsStatus::Warning);
        break;
      case HighsModelStatus::DUAL_INFEASIBLE:
        clearSolution();
        // May have a basis, according to whether infeasibility was
        // detected in presolve or solve
        clearInfo();
        assert(model_status_ == scaled_model_status_);
        assert(return_status == HighsStatus::Warning);
        break;
    }
  }
  if (have_solution) debugSolutionRightSize(options_, lp_, solution_);
  bool have_basis = basis_.valid_;
  if (have_basis) {
    if (debugBasisRightSize(options_, lp_, basis_) ==
        HighsDebugStatus::LOGICAL_ERROR)
      return_status = HighsStatus::Error;
  }

  if (have_solution && have_basis) {
    if (debugHighsBasicSolution("Return from run()", options_, lp_, basis_,
                                solution_, info_, model_status_) ==
        HighsDebugStatus::LOGICAL_ERROR)
      return_status = HighsStatus::Error;
  }
  return returnFromHighs(return_status);
}

// Applies checks before returning from HiGHS
HighsStatus Highs::returnFromHighs(HighsStatus highs_return_status) {
  HighsStatus return_status = highs_return_status;

  forceHighsSolutionBasisSize();

  const bool consistent = debugBasisConsistent(options_, lp_, basis_) !=
                          HighsDebugStatus::LOGICAL_ERROR;
  if (!consistent) {
    highsLogUser(
        options_.log_options, HighsLogType::ERROR,
        "returnFromHighs: Supposed to be a HiGHS basis, but not consistent\n");
    assert(consistent);
    return_status = HighsStatus::Error;
  }

  if (hmos_.size()) {
    bool simplex_lp_ok =
        ekkDebugSimplexLp(hmos_[0]) != HighsDebugStatus::LOGICAL_ERROR;
    if (!simplex_lp_ok) {
      highsLogUser(options_.log_options, HighsLogType::ERROR,
                   "returnFromHighs: Simplex LP not OK\n");
      assert(simplex_lp_ok);
      return_status = HighsStatus::Error;
    }
  }

  return return_status;
}
void Highs::underDevelopmentLogMessage(const string method_name) {
  highsLogUser(options_.log_options, HighsLogType::WARNING,
               "Method %s is still under development and behaviour may be "
               "unpredictable\n",
               method_name.c_str());
}<|MERGE_RESOLUTION|>--- conflicted
+++ resolved
@@ -233,13 +233,8 @@
                              const HighsInt num_nz, const double* costs,
                              const double* col_lower, const double* col_upper,
                              const double* row_lower, const double* row_upper,
-<<<<<<< HEAD
                              const HighsInt* astart, const HighsInt* aindex,
-                             const double* avalue) {
-=======
-                             const int* astart, const int* aindex,
-                             const double* avalue, const int* integrality) {
->>>>>>> f511720e
+                             const double* avalue, const HighsInt* integrality) {
   HighsLp lp;
   lp.numCol_ = num_col;
   lp.numRow_ = num_row;
@@ -269,21 +264,17 @@
   }
   lp.Astart_.resize(num_col + 1);
   lp.Astart_[num_col] = num_nz;
-<<<<<<< HEAD
   lp.orientation_ = MatrixOrientation::COLWISE;
-  return passModel(std::move(lp));
-=======
   if (num_col > 0 && integrality != NULL) {
     lp.integrality_.resize(num_col);
-    for (int iCol = 0; iCol < num_col; iCol++) {
-      int integrality_status = integrality[iCol];
-      assert(integrality_status == (int)HighsVarType::CONTINUOUS ||
-             integrality_status == (int)HighsVarType::INTEGER);
+    for (HighsInt iCol = 0; iCol < num_col; iCol++) {
+      HighsInt integrality_status = integrality[iCol];
+      assert(integrality_status == (HighsInt)HighsVarType::CONTINUOUS ||
+             integrality_status == (HighsInt)HighsVarType::INTEGER);
       lp.integrality_[iCol] = (HighsVarType)integrality_status;
     }
   }
-  return this->passModel(std::move(lp));
->>>>>>> f511720e
+  return passModel(std::move(lp));
 }
 
 HighsStatus Highs::readModel(const std::string filename) {
@@ -633,15 +624,9 @@
           // returned
           model_status_ = HighsModelStatus::PRIMAL_INFEASIBLE_OR_UNBOUNDED;
         }
-<<<<<<< HEAD
         highsLogUser(options_.log_options, HighsLogType::INFO,
                      "Problem status detected on presolve: %s\n",
-                     highsModelStatusToString(model_status_).c_str());
-=======
-        HighsLogMessage(options_.logfile, HighsMessageType::INFO,
-                        "Problem status detected on presolve: %s",
-                        modelStatusToString(model_status_).c_str());
->>>>>>> f511720e
+                     modelStatusToString(model_status_).c_str());
 
         // Report this way for the moment. May modify after merge with
         // OSIinterface branch which has new way of setting up a
@@ -1777,7 +1762,6 @@
     lp = hmos_[hmo_ix].lp_;
   }
   printf(
-<<<<<<< HEAD
       "\n%s\nModel status = %s; Scaled model status = %s; LP(%" HIGHSINT_FORMAT
       ", %" HIGHSINT_FORMAT
       "); solution "
@@ -1786,32 +1770,15 @@
       "); basis %" HIGHSINT_FORMAT
       " "
       "(%" HIGHSINT_FORMAT ", %" HIGHSINT_FORMAT ")\n\n",
-      message.c_str(), utilHighsModelStatusToString(model_status).c_str(),
-      utilHighsModelStatusToString(scaled_model_status).c_str(), lp.numCol_,
+      message.c_str(), modelStatusToString(model_status).c_str(),
+      modelStatusToString(scaled_model_status).c_str(), lp.numCol_,
       lp.numRow_, unscaled_primal_status, (HighsInt)solution.col_value.size(),
       (HighsInt)solution.row_value.size(), unscaled_dual_status,
       (HighsInt)solution.col_dual.size(), (HighsInt)solution.row_dual.size(),
       basis.valid_, (HighsInt)basis.col_status.size(),
       (HighsInt)basis.row_status.size());
-=======
-      "\n%s\nModel status = %s; Scaled model status = %s; LP(%d, %d); solution "
-      "([%d:%d] %d, %d; [%d:%d] %d, %d); basis %d "
-      "(%d, %d)\n\n",
-      message.c_str(), modelStatusToString(model_status).c_str(),
-      modelStatusToString(scaled_model_status).c_str(), lp.numCol_, lp.numRow_,
-      unscaled_primal_status, scaled_primal_status,
-      (int)solution.col_value.size(), (int)solution.row_value.size(),
-      unscaled_dual_status, scaled_dual_status, (int)solution.col_dual.size(),
-      (int)solution.row_dual.size(), basis.valid_, (int)basis.col_status.size(),
-      (int)basis.row_status.size());
->>>>>>> f511720e
 }
 #endif
-
-std::string Highs::highsModelStatusToString(
-    const HighsModelStatus model_status) const {
-  return modelStatusToString(model_status);
-}
 
 std::string Highs::modelStatusToString(
     const HighsModelStatus model_status) const {
