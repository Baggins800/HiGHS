/* * * * * * * * * * * * * * * * * * * * * * * * * * * * * * * * * * * * */
/*                                                                       */
/*    This file is part of the HiGHS linear optimization suite           */
/*                                                                       */
/*    Written and engineered 2008-2021 at the University of Edinburgh    */
/*                                                                       */
/*    Available as open-source under the MIT License                     */
/*                                                                       */
/*    Authors: Julian Hall, Ivet Galabova, Qi Huangfu, Leona Gottwald    */
/*    and Michael Feldmeier                                              */
/*                                                                       */
/* * * * * * * * * * * * * * * * * * * * * * * * * * * * * * * * * * * * */
/**@file lp_data/HighsSolution.cpp
 * @brief Class-independent utilities for HiGHS
 */
#include "lp_data/HighsSolution.h"

#include <string>
#include <vector>

#include "io/HighsIO.h"
#include "ipm/IpxSolution.h"
#include "lp_data/HighsInfo.h"
#include "lp_data/HighsModelUtils.h"
#include "lp_data/HighsOptions.h"
#include "lp_data/HighsSolutionDebug.h"
#include "util/HighsUtils.h"

#ifdef IPX_ON
#include "ipm/ipx/include/ipx_status.h"
#include "ipm/ipx/src/lp_solver.h"
#endif

void getKktFailures(const HighsLp& lp, const HighsSolution& solution,
                    const HighsBasis& basis,
                    HighsSolutionParams& solution_params) {
  HighsPrimalDualErrors primal_dual_errors;
  getKktFailures(lp, solution, basis, solution_params, primal_dual_errors);
}

void getKktFailures(const HighsLp& lp, const HighsSolution& solution,
                    const HighsBasis& basis,
                    HighsSolutionParams& solution_params,
                    HighsPrimalDualErrors& primal_dual_errors,
                    const bool get_residuals) {
  double primal_feasibility_tolerance =
      solution_params.primal_feasibility_tolerance;
  double dual_feasibility_tolerance =
      solution_params.dual_feasibility_tolerance;
  // solution_params are the values computed in this method.
<<<<<<< HEAD
  int& num_primal_infeasibility = solution_params.num_primal_infeasibility;
  double& max_primal_infeasibility = solution_params.max_primal_infeasibility;
  double& sum_primal_infeasibility = solution_params.sum_primal_infeasibility;
  int& num_dual_infeasibility = solution_params.num_dual_infeasibility;
  double& max_dual_infeasibility = solution_params.max_dual_infeasibility;
  double& sum_dual_infeasibility = solution_params.sum_dual_infeasibility;

  num_primal_infeasibility = 0;
  max_primal_infeasibility = 0;
  sum_primal_infeasibility = 0;
  num_dual_infeasibility = 0;
  max_dual_infeasibility = 0;
  sum_dual_infeasibility = 0;
=======
  HighsInt& num_primal_infeasibility = solution_params.num_primal_infeasibility;
  double& max_primal_infeasibility = solution_params.max_primal_infeasibility;
  double& sum_primal_infeasibility = solution_params.sum_primal_infeasibility;
  HighsInt& num_dual_infeasibility = solution_params.num_dual_infeasibility;
  double& max_dual_infeasibility = solution_params.max_dual_infeasibility;
  double& sum_dual_infeasibility = solution_params.sum_dual_infeasibility;

  num_primal_infeasibility = kHighsIllegalInfeasibilityCount;
  max_primal_infeasibility = kHighsIllegalInfeasibilityMeasure;
  sum_primal_infeasibility = kHighsIllegalInfeasibilityMeasure;
  solution_params.primal_solution_status = kSolutionStatusNone;

  num_dual_infeasibility = kHighsIllegalInfeasibilityCount;
  max_dual_infeasibility = kHighsIllegalInfeasibilityMeasure;
  sum_dual_infeasibility = kHighsIllegalInfeasibilityMeasure;
  solution_params.dual_solution_status = kSolutionStatusNone;

  const bool& have_primal_solution = solution.value_valid;
  const bool& have_dual_solution = solution.dual_valid;
  const bool& have_basis = basis.valid;
  // Check that there is no dual solution if there's no primal solution
  assert(have_primal_solution || !have_dual_solution);
  // Check that there is no basis if there's no dual solution
  assert(have_dual_solution || !have_basis);

  if (have_primal_solution) {
    // There's a primal solution, so check its size and initialise the
    // infeasiblilty counts
    assert((int)solution.col_value.size() >= lp.numCol_);
    assert((int)solution.row_value.size() >= lp.numRow_);
    num_primal_infeasibility = 0;
    max_primal_infeasibility = 0;
    sum_primal_infeasibility = 0;
    if (have_dual_solution) {
      // There's a dual solution, so check its size and initialise the
      // infeasiblilty counts
      assert((int)solution.col_dual.size() >= lp.numCol_);
      assert((int)solution.row_dual.size() >= lp.numRow_);
      num_dual_infeasibility = 0;
      max_dual_infeasibility = 0;
      sum_dual_infeasibility = 0;
    }
  }

  HighsInt& num_primal_residual = primal_dual_errors.num_primal_residual;
  double& max_primal_residual = primal_dual_errors.max_primal_residual;
  double& sum_primal_residual = primal_dual_errors.sum_primal_residual;

  HighsInt& num_dual_residual = primal_dual_errors.num_dual_residual;
  double& max_dual_residual = primal_dual_errors.max_dual_residual;
  double& sum_dual_residual = primal_dual_errors.sum_dual_residual;

  HighsInt& num_nonzero_basic_duals =
      primal_dual_errors.num_nonzero_basic_duals;
  HighsInt& num_large_nonzero_basic_duals =
      primal_dual_errors.num_large_nonzero_basic_duals;
  double& max_nonzero_basic_dual = primal_dual_errors.max_nonzero_basic_dual;
  double& sum_nonzero_basic_duals = primal_dual_errors.sum_nonzero_basic_duals;

  HighsInt& num_off_bound_nonbasic = primal_dual_errors.num_off_bound_nonbasic;
  double& max_off_bound_nonbasic = primal_dual_errors.max_off_bound_nonbasic;
  double& sum_off_bound_nonbasic = primal_dual_errors.sum_off_bound_nonbasic;

  // Initialise HighsPrimalDualErrors

  if (have_primal_solution && get_residuals) {
    num_primal_residual = 0;
    max_primal_residual = 0;
    sum_primal_residual = 0;
  } else {
    num_primal_residual = kHighsIllegalInfeasibilityCount;
    max_primal_residual = kHighsIllegalInfeasibilityMeasure;
    sum_primal_residual = kHighsIllegalInfeasibilityMeasure;
  }
  if (have_dual_solution && get_residuals) {
    num_dual_residual = 0;
    max_dual_residual = 0;
    sum_dual_residual = 0;
  } else {
    num_dual_residual = kHighsIllegalInfeasibilityCount;
    max_dual_residual = kHighsIllegalInfeasibilityMeasure;
    sum_dual_residual = kHighsIllegalInfeasibilityMeasure;
  }
  if (have_basis) {
    num_nonzero_basic_duals = 0;
    num_large_nonzero_basic_duals = 0;
    max_nonzero_basic_dual = 0;
    sum_nonzero_basic_duals = 0;

    num_off_bound_nonbasic = 0;
    max_off_bound_nonbasic = 0;
    sum_off_bound_nonbasic = 0;
  } else {
    num_nonzero_basic_duals = kHighsIllegalInfeasibilityCount;
    num_large_nonzero_basic_duals = kHighsIllegalInfeasibilityCount;
    max_nonzero_basic_dual = kHighsIllegalInfeasibilityMeasure;
    sum_nonzero_basic_duals = kHighsIllegalInfeasibilityMeasure;

    num_off_bound_nonbasic = kHighsIllegalInfeasibilityCount;
    max_off_bound_nonbasic = kHighsIllegalInfeasibilityMeasure;
    sum_off_bound_nonbasic = kHighsIllegalInfeasibilityMeasure;
  }
  // Without a primal solution, nothing can be done!
  if (!have_primal_solution) return;
  std::vector<double> primal_activities;
  std::vector<double> dual_activities;
  if (get_residuals) {
    primal_activities.assign(lp.numRow_, 0);
    if (have_dual_solution) dual_activities.resize(lp.numCol_);
  }
  HighsInt num_basic_var = 0;
  HighsInt num_non_basic_var = 0;

  // Set status to a value so the compiler doesn't think it might be unassigned.
  HighsBasisStatus status = HighsBasisStatus::kNonbasic;
  // Set status_pointer to be NULL unless we have a basis, in which
  // case it's the pointer to status. Can't make it a pointer to the
  // entry of basis since this is const.
  HighsBasisStatus* status_pointer = NULL;
  if (have_basis) status_pointer = &status;
>>>>>>> ed66d31c

  double primal_infeasibility;
  double dual_infeasibility;
  double value_residual;
  double lower;
  double upper;
  double value;
  double dual = 0;
  for (HighsInt iVar = 0; iVar < lp.numCol_ + lp.numRow_; iVar++) {
    if (iVar < lp.numCol_) {
      HighsInt iCol = iVar;
      lower = lp.colLower_[iCol];
      upper = lp.colUpper_[iCol];
      value = solution.col_value[iCol];
      if (have_dual_solution) dual = solution.col_dual[iCol];
      if (have_basis) status = basis.col_status[iCol];
    } else {
      HighsInt iRow = iVar - lp.numCol_;
      lower = lp.rowLower_[iRow];
      upper = lp.rowUpper_[iRow];
      value = solution.row_value[iRow];
      if (have_dual_solution) dual = -solution.row_dual[iRow];
      if (have_basis) status = basis.row_status[iRow];
    }
    // Flip dual according to lp.sense_
<<<<<<< HEAD
    dual *= (int)lp.sense_;

    double primal_residual = std::max(lower - value, value - upper);
    // @primal_infeasibility calculation
    primal_infeasibility = 0;
    if (value < lower - primal_feasibility_tolerance) {
      primal_infeasibility = lower - value;
    } else if (value > upper + primal_feasibility_tolerance) {
      primal_infeasibility = value - upper;
    }
    if (primal_infeasibility > 0) {
      if (primal_infeasibility > primal_feasibility_tolerance)
        num_primal_infeasibility++;
      max_primal_infeasibility =
          std::max(primal_infeasibility, max_primal_infeasibility);
      sum_primal_infeasibility += primal_infeasibility;
    }
    //    primal_infeasibility = std::max(primal_residual, 0.);
    //    if (primal_infeasibility > primal_feasibility_tolerance)
    //      num_primal_infeasibility++;
    //    max_primal_infeasibility =
    //        std::max(primal_infeasibility, max_primal_infeasibility);
    //    sum_primal_infeasibility += primal_infeasibility;

    if (status != HighsBasisStatus::BASIC) {
      // Nonbasic variable: look for dual infeasibility
      if (primal_residual >= -primal_feasibility_tolerance) {
        // At a bound
        double middle = (lower + upper) * 0.5;
        if (lower < upper) {
          // Non-fixed variable
          if (value < middle) {
            // At lower
            dual_infeasibility = std::max(-dual, 0.);
          } else {
            // At Upper
            dual_infeasibility = std::max(dual, 0.);
          }
        } else {
          // Fixed variable
          dual_infeasibility = 0;
        }
      } else {
        // Between bounds (or free)
        dual_infeasibility = fabs(dual);
      }
=======
    dual *= (HighsInt)lp.sense_;
    getVariableKktFailures(  // const HighsLogOptions& log_options,
        primal_feasibility_tolerance, dual_feasibility_tolerance, lower, upper,
        value, dual, status_pointer, primal_infeasibility, dual_infeasibility,
        value_residual);
    // Accumulate primal infeasiblilties
    if (primal_infeasibility > primal_feasibility_tolerance)
      num_primal_infeasibility++;
    max_primal_infeasibility =
        std::max(primal_infeasibility, max_primal_infeasibility);
    sum_primal_infeasibility += primal_infeasibility;

    if (have_dual_solution) {
      // Accumulate dual infeasiblilties
>>>>>>> ed66d31c
      if (dual_infeasibility > dual_feasibility_tolerance)
        num_dual_infeasibility++;
      max_dual_infeasibility =
          std::max(dual_infeasibility, max_dual_infeasibility);
      sum_dual_infeasibility += dual_infeasibility;
    }
<<<<<<< HEAD
  }
}

// Refine any HighsBasisStatus::NONBASIC settings according to the LP
// and any solution values
void refineBasis(const HighsLp& lp, const HighsSolution& solution,
                 HighsBasis& basis) {
  assert(basis.valid_);
  assert(isBasisRightSize(lp, basis));
  const bool have_highs_solution = isSolutionRightSize(lp, solution);

  const int num_col = lp.numCol_;
  const int num_row = lp.numRow_;
  for (int iCol = 0; iCol < num_col; iCol++) {
    if (basis.col_status[iCol] != HighsBasisStatus::NONBASIC) continue;
    const double lower = lp.colLower_[iCol];
    const double upper = lp.colUpper_[iCol];
    HighsBasisStatus status = HighsBasisStatus::NONBASIC;
    if (lower == upper) {
      status = HighsBasisStatus::LOWER;
    } else if (!highs_isInfinity(-lower)) {
      if (!highs_isInfinity(upper)) {
        if (have_highs_solution) {
          if (solution.col_value[iCol] < 0.5 * (lower + upper)) {
            status = HighsBasisStatus::LOWER;
          } else {
            status = HighsBasisStatus::UPPER;
          }
        } else {
          if (fabs(lower) < fabs(upper)) {
            status = HighsBasisStatus::LOWER;
          } else {
            status = HighsBasisStatus::UPPER;
          }
        }
      } else {
        status = HighsBasisStatus::LOWER;
      }
    } else if (!highs_isInfinity(upper)) {
      status = HighsBasisStatus::UPPER;
    } else {
      status = HighsBasisStatus::ZERO;
=======
    if (have_basis) {
      if (status == HighsBasisStatus::kBasic) {
        num_basic_var++;
        double abs_basic_dual = dual_infeasibility;
        if (abs_basic_dual > 0) {
          num_nonzero_basic_duals++;
          if (abs_basic_dual > dual_feasibility_tolerance)
            num_large_nonzero_basic_duals++;
          max_nonzero_basic_dual =
              std::max(abs_basic_dual, max_nonzero_basic_dual);
          sum_nonzero_basic_duals += abs_basic_dual;
        }
      } else {
        num_non_basic_var++;
        double off_bound_nonbasic = value_residual;
        if (off_bound_nonbasic > 0) num_off_bound_nonbasic++;
        max_off_bound_nonbasic =
            std::max(off_bound_nonbasic, max_off_bound_nonbasic);
        sum_off_bound_nonbasic += off_bound_nonbasic;
      }
    }
    if (iVar < lp.numCol_ && get_residuals) {
      HighsInt iCol = iVar;
      if (have_dual_solution) dual_activities[iCol] = lp.colCost_[iCol];
      for (HighsInt el = lp.Astart_[iCol]; el < lp.Astart_[iCol + 1]; el++) {
        HighsInt iRow = lp.Aindex_[el];
        double Avalue = lp.Avalue_[el];
        primal_activities[iRow] += value * Avalue;
        if (have_dual_solution)
          dual_activities[iCol] += solution.row_dual[iRow] * Avalue;
      }
>>>>>>> ed66d31c
    }
    assert(status != HighsBasisStatus::NONBASIC);
    basis.col_status[iCol] = status;
  }
<<<<<<< HEAD

  for (int iRow = 0; iRow < num_row; iRow++) {
    if (basis.row_status[iRow] != HighsBasisStatus::NONBASIC) continue;
    const double lower = lp.rowLower_[iRow];
    const double upper = lp.rowUpper_[iRow];
    HighsBasisStatus status = HighsBasisStatus::NONBASIC;
    if (lower == upper) {
      status = HighsBasisStatus::LOWER;
    } else if (!highs_isInfinity(-lower)) {
      if (!highs_isInfinity(upper)) {
        if (have_highs_solution) {
          if (solution.row_value[iRow] < 0.5 * (lower + upper)) {
            status = HighsBasisStatus::LOWER;
          } else {
            status = HighsBasisStatus::UPPER;
          }
        } else {
          if (fabs(lower) < fabs(upper)) {
            status = HighsBasisStatus::LOWER;
          } else {
            status = HighsBasisStatus::UPPER;
          }
        }
      } else {
        status = HighsBasisStatus::LOWER;
      }
    } else if (!highs_isInfinity(upper)) {
      status = HighsBasisStatus::UPPER;
    } else {
      status = HighsBasisStatus::ZERO;
=======
  if (get_residuals) {
    const double large_residual_error = 1e-12;
    for (HighsInt iRow = 0; iRow < lp.numRow_; iRow++) {
      double primal_residual_error =
          std::fabs(primal_activities[iRow] - solution.row_value[iRow]);
      if (primal_residual_error > large_residual_error) num_primal_residual++;
      max_primal_residual =
          std::max(primal_residual_error, max_primal_residual);
      sum_primal_residual += primal_residual_error;
    }
    if (have_dual_solution) {
      for (HighsInt iCol = 0; iCol < lp.numCol_; iCol++) {
        double dual_residual_error =
            std::fabs(dual_activities[iCol] - solution.col_dual[iCol]);
        if (dual_residual_error > large_residual_error) num_dual_residual++;
        max_dual_residual = std::max(dual_residual_error, max_dual_residual);
        sum_dual_residual += dual_residual_error;
      }
>>>>>>> ed66d31c
    }
    assert(status != HighsBasisStatus::NONBASIC);
    basis.row_status[iRow] = status;
  }
<<<<<<< HEAD
=======
  // Assign primal solution status
  if (num_primal_infeasibility) {
    solution_params.primal_solution_status = kSolutionStatusInfeasible;
  } else {
    solution_params.primal_solution_status = kSolutionStatusFeasible;
  }
  if (have_dual_solution) {
    // Assign dual solution status
    if (num_dual_infeasibility) {
      solution_params.dual_solution_status = kSolutionStatusInfeasible;
    } else {
      solution_params.dual_solution_status = kSolutionStatusFeasible;
    }
  }
}
// Gets the KKT failures for a variable. The lack of a basis status is
// indicated by status_pointer being null.
//
// Value and dual are used compute the primal and dual infeasibility -
// according to the basis status (if valid) or primal value.It's up to
// the calling method to ignore these if the value or dual are not
// valid.
//
// If the basis status is valid, then the numbers of basic and
// nonbasic variables are updated, and the extent to which a nonbasic
// variable is off its bound is returned.
void getVariableKktFailures(const double primal_feasibility_tolerance,
                            const double dual_feasibility_tolerance,
                            const double lower, const double upper,
                            const double value, const double dual,
                            HighsBasisStatus* status_pointer,
                            double& primal_infeasibility,
                            double& dual_infeasibility,
                            double& value_residual) {
  const double middle = (lower + upper) * 0.5;
  // @primal_infeasibility calculation
  primal_infeasibility = 0;
  if (value < lower - primal_feasibility_tolerance) {
    // Below lower
    primal_infeasibility = lower - value;
  } else if (value > upper + primal_feasibility_tolerance) {
    // Above upper
    primal_infeasibility = value - upper;
  }
  value_residual = std::min(std::fabs(lower - value), std::fabs(value - upper));
  // Determine whether the variable is at a bound using the basis
  // status (if valid) or value residual.
  bool at_a_bound = value_residual <= primal_feasibility_tolerance;
  if (status_pointer != NULL) {
    // If the variable is basic, then consider it not to be at a bound
    // so that any dual value yields an infeasibility value
    if (*status_pointer == HighsBasisStatus::kBasic) at_a_bound = false;
  }
  if (at_a_bound) {
    // At a bound
    double middle = (lower + upper) * 0.5;
    if (lower < upper) {
      // Non-fixed variable
      if (value < middle) {
        // At lower
        dual_infeasibility = std::max(-dual, 0.);
      } else {
        // At upper
        dual_infeasibility = std::max(dual, 0.);
      }
    } else {
      // Fixed variable
      dual_infeasibility = 0;
    }
  } else {
    // Off bounds (or free)
    dual_infeasibility = fabs(dual);
  }
}

double computeObjectiveValue(const HighsLp& lp, const HighsSolution& solution) {
  double objective_value = 0;
  for (HighsInt iCol = 0; iCol < lp.numCol_; iCol++)
    objective_value += lp.colCost_[iCol] * solution.col_value[iCol];
  objective_value += lp.offset_;
  return objective_value;
}

// Refine any HighsBasisStatus::kNonbasic settings according to the LP
// and any solution values
void refineBasis(const HighsLp& lp, const HighsSolution& solution,
                 HighsBasis& basis) {
  assert(basis.valid);
  assert(isBasisRightSize(lp, basis));
  const bool have_highs_solution = isSolutionRightSize(lp, solution);

  const HighsInt num_col = lp.numCol_;
  const HighsInt num_row = lp.numRow_;
  for (HighsInt iCol = 0; iCol < num_col; iCol++) {
    if (basis.col_status[iCol] != HighsBasisStatus::kNonbasic) continue;
    const double lower = lp.colLower_[iCol];
    const double upper = lp.colUpper_[iCol];
    HighsBasisStatus status = HighsBasisStatus::kNonbasic;
    if (lower == upper) {
      status = HighsBasisStatus::kLower;
    } else if (!highs_isInfinity(-lower)) {
      if (!highs_isInfinity(upper)) {
        if (have_highs_solution) {
          if (solution.col_value[iCol] < 0.5 * (lower + upper)) {
            status = HighsBasisStatus::kLower;
          } else {
            status = HighsBasisStatus::kUpper;
          }
        } else {
          if (fabs(lower) < fabs(upper)) {
            status = HighsBasisStatus::kLower;
          } else {
            status = HighsBasisStatus::kUpper;
          }
        }
      } else {
        status = HighsBasisStatus::kLower;
      }
    } else if (!highs_isInfinity(upper)) {
      status = HighsBasisStatus::kUpper;
    } else {
      status = HighsBasisStatus::kZero;
    }
    assert(status != HighsBasisStatus::kNonbasic);
    basis.col_status[iCol] = status;
  }

  for (HighsInt iRow = 0; iRow < num_row; iRow++) {
    if (basis.row_status[iRow] != HighsBasisStatus::kNonbasic) continue;
    const double lower = lp.rowLower_[iRow];
    const double upper = lp.rowUpper_[iRow];
    HighsBasisStatus status = HighsBasisStatus::kNonbasic;
    if (lower == upper) {
      status = HighsBasisStatus::kLower;
    } else if (!highs_isInfinity(-lower)) {
      if (!highs_isInfinity(upper)) {
        if (have_highs_solution) {
          if (solution.row_value[iRow] < 0.5 * (lower + upper)) {
            status = HighsBasisStatus::kLower;
          } else {
            status = HighsBasisStatus::kUpper;
          }
        } else {
          if (fabs(lower) < fabs(upper)) {
            status = HighsBasisStatus::kLower;
          } else {
            status = HighsBasisStatus::kUpper;
          }
        }
      } else {
        status = HighsBasisStatus::kLower;
      }
    } else if (!highs_isInfinity(upper)) {
      status = HighsBasisStatus::kUpper;
    } else {
      status = HighsBasisStatus::kZero;
    }
    assert(status != HighsBasisStatus::kNonbasic);
    basis.row_status[iRow] = status;
  }
>>>>>>> ed66d31c
}

#ifdef IPX_ON
HighsStatus ipxSolutionToHighsSolution(
    const HighsLogOptions& log_options, const HighsLp& lp,
    const std::vector<double>& rhs, const std::vector<char>& constraint_type,
    const HighsInt ipx_num_col, const HighsInt ipx_num_row,
    const std::vector<double>& ipx_x, const std::vector<double>& ipx_slack_vars,
    // const std::vector<double>& ipx_y,
    HighsSolution& highs_solution) {
  // Resize the HighsSolution
  highs_solution.col_value.resize(lp.numCol_);
  highs_solution.row_value.resize(lp.numRow_);
<<<<<<< HEAD
  // No dual values are known, but ensure that the vectors are sized
  // and assigned
  highs_solution.col_dual.assign(lp.numCol_, 0.0);
  highs_solution.row_dual.assign(lp.numRow_, 0.0);
=======
>>>>>>> ed66d31c

  const std::vector<double>& ipx_col_value = ipx_x;
  const std::vector<double>& ipx_row_value = ipx_slack_vars;
  //  const std::vector<double>& ipx_col_dual = ipx_x;
  //  const std::vector<double>& ipx_row_dual = ipx_y;

  // Row activities are needed to set activity values of free rows -
  // which are ignored by IPX
  vector<double> row_activity;
  bool get_row_activities = ipx_num_row < lp.numRow_;
  if (get_row_activities) row_activity.assign(lp.numRow_, 0);
  for (HighsInt col = 0; col < lp.numCol_; col++) {
    highs_solution.col_value[col] = ipx_col_value[col];
    if (get_row_activities) {
      // Accumulate row activities to assign value to free rows
      for (HighsInt el = lp.Astart_[col]; el < lp.Astart_[col + 1]; el++) {
        HighsInt row = lp.Aindex_[el];
        row_activity[row] += highs_solution.col_value[col] * lp.Avalue_[el];
      }
    }
  }
  HighsInt ipx_row = 0;
  HighsInt ipx_slack = lp.numCol_;
  HighsInt num_boxed_rows = 0;
  for (HighsInt row = 0; row < lp.numRow_; row++) {
    double lower = lp.rowLower_[row];
    double upper = lp.rowUpper_[row];
    if (lower <= -kHighsInf && upper >= kHighsInf) {
      // Free row - removed by IPX so set it to its row activity
      highs_solution.row_value[row] = row_activity[row];
    } else {
      // Non-free row, so IPX will have it
      if ((lower > -kHighsInf && upper < kHighsInf) && (lower < upper)) {
        // Boxed row - look at its slack
        num_boxed_rows++;
        highs_solution.row_value[row] = ipx_col_value[ipx_slack];
        // Update the slack to be used for boxed rows
        ipx_slack++;
      } else {
        highs_solution.row_value[row] = rhs[ipx_row] - ipx_row_value[ipx_row];
      }
      // Update the IPX row index
      ipx_row++;
    }
  }
  assert(ipx_row == ipx_num_row);
  assert(ipx_slack == ipx_num_col);
  // Indicate that the primal, but not dual solution is known
  highs_solution.value_valid = true;
  highs_solution.dual_valid = false;
  return HighsStatus::kOk;
}

HighsStatus ipxBasicSolutionToHighsBasicSolution(
    const HighsLogOptions& log_options, const HighsLp& lp,
    const std::vector<double>& rhs, const std::vector<char>& constraint_type,
    const IpxSolution& ipx_solution, HighsBasis& highs_basis,
    HighsSolution& highs_solution) {
  // Resize the HighsSolution and HighsBasis
  highs_solution.col_value.resize(lp.numCol_);
  highs_solution.row_value.resize(lp.numRow_);
  highs_solution.col_dual.resize(lp.numCol_);
  highs_solution.row_dual.resize(lp.numRow_);
  highs_basis.col_status.resize(lp.numCol_);
  highs_basis.row_status.resize(lp.numRow_);

  const std::vector<double>& ipx_col_value = ipx_solution.ipx_col_value;
  const std::vector<double>& ipx_row_value = ipx_solution.ipx_row_value;
  const std::vector<double>& ipx_col_dual = ipx_solution.ipx_col_dual;
  const std::vector<double>& ipx_row_dual = ipx_solution.ipx_row_dual;
  const std::vector<ipx::Int>& ipx_col_status = ipx_solution.ipx_col_status;
  const std::vector<ipx::Int>& ipx_row_status = ipx_solution.ipx_row_status;

  // Set up meaningful names for values of ipx_col_status and ipx_row_status to
  // be used later in comparisons
  const ipx::Int ipx_basic = 0;
  const ipx::Int ipx_nonbasic_at_lb = -1;
  const ipx::Int ipx_nonbasic_at_ub = -2;
  const ipx::Int ipx_superbasic = -3;
  // Row activities are needed to set activity values of free rows -
  // which are ignored by IPX
  vector<double> row_activity;
  bool get_row_activities = ipx_solution.num_row < lp.numRow_;
  if (get_row_activities) row_activity.assign(lp.numRow_, 0);
  HighsInt num_basic_variables = 0;
  for (HighsInt col = 0; col < lp.numCol_; col++) {
    bool unrecognised = false;
    if (ipx_col_status[col] == ipx_basic) {
      // Column is basic
      highs_basis.col_status[col] = HighsBasisStatus::kBasic;
      highs_solution.col_value[col] = ipx_col_value[col];
      highs_solution.col_dual[col] = 0;
    } else if (ipx_col_status[col] == ipx_nonbasic_at_lb) {
      // Column is nonbasic at lower bound
      highs_basis.col_status[col] = HighsBasisStatus::kLower;
      highs_solution.col_value[col] = ipx_col_value[col];
      highs_solution.col_dual[col] = ipx_col_dual[col];
    } else if (ipx_col_status[col] == ipx_nonbasic_at_ub) {
      // Column is nonbasic at upper bound
      highs_basis.col_status[col] = HighsBasisStatus::kUpper;
      highs_solution.col_value[col] = ipx_col_value[col];
      highs_solution.col_dual[col] = ipx_col_dual[col];
    } else if (ipx_col_status[col] == ipx_superbasic) {
      // Column is superbasic
      highs_basis.col_status[col] = HighsBasisStatus::kZero;
      highs_solution.col_value[col] = ipx_col_value[col];
      highs_solution.col_dual[col] = ipx_col_dual[col];
    } else {
      unrecognised = true;
      highsLogDev(log_options, HighsLogType::kError,
                  "\nError in IPX conversion: Unrecognised value "
                  "ipx_col_status[%2" HIGHSINT_FORMAT
                  "] = "
                  "%" HIGHSINT_FORMAT "\n",
                  col, (HighsInt)ipx_col_status[col]);
    }
    if (unrecognised) {
      highsLogDev(log_options, HighsLogType::kError,
                  "Bounds [%11.4g, %11.4g]\n", lp.colLower_[col],
                  lp.colUpper_[col]);
      highsLogDev(log_options, HighsLogType::kError,
                  "Col %2" HIGHSINT_FORMAT " ipx_col_status[%2" HIGHSINT_FORMAT
                  "] = %2" HIGHSINT_FORMAT "; x[%2" HIGHSINT_FORMAT
                  "] = %11.4g; z[%2" HIGHSINT_FORMAT
                  "] = "
                  "%11.4g\n",
                  col, col, (HighsInt)ipx_col_status[col], col,
                  ipx_col_value[col], col, ipx_col_dual[col]);
      assert(!unrecognised);
      highsLogUser(log_options, HighsLogType::kError,
                   "Unrecognised ipx_col_status value from IPX\n");
      return HighsStatus::kError;
    }
    if (get_row_activities) {
      // Accumulate row activities to assign value to free rows
      for (HighsInt el = lp.Astart_[col]; el < lp.Astart_[col + 1]; el++) {
        HighsInt row = lp.Aindex_[el];
        row_activity[row] += highs_solution.col_value[col] * lp.Avalue_[el];
      }
    }
    if (highs_basis.col_status[col] == HighsBasisStatus::kBasic)
      num_basic_variables++;
  }
  HighsInt ipx_row = 0;
  HighsInt ipx_slack = lp.numCol_;
  HighsInt num_boxed_rows = 0;
  HighsInt num_boxed_rows_basic = 0;
  HighsInt num_boxed_row_slacks_basic = 0;
  for (HighsInt row = 0; row < lp.numRow_; row++) {
    bool unrecognised = false;
    double lower = lp.rowLower_[row];
    double upper = lp.rowUpper_[row];
    HighsInt this_ipx_row = ipx_row;
    if (lower <= -kHighsInf && upper >= kHighsInf) {
      // Free row - removed by IPX so make it basic at its row activity
      highs_basis.row_status[row] = HighsBasisStatus::kBasic;
      highs_solution.row_value[row] = row_activity[row];
      highs_solution.row_dual[row] = 0;
    } else {
      // Non-free row, so IPX will have it
      if ((lower > -kHighsInf && upper < kHighsInf) && (lower < upper)) {
        // Boxed row - look at its slack
        num_boxed_rows++;
        double slack_value = ipx_col_value[ipx_slack];
        double slack_dual = ipx_col_dual[ipx_slack];
        double value = slack_value;
        double dual = -slack_dual;
        if (ipx_row_status[ipx_row] == ipx_basic) {
          // Row is basic
          num_boxed_rows_basic++;
          highs_basis.row_status[row] = HighsBasisStatus::kBasic;
          highs_solution.row_value[row] = value;
          highs_solution.row_dual[row] = 0;
        } else if (ipx_col_status[ipx_slack] == ipx_basic) {
          // Slack is basic
          num_boxed_row_slacks_basic++;
          highs_basis.row_status[row] = HighsBasisStatus::kBasic;
          highs_solution.row_value[row] = value;
          highs_solution.row_dual[row] = 0;
        } else if (ipx_col_status[ipx_slack] == ipx_nonbasic_at_lb) {
          // Slack at lower bound
          highs_basis.row_status[row] = HighsBasisStatus::kLower;
          highs_solution.row_value[row] = value;
          highs_solution.row_dual[row] = dual;
        } else if (ipx_col_status[ipx_slack] == ipx_nonbasic_at_ub) {
          // Slack is at its upper bound
          assert(ipx_col_status[ipx_slack] == ipx_nonbasic_at_ub);
          highs_basis.row_status[row] = HighsBasisStatus::kUpper;
          highs_solution.row_value[row] = value;
          highs_solution.row_dual[row] = dual;
        } else {
          unrecognised = true;
          highsLogDev(log_options, HighsLogType::kError,
                      "Error in IPX conversion: Row %2" HIGHSINT_FORMAT
                      " (IPX row %2" HIGHSINT_FORMAT
                      ") has "
                      "unrecognised value ipx_col_status[%2" HIGHSINT_FORMAT
                      "] = %" HIGHSINT_FORMAT "\n",
                      row, ipx_row, ipx_slack,
                      (HighsInt)ipx_col_status[ipx_slack]);
        }
        // Update the slack to be used for boxed rows
        ipx_slack++;
      } else if (ipx_row_status[ipx_row] == ipx_basic) {
        // Row is basic
        highs_basis.row_status[row] = HighsBasisStatus::kBasic;
        highs_solution.row_value[row] = rhs[ipx_row] - ipx_row_value[ipx_row];
        highs_solution.row_dual[row] = 0;
      } else {
        // Nonbasic row at fixed value, lower bound or upper bound
        assert(ipx_row_status[ipx_row] ==
               -1);  // const ipx::Int ipx_nonbasic_row = -1;
        double value = rhs[ipx_row] - ipx_row_value[ipx_row];
        double dual = -ipx_row_dual[ipx_row];
        if (constraint_type[ipx_row] == '>') {
          // Row is at its lower bound
          highs_basis.row_status[row] = HighsBasisStatus::kLower;
          highs_solution.row_value[row] = value;
          highs_solution.row_dual[row] = dual;
        } else if (constraint_type[ipx_row] == '<') {
          // Row is at its upper bound
          highs_basis.row_status[row] = HighsBasisStatus::kUpper;
          highs_solution.row_value[row] = value;
          highs_solution.row_dual[row] = dual;
        } else if (constraint_type[ipx_row] == '=') {
          // Row is at its fixed value
          highs_basis.row_status[row] = HighsBasisStatus::kLower;
          highs_solution.row_value[row] = value;
          highs_solution.row_dual[row] = dual;
        } else {
          unrecognised = true;
          highsLogDev(log_options, HighsLogType::kError,
                      "Error in IPX conversion: Row %2" HIGHSINT_FORMAT
                      ": cannot handle "
                      "constraint_type[%2" HIGHSINT_FORMAT
                      "] = %" HIGHSINT_FORMAT "\n",
                      row, ipx_row, constraint_type[ipx_row]);
        }
      }
      // Update the IPX row index
      ipx_row++;
    }
    if (unrecognised) {
      highsLogDev(log_options, HighsLogType::kError,
                  "Bounds [%11.4g, %11.4g]\n", lp.rowLower_[row],
                  lp.rowUpper_[row]);
      highsLogDev(log_options, HighsLogType::kError,
                  "Row %2" HIGHSINT_FORMAT " ipx_row_status[%2" HIGHSINT_FORMAT
                  "] = %2" HIGHSINT_FORMAT "; s[%2" HIGHSINT_FORMAT
                  "] = %11.4g; y[%2" HIGHSINT_FORMAT
                  "] = "
                  "%11.4g\n",
                  row, this_ipx_row, (HighsInt)ipx_row_status[this_ipx_row],
                  this_ipx_row, ipx_row_value[this_ipx_row], this_ipx_row,
                  ipx_row_dual[this_ipx_row]);
      assert(!unrecognised);
      highsLogUser(log_options, HighsLogType::kError,
                   "Unrecognised ipx_row_status value from IPX\n");
      return HighsStatus::kError;
    }
    if (highs_basis.row_status[row] == HighsBasisStatus::kBasic)
      num_basic_variables++;
  }
  assert(num_basic_variables == lp.numRow_);
  assert(ipx_row == ipx_solution.num_row);
  assert(ipx_slack == ipx_solution.num_col);

  // Flip dual according to lp.sense_
  for (HighsInt iCol = 0; iCol < lp.numCol_; iCol++) {
    highs_solution.col_dual[iCol] *= (HighsInt)lp.sense_;
  }
  for (HighsInt iRow = 0; iRow < lp.numRow_; iRow++) {
    highs_solution.row_dual[iRow] *= (HighsInt)lp.sense_;
  }

  if (num_boxed_rows)
    highsLogDev(log_options, HighsLogType::kInfo,
                "Of %" HIGHSINT_FORMAT " boxed rows: %" HIGHSINT_FORMAT
                " are basic and %" HIGHSINT_FORMAT " have basic slacks\n",
                num_boxed_rows, num_boxed_rows_basic,
                num_boxed_row_slacks_basic);
  // Indicate that the primal solution, dual solution and basis are valid
  highs_solution.value_valid = true;
  highs_solution.dual_valid = true;
  highs_basis.valid = true;
  return HighsStatus::kOk;
}
#endif

std::string iterationsToString(const HighsIterationCounts& iterations_counts) {
  std::string iteration_statement = "";
  bool not_first = false;
  HighsInt num_positive_count = 0;
  if (iterations_counts.simplex) num_positive_count++;
  if (iterations_counts.ipm) num_positive_count++;
  if (iterations_counts.crossover) num_positive_count++;
  if (num_positive_count == 0) {
    iteration_statement += "0 iterations; ";
    return iteration_statement;
  }
  if (num_positive_count > 1) iteration_statement += "(";
  HighsInt count;
  std::string count_str;
  count = iterations_counts.simplex;
  if (count) {
    count_str = std::to_string(count);
    if (not_first) iteration_statement += "; ";
    iteration_statement += count_str + " " + "Simplex";
    not_first = true;
  }
  count = iterations_counts.ipm;
  if (count) {
    count_str = std::to_string(count);
    if (not_first) iteration_statement += "; ";
    iteration_statement += count_str + " " + "IPM";
    not_first = true;
  }
  count = iterations_counts.crossover;
  if (count) {
    count_str = std::to_string(count);
    if (not_first) iteration_statement += "; ";
    iteration_statement += count_str + " " + "Crossover";
    not_first = true;
  }
  if (num_positive_count > 1) {
    iteration_statement += ") Iterations; ";
  } else {
    iteration_statement += " iterations; ";
  }
  return iteration_statement;
}

void resetModelStatusAndSolutionParams(HighsModelObject& highs_model_object) {
  resetModelStatusAndSolutionParams(highs_model_object.unscaled_model_status_,
                                    highs_model_object.solution_params_,
                                    highs_model_object.options_);
}

void resetModelStatusAndSolutionParams(HighsModelStatus& model_status,
                                       HighsSolutionParams& solution_params,
                                       const HighsOptions& options) {
  model_status = HighsModelStatus::kNotset;
  resetSolutionParams(solution_params, options);
}

void resetSolutionParams(HighsSolutionParams& solution_params,
                         const HighsOptions& options) {
  // Set the feasibility tolerances - not affected by invalidateSolutionParams
  solution_params.primal_feasibility_tolerance =
      options.primal_feasibility_tolerance;
  solution_params.dual_feasibility_tolerance =
      options.dual_feasibility_tolerance;

  // Save a copy of the unscaled solution params to recover the iteration counts
  // and objective
  HighsSolutionParams save_solution_params;
  copySolutionObjectiveParams(solution_params, save_solution_params);
  // Invalidate the solution params then reset the feasibility
  // tolerances and recover the objective
  invalidateSolutionParams(solution_params);
  copySolutionObjectiveParams(save_solution_params, solution_params);
}

// Invalidate a HighsSolutionParams instance
void invalidateSolutionParams(HighsSolutionParams& solution_params) {
  solution_params.objective_function_value = 0;
  invalidateSolutionStatusParams(solution_params);
  invalidateSolutionInfeasibilityParams(solution_params);
}

// Invalidate the solution status values in a HighsSolutionParams
// instance.
void invalidateSolutionStatusParams(HighsSolutionParams& solution_params) {
  solution_params.primal_solution_status = kSolutionStatusNone;
  solution_params.dual_solution_status = kSolutionStatusNone;
}

// Invalidate the infeasibility values in a HighsSolutionParams
// instance.
void invalidateSolutionInfeasibilityParams(
    HighsSolutionParams& solution_params) {
<<<<<<< HEAD
  solution_params.num_primal_infeasibility = illegal_infeasibility_count;
  solution_params.max_primal_infeasibility = illegal_infeasibility_measure;
  solution_params.sum_primal_infeasibility = illegal_infeasibility_measure;
  solution_params.num_dual_infeasibility = illegal_infeasibility_count;
  solution_params.max_dual_infeasibility = illegal_infeasibility_measure;
  solution_params.sum_dual_infeasibility = illegal_infeasibility_measure;
=======
  solution_params.num_primal_infeasibility = kHighsIllegalInfeasibilityCount;
  solution_params.max_primal_infeasibility = kHighsIllegalInfeasibilityMeasure;
  solution_params.sum_primal_infeasibility = kHighsIllegalInfeasibilityMeasure;
  solution_params.num_dual_infeasibility = kHighsIllegalInfeasibilityCount;
  solution_params.max_dual_infeasibility = kHighsIllegalInfeasibilityMeasure;
  solution_params.sum_dual_infeasibility = kHighsIllegalInfeasibilityMeasure;
>>>>>>> ed66d31c
}

void copySolutionObjectiveParams(
    const HighsSolutionParams& from_solution_params,
    HighsSolutionParams& to_solution_params) {
  to_solution_params.objective_function_value =
      from_solution_params.objective_function_value;
}

void copyFromSolutionParams(HighsInfo& highs_info,
                            const HighsSolutionParams& solution_params) {
  highs_info.primal_solution_status = solution_params.primal_solution_status;
  highs_info.dual_solution_status = solution_params.dual_solution_status;
  highs_info.objective_function_value =
      solution_params.objective_function_value;
  highs_info.num_primal_infeasibilities =
      solution_params.num_primal_infeasibility;
  highs_info.max_primal_infeasibility =
      solution_params.max_primal_infeasibility;
  highs_info.sum_primal_infeasibilities =
      solution_params.sum_primal_infeasibility;
  highs_info.num_dual_infeasibilities = solution_params.num_dual_infeasibility;
  highs_info.max_dual_infeasibility = solution_params.max_dual_infeasibility;
  highs_info.sum_dual_infeasibilities = solution_params.sum_dual_infeasibility;
<<<<<<< HEAD
=======
}

void copyFromInfo(HighsSolutionParams& solution_params,
                  const HighsInfo& highs_info) {
  solution_params.primal_solution_status = highs_info.primal_solution_status;
  solution_params.dual_solution_status = highs_info.dual_solution_status;
  solution_params.objective_function_value =
      highs_info.objective_function_value;
  solution_params.num_primal_infeasibility =
      highs_info.num_primal_infeasibilities;
  solution_params.max_primal_infeasibility =
      highs_info.max_primal_infeasibility;
  solution_params.sum_primal_infeasibility =
      highs_info.sum_primal_infeasibilities;
  solution_params.num_dual_infeasibility = highs_info.num_dual_infeasibilities;
  solution_params.max_dual_infeasibility = highs_info.max_dual_infeasibility;
  solution_params.sum_dual_infeasibility = highs_info.sum_dual_infeasibilities;
>>>>>>> ed66d31c
}

bool isBasisConsistent(const HighsLp& lp, const HighsBasis& basis) {
  bool consistent = true;
  consistent = isBasisRightSize(lp, basis) && consistent;
  HighsInt num_basic_variables = 0;
  for (HighsInt iCol = 0; iCol < lp.numCol_; iCol++) {
    if (basis.col_status[iCol] == HighsBasisStatus::kBasic)
      num_basic_variables++;
  }
  for (HighsInt iRow = 0; iRow < lp.numRow_; iRow++) {
    if (basis.row_status[iRow] == HighsBasisStatus::kBasic)
      num_basic_variables++;
  }
  bool right_num_basic_variables = num_basic_variables == lp.numRow_;
  consistent = right_num_basic_variables && consistent;
  return consistent;
}

bool isPrimalSolutionRightSize(const HighsLp& lp,
                               const HighsSolution& solution) {
  return (HighsInt)solution.col_value.size() == lp.numCol_ &&
         (HighsInt)solution.row_value.size() == lp.numRow_;
}

bool isDualSolutionRightSize(const HighsLp& lp, const HighsSolution& solution) {
  return (HighsInt)solution.col_dual.size() == lp.numCol_ &&
         (HighsInt)solution.row_dual.size() == lp.numRow_;
}

bool isSolutionRightSize(const HighsLp& lp, const HighsSolution& solution) {
  return isPrimalSolutionRightSize(lp, solution) &&
         isDualSolutionRightSize(lp, solution);
}

bool isBasisRightSize(const HighsLp& lp, const HighsBasis& basis) {
  return (HighsInt)basis.col_status.size() == lp.numCol_ &&
         (HighsInt)basis.row_status.size() == lp.numRow_;
}

void clearPrimalSolutionUtil(HighsSolution& solution) {
  solution.col_value.clear();
  solution.row_value.clear();
  solution.value_valid = false;
}

void clearDualSolutionUtil(HighsSolution& solution) {
  solution.col_dual.clear();
  solution.row_dual.clear();
  solution.dual_valid = false;
}

void clearSolutionUtil(HighsSolution& solution) {
  clearPrimalSolutionUtil(solution);
  clearDualSolutionUtil(solution);
}

void clearBasisUtil(HighsBasis& basis) {
  basis.row_status.clear();
  basis.col_status.clear();
  basis.valid = false;
}<|MERGE_RESOLUTION|>--- conflicted
+++ resolved
@@ -48,21 +48,6 @@
   double dual_feasibility_tolerance =
       solution_params.dual_feasibility_tolerance;
   // solution_params are the values computed in this method.
-<<<<<<< HEAD
-  int& num_primal_infeasibility = solution_params.num_primal_infeasibility;
-  double& max_primal_infeasibility = solution_params.max_primal_infeasibility;
-  double& sum_primal_infeasibility = solution_params.sum_primal_infeasibility;
-  int& num_dual_infeasibility = solution_params.num_dual_infeasibility;
-  double& max_dual_infeasibility = solution_params.max_dual_infeasibility;
-  double& sum_dual_infeasibility = solution_params.sum_dual_infeasibility;
-
-  num_primal_infeasibility = 0;
-  max_primal_infeasibility = 0;
-  sum_primal_infeasibility = 0;
-  num_dual_infeasibility = 0;
-  max_dual_infeasibility = 0;
-  sum_dual_infeasibility = 0;
-=======
   HighsInt& num_primal_infeasibility = solution_params.num_primal_infeasibility;
   double& max_primal_infeasibility = solution_params.max_primal_infeasibility;
   double& sum_primal_infeasibility = solution_params.sum_primal_infeasibility;
@@ -183,7 +168,6 @@
   // entry of basis since this is const.
   HighsBasisStatus* status_pointer = NULL;
   if (have_basis) status_pointer = &status;
->>>>>>> ed66d31c
 
   double primal_infeasibility;
   double dual_infeasibility;
@@ -209,54 +193,6 @@
       if (have_basis) status = basis.row_status[iRow];
     }
     // Flip dual according to lp.sense_
-<<<<<<< HEAD
-    dual *= (int)lp.sense_;
-
-    double primal_residual = std::max(lower - value, value - upper);
-    // @primal_infeasibility calculation
-    primal_infeasibility = 0;
-    if (value < lower - primal_feasibility_tolerance) {
-      primal_infeasibility = lower - value;
-    } else if (value > upper + primal_feasibility_tolerance) {
-      primal_infeasibility = value - upper;
-    }
-    if (primal_infeasibility > 0) {
-      if (primal_infeasibility > primal_feasibility_tolerance)
-        num_primal_infeasibility++;
-      max_primal_infeasibility =
-          std::max(primal_infeasibility, max_primal_infeasibility);
-      sum_primal_infeasibility += primal_infeasibility;
-    }
-    //    primal_infeasibility = std::max(primal_residual, 0.);
-    //    if (primal_infeasibility > primal_feasibility_tolerance)
-    //      num_primal_infeasibility++;
-    //    max_primal_infeasibility =
-    //        std::max(primal_infeasibility, max_primal_infeasibility);
-    //    sum_primal_infeasibility += primal_infeasibility;
-
-    if (status != HighsBasisStatus::BASIC) {
-      // Nonbasic variable: look for dual infeasibility
-      if (primal_residual >= -primal_feasibility_tolerance) {
-        // At a bound
-        double middle = (lower + upper) * 0.5;
-        if (lower < upper) {
-          // Non-fixed variable
-          if (value < middle) {
-            // At lower
-            dual_infeasibility = std::max(-dual, 0.);
-          } else {
-            // At Upper
-            dual_infeasibility = std::max(dual, 0.);
-          }
-        } else {
-          // Fixed variable
-          dual_infeasibility = 0;
-        }
-      } else {
-        // Between bounds (or free)
-        dual_infeasibility = fabs(dual);
-      }
-=======
     dual *= (HighsInt)lp.sense_;
     getVariableKktFailures(  // const HighsLogOptions& log_options,
         primal_feasibility_tolerance, dual_feasibility_tolerance, lower, upper,
@@ -271,57 +207,12 @@
 
     if (have_dual_solution) {
       // Accumulate dual infeasiblilties
->>>>>>> ed66d31c
       if (dual_infeasibility > dual_feasibility_tolerance)
         num_dual_infeasibility++;
       max_dual_infeasibility =
           std::max(dual_infeasibility, max_dual_infeasibility);
       sum_dual_infeasibility += dual_infeasibility;
     }
-<<<<<<< HEAD
-  }
-}
-
-// Refine any HighsBasisStatus::NONBASIC settings according to the LP
-// and any solution values
-void refineBasis(const HighsLp& lp, const HighsSolution& solution,
-                 HighsBasis& basis) {
-  assert(basis.valid_);
-  assert(isBasisRightSize(lp, basis));
-  const bool have_highs_solution = isSolutionRightSize(lp, solution);
-
-  const int num_col = lp.numCol_;
-  const int num_row = lp.numRow_;
-  for (int iCol = 0; iCol < num_col; iCol++) {
-    if (basis.col_status[iCol] != HighsBasisStatus::NONBASIC) continue;
-    const double lower = lp.colLower_[iCol];
-    const double upper = lp.colUpper_[iCol];
-    HighsBasisStatus status = HighsBasisStatus::NONBASIC;
-    if (lower == upper) {
-      status = HighsBasisStatus::LOWER;
-    } else if (!highs_isInfinity(-lower)) {
-      if (!highs_isInfinity(upper)) {
-        if (have_highs_solution) {
-          if (solution.col_value[iCol] < 0.5 * (lower + upper)) {
-            status = HighsBasisStatus::LOWER;
-          } else {
-            status = HighsBasisStatus::UPPER;
-          }
-        } else {
-          if (fabs(lower) < fabs(upper)) {
-            status = HighsBasisStatus::LOWER;
-          } else {
-            status = HighsBasisStatus::UPPER;
-          }
-        }
-      } else {
-        status = HighsBasisStatus::LOWER;
-      }
-    } else if (!highs_isInfinity(upper)) {
-      status = HighsBasisStatus::UPPER;
-    } else {
-      status = HighsBasisStatus::ZERO;
-=======
     if (have_basis) {
       if (status == HighsBasisStatus::kBasic) {
         num_basic_var++;
@@ -353,43 +244,8 @@
         if (have_dual_solution)
           dual_activities[iCol] += solution.row_dual[iRow] * Avalue;
       }
->>>>>>> ed66d31c
-    }
-    assert(status != HighsBasisStatus::NONBASIC);
-    basis.col_status[iCol] = status;
-  }
-<<<<<<< HEAD
-
-  for (int iRow = 0; iRow < num_row; iRow++) {
-    if (basis.row_status[iRow] != HighsBasisStatus::NONBASIC) continue;
-    const double lower = lp.rowLower_[iRow];
-    const double upper = lp.rowUpper_[iRow];
-    HighsBasisStatus status = HighsBasisStatus::NONBASIC;
-    if (lower == upper) {
-      status = HighsBasisStatus::LOWER;
-    } else if (!highs_isInfinity(-lower)) {
-      if (!highs_isInfinity(upper)) {
-        if (have_highs_solution) {
-          if (solution.row_value[iRow] < 0.5 * (lower + upper)) {
-            status = HighsBasisStatus::LOWER;
-          } else {
-            status = HighsBasisStatus::UPPER;
-          }
-        } else {
-          if (fabs(lower) < fabs(upper)) {
-            status = HighsBasisStatus::LOWER;
-          } else {
-            status = HighsBasisStatus::UPPER;
-          }
-        }
-      } else {
-        status = HighsBasisStatus::LOWER;
-      }
-    } else if (!highs_isInfinity(upper)) {
-      status = HighsBasisStatus::UPPER;
-    } else {
-      status = HighsBasisStatus::ZERO;
-=======
+    }
+  }
   if (get_residuals) {
     const double large_residual_error = 1e-12;
     for (HighsInt iRow = 0; iRow < lp.numRow_; iRow++) {
@@ -408,13 +264,8 @@
         max_dual_residual = std::max(dual_residual_error, max_dual_residual);
         sum_dual_residual += dual_residual_error;
       }
->>>>>>> ed66d31c
-    }
-    assert(status != HighsBasisStatus::NONBASIC);
-    basis.row_status[iRow] = status;
-  }
-<<<<<<< HEAD
-=======
+    }
+  }
   // Assign primal solution status
   if (num_primal_infeasibility) {
     solution_params.primal_solution_status = kSolutionStatusInfeasible;
@@ -575,7 +426,6 @@
     assert(status != HighsBasisStatus::kNonbasic);
     basis.row_status[iRow] = status;
   }
->>>>>>> ed66d31c
 }
 
 #ifdef IPX_ON
@@ -589,13 +439,6 @@
   // Resize the HighsSolution
   highs_solution.col_value.resize(lp.numCol_);
   highs_solution.row_value.resize(lp.numRow_);
-<<<<<<< HEAD
-  // No dual values are known, but ensure that the vectors are sized
-  // and assigned
-  highs_solution.col_dual.assign(lp.numCol_, 0.0);
-  highs_solution.row_dual.assign(lp.numRow_, 0.0);
-=======
->>>>>>> ed66d31c
 
   const std::vector<double>& ipx_col_value = ipx_x;
   const std::vector<double>& ipx_row_value = ipx_slack_vars;
@@ -977,21 +820,12 @@
 // instance.
 void invalidateSolutionInfeasibilityParams(
     HighsSolutionParams& solution_params) {
-<<<<<<< HEAD
-  solution_params.num_primal_infeasibility = illegal_infeasibility_count;
-  solution_params.max_primal_infeasibility = illegal_infeasibility_measure;
-  solution_params.sum_primal_infeasibility = illegal_infeasibility_measure;
-  solution_params.num_dual_infeasibility = illegal_infeasibility_count;
-  solution_params.max_dual_infeasibility = illegal_infeasibility_measure;
-  solution_params.sum_dual_infeasibility = illegal_infeasibility_measure;
-=======
   solution_params.num_primal_infeasibility = kHighsIllegalInfeasibilityCount;
   solution_params.max_primal_infeasibility = kHighsIllegalInfeasibilityMeasure;
   solution_params.sum_primal_infeasibility = kHighsIllegalInfeasibilityMeasure;
   solution_params.num_dual_infeasibility = kHighsIllegalInfeasibilityCount;
   solution_params.max_dual_infeasibility = kHighsIllegalInfeasibilityMeasure;
   solution_params.sum_dual_infeasibility = kHighsIllegalInfeasibilityMeasure;
->>>>>>> ed66d31c
 }
 
 void copySolutionObjectiveParams(
@@ -1016,8 +850,6 @@
   highs_info.num_dual_infeasibilities = solution_params.num_dual_infeasibility;
   highs_info.max_dual_infeasibility = solution_params.max_dual_infeasibility;
   highs_info.sum_dual_infeasibilities = solution_params.sum_dual_infeasibility;
-<<<<<<< HEAD
-=======
 }
 
 void copyFromInfo(HighsSolutionParams& solution_params,
@@ -1035,7 +867,6 @@
   solution_params.num_dual_infeasibility = highs_info.num_dual_infeasibilities;
   solution_params.max_dual_infeasibility = highs_info.max_dual_infeasibility;
   solution_params.sum_dual_infeasibility = highs_info.sum_dual_infeasibilities;
->>>>>>> ed66d31c
 }
 
 bool isBasisConsistent(const HighsLp& lp, const HighsBasis& basis) {
