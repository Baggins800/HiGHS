/* * * * * * * * * * * * * * * * * * * * * * * * * * * * * * * * * * * * */
/*                                                                       */
/*    This file is part of the HiGHS linear optimization suite           */
/*                                                                       */
/*    Written and engineered 2008-2020 at the University of Edinburgh    */
/*                                                                       */
/*    Available as open-source under the MIT License                     */
/*                                                                       */
/* * * * * * * * * * * * * * * * * * * * * * * * * * * * * * * * * * * * */
/**@file lp_data/HighsOptions.h
 * @brief
 * @author Julian Hall, Ivet Galabova, Qi Huangfu and Michael Feldmeier
 */
#ifndef LP_DATA_HIGHS_OPTIONS_H_
#define LP_DATA_HIGHS_OPTIONS_H_

#include <cstring>  // For strrchr
#include <vector>

#include "io/HighsIO.h"
#include "lp_data/HConst.h"
#include "lp_data/HighsStatus.h"
#include "simplex/SimplexConst.h"

using std::string;

enum class OptionStatus { OK = 0, NO_FILE, UNKNOWN_OPTION, ILLEGAL_VALUE };

class OptionRecord {
 public:
  HighsOptionType type;
  std::string name;
  std::string description;
  bool advanced;

  OptionRecord(HighsOptionType Xtype, std::string Xname,
               std::string Xdescription, bool Xadvanced) {
    this->type = Xtype;
    this->name = Xname;
    this->description = Xdescription;
    this->advanced = Xadvanced;
  }

  virtual ~OptionRecord() {}
};

class OptionRecordBool : public OptionRecord {
 public:
  bool* value;
  bool default_value;
  OptionRecordBool(std::string Xname, std::string Xdescription, bool Xadvanced,
                   bool* Xvalue_pointer, bool Xdefault_value)
      : OptionRecord(HighsOptionType::BOOL, Xname, Xdescription, Xadvanced) {
    advanced = Xadvanced;
    value = Xvalue_pointer;
    default_value = Xdefault_value;
    *value = default_value;
  }

  void assignvalue(bool Xvalue) { *value = Xvalue; }

  virtual ~OptionRecordBool() {}
};

class OptionRecordInt : public OptionRecord {
 public:
  int* value;
  int lower_bound;
  int default_value;
  int upper_bound;
  OptionRecordInt(std::string Xname, std::string Xdescription, bool Xadvanced,
                  int* Xvalue_pointer, int Xlower_bound, int Xdefault_value,
                  int Xupper_bound)
      : OptionRecord(HighsOptionType::INT, Xname, Xdescription, Xadvanced) {
    value = Xvalue_pointer;
    lower_bound = Xlower_bound;
    default_value = Xdefault_value;
    upper_bound = Xupper_bound;
    *value = default_value;
  }

  void assignvalue(int Xvalue) { *value = Xvalue; }

  virtual ~OptionRecordInt() {}
};

class OptionRecordDouble : public OptionRecord {
 public:
  double* value;
  double lower_bound;
  double upper_bound;
  double default_value;
  OptionRecordDouble(std::string Xname, std::string Xdescription,
                     bool Xadvanced, double* Xvalue_pointer,
                     double Xlower_bound, double Xdefault_value,
                     double Xupper_bound)
      : OptionRecord(HighsOptionType::DOUBLE, Xname, Xdescription, Xadvanced) {
    value = Xvalue_pointer;
    lower_bound = Xlower_bound;
    default_value = Xdefault_value;
    upper_bound = Xupper_bound;
    *value = default_value;
  }

  void assignvalue(double Xvalue) { *value = Xvalue; }

  virtual ~OptionRecordDouble() {}
};

class OptionRecordString : public OptionRecord {
 public:
  std::string* value;
  std::string default_value;
  OptionRecordString(std::string Xname, std::string Xdescription,
                     bool Xadvanced, std::string* Xvalue_pointer,
                     std::string Xdefault_value)
      : OptionRecord(HighsOptionType::STRING, Xname, Xdescription, Xadvanced) {
    value = Xvalue_pointer;
    default_value = Xdefault_value;
    *value = default_value;
  }

  void assignvalue(std::string Xvalue) { *value = Xvalue; }

  virtual ~OptionRecordString() {}
};

inline const char* bool2string(bool b);

bool commandLineOffChooseOnOk(FILE* logfile, const string& value);
bool commandLineSolverOk(FILE* logfile, const string& value);

bool boolFromString(const std::string value, bool& bool_value);

OptionStatus getOptionIndex(FILE* logfile, const std::string& name,
                            const std::vector<OptionRecord*>& option_records,
                            int& index);

OptionStatus checkOptions(FILE* logfile,
                          const std::vector<OptionRecord*>& option_records);
OptionStatus checkOption(FILE* logfile, const OptionRecordInt& option);
OptionStatus checkOption(FILE* logfile, const OptionRecordDouble& option);

OptionStatus checkOptionValue(FILE* logfile,
                              std::vector<OptionRecord*>& option_records,
                              const int value);
OptionStatus checkOptionValue(FILE* logfile,
                              std::vector<OptionRecord*>& option_records,
                              const double value);
OptionStatus checkOptionValue(FILE* logfile,
                              std::vector<OptionRecord*>& option_records,
                              const std::string value);

OptionStatus setOptionValue(FILE* logfile, const std::string& name,
                            std::vector<OptionRecord*>& option_records,
                            const bool value);
OptionStatus setOptionValue(FILE* logfile, const std::string& name,
                            std::vector<OptionRecord*>& option_records,
                            const int value);
OptionStatus setOptionValue(FILE* logfile, const std::string& name,
                            std::vector<OptionRecord*>& option_records,
                            const double value);
OptionStatus setOptionValue(FILE* logfile, const std::string& name,
                            std::vector<OptionRecord*>& option_records,
                            const std::string value);
OptionStatus setOptionValue(FILE* logfile, const std::string& name,
                            std::vector<OptionRecord*>& option_records,
                            const char* value);

OptionStatus setOptionValue(OptionRecordBool& option, const bool value);
OptionStatus setOptionValue(FILE* logfile, OptionRecordInt& option,
                            const int value);
OptionStatus setOptionValue(FILE* logfile, OptionRecordDouble& option,
                            const double value);
OptionStatus setOptionValue(FILE* logfile, OptionRecordString& option,
                            std::string const value);

OptionStatus passOptions(FILE* logfile, const HighsOptions& from_options,
                         HighsOptions& to_options);

OptionStatus getOptionValue(FILE* logfile, const std::string& name,
                            const std::vector<OptionRecord*>& option_records,
                            bool& value);
OptionStatus getOptionValue(FILE* logfile, const std::string& name,
                            const std::vector<OptionRecord*>& option_records,
                            int& value);
OptionStatus getOptionValue(FILE* logfile, const std::string& name,
                            const std::vector<OptionRecord*>& option_records,
                            double& value);
OptionStatus getOptionValue(FILE* logfile, const std::string& name,
                            const std::vector<OptionRecord*>& option_records,
                            std::string& value);

HighsStatus writeOptionsToFile(FILE* file,
                               const std::vector<OptionRecord*>& option_records,
                               const bool report_only_non_default_values = true,
                               const bool html = false);
void reportOptions(FILE* file, const std::vector<OptionRecord*>& option_records,
                   const bool report_only_non_default_values = true,
                   const bool html = false);
void reportOption(FILE* file, const OptionRecordBool& option,
                  const bool report_only_non_default_values, const bool html);
void reportOption(FILE* file, const OptionRecordInt& option,
                  const bool report_only_non_default_values, const bool html);
void reportOption(FILE* file, const OptionRecordDouble& option,
                  const bool report_only_non_default_values, const bool html);
void reportOption(FILE* file, const OptionRecordString& option,
                  const bool report_only_non_default_values, const bool html);

const string simplex_string = "simplex";
const string ipm_string = "ipm";
const int KEEP_N_ROWS_DELETE_ROWS = -1;
const int KEEP_N_ROWS_DELETE_ENTRIES = 0;
const int KEEP_N_ROWS_KEEP_ROWS = 1;

// Strings for command line options
const string model_file_string = "model_file";
const string presolve_string = "presolve";
const string solver_string = "solver";
const string parallel_string = "parallel";
const string time_limit_string = "time_limit";
const string options_file_string = "options_file";

// enum objSense { OBJSENSE_MINIMIZE = 1, OBJSENSE_MAXIMIZE = -1 };

struct HighsOptionsStruct {
  // Options read from the command line
  std::string model_file;
  std::string presolve;
  std::string solver;
  std::string parallel;
  double time_limit;
  std::string options_file;

  // Options read from the file
  double infinite_cost;
  double infinite_bound;
  double small_matrix_value;
  double large_matrix_value;
  double primal_feasibility_tolerance;
  double dual_feasibility_tolerance;
  double dual_objective_value_upper_bound;
  int simplex_strategy;
  int simplex_scale_strategy;
  int simplex_crash_strategy;
  int simplex_dual_edge_weight_strategy;
  int simplex_primal_edge_weight_strategy;
  int simplex_iteration_limit;
  int simplex_update_limit;
  int highs_min_threads;
  int highs_max_threads;
  int message_level;
  std::string solution_file;
  bool write_solution_to_file;
  bool write_solution_pretty;

  // Advanced options
  bool run_as_hsol;
  bool mps_parser_type_free;
  int keep_n_rows;
  int allowed_simplex_matrix_scale_factor;
  int allowed_simplex_cost_scale_factor;
  int simplex_dualise_strategy;
  int simplex_permute_strategy;
  int dual_simplex_cleanup_strategy;
  int simplex_price_strategy;
  bool simplex_initial_condition_check;
  double simplex_initial_condition_tolerance;
  double dual_steepest_edge_weight_log_error_threshhold;
  double dual_simplex_cost_perturbation_multiplier;
  bool less_infeasible_DSE_check;
  bool less_infeasible_DSE_choose_row;
  bool use_original_HFactor_logic;

  // Options for MIP solver
  int mip_max_nodes;
  int mip_report_level;

  // Switch for MIP solver
  bool mip;

  // Options for HighsPrintMessage and HighsLogMessage
  FILE* logfile = stdout;
  FILE* output = stdout;

  void (*printmsgcb)(int level, const char* msg, void* msgcb_data) = NULL;
  void (*logmsgcb)(HighsMessageType type, const char* msg,
                   void* msgcb_data) = NULL;
  void* msgcb_data = NULL;

  virtual ~HighsOptionsStruct() {}
};

// For now, but later change so HiGHS properties are string based so that new
// options (for debug and testing too) can be added easily. The options below
// are just what has been used to parse options from argv.
// todo: when creating the new options don't forget underscores for class
// variables but no underscores for struct
class HighsOptions : public HighsOptionsStruct {
 public:
  HighsOptions() { initRecords(); }

  HighsOptions(const HighsOptions& options) {
    initRecords();
    HighsOptionsStruct::operator=(options);
  }

  HighsOptions(HighsOptions&& options) {
    records = std::move(options.records);
    HighsOptionsStruct::operator=(std::move(options));
  }

  const HighsOptions& operator=(const HighsOptions& other) {
    if (&other != this) {
      if ((int)records.size() == 0) initRecords();
      HighsOptionsStruct::operator=(other);
    }
    return *this;
  }

  const HighsOptions& operator=(HighsOptions&& other) {
    if (&other != this) {
      if ((int)records.size() == 0) initRecords();
      HighsOptionsStruct::operator=(other);
    }
    return *this;
  }

  virtual ~HighsOptions() {
    if (records.size() > 0) deleteRecords();
  }

 private:
  void initRecords() {
    OptionRecordBool* record_bool;
    OptionRecordInt* record_int;
    OptionRecordDouble* record_double;
    OptionRecordString* record_string;
    bool advanced;
    advanced = false;
    // Options read from the command line
    record_string =
        new OptionRecordString(model_file_string, "Model file", advanced,
                               &model_file, FILENAME_DEFAULT);
    records.push_back(record_string);
    record_string = new OptionRecordString(
        presolve_string, "Presolve option: \"off\", \"choose\" or \"on\"",
        advanced, &presolve, choose_string);
    records.push_back(record_string);
    record_string = new OptionRecordString(
        solver_string, "Solver option: \"simplex\", \"choose\" or \"ipm\"",
        advanced, &solver, choose_string);
    records.push_back(record_string);
    record_string = new OptionRecordString(
        parallel_string, "Parallel option: \"off\", \"choose\" or \"on\"",
        advanced, &parallel, choose_string);
    records.push_back(record_string);
    record_double = new OptionRecordDouble(time_limit_string, "Time limit",
                                           advanced, &time_limit, 0,
                                           HIGHS_CONST_INF, HIGHS_CONST_INF);
    records.push_back(record_double);
    record_string =
        new OptionRecordString(options_file_string, "Options file", advanced,
                               &options_file, FILENAME_DEFAULT);
    records.push_back(record_string);
    // Options read from the file
    record_double =
        new OptionRecordDouble("infinite_cost",
                               "Limit on cost coefficient: values larger than "
                               "this will be treated as infinite",
                               advanced, &infinite_cost, 1e15, 1e20, 1e25);
    records.push_back(record_double);

    record_double =
        new OptionRecordDouble("infinite_bound",
                               "Limit on |constraint bound|: values larger "
                               "than this will be treated as infinite",
                               advanced, &infinite_bound, 1e15, 1e20, 1e25);
    records.push_back(record_double);

    record_double = new OptionRecordDouble(
        "small_matrix_value",
        "Lower limit on |matrix entries|: values smaller than this will be "
        "treated as zero",
        advanced, &small_matrix_value, 1e-12, 1e-9, HIGHS_CONST_INF);
    records.push_back(record_double);

    record_double =
        new OptionRecordDouble("large_matrix_value",
                               "Upper limit on |matrix entries|: values larger "
                               "than this will be treated as infinite",
                               advanced, &large_matrix_value, 1e0, 1e15, 1e20);
    records.push_back(record_double);

    record_double = new OptionRecordDouble(
        "primal_feasibility_tolerance", "Primal feasibility tolerance",
        advanced, &primal_feasibility_tolerance, 1e-10, 1e-7, HIGHS_CONST_INF);
    records.push_back(record_double);

    record_double = new OptionRecordDouble(
        "dual_feasibility_tolerance", "Dual feasibility tolerance", advanced,
        &dual_feasibility_tolerance, 1e-10, 1e-7, HIGHS_CONST_INF);
    records.push_back(record_double);

    record_double = new OptionRecordDouble(
        "dual_objective_value_upper_bound",
        "Upper bound on objective value for dual simplex: algorithm terminates "
        "if reached",
        advanced, &dual_objective_value_upper_bound, -HIGHS_CONST_INF,
        HIGHS_CONST_INF, HIGHS_CONST_INF);
    records.push_back(record_double);

    record_int =
        new OptionRecordInt("simplex_strategy", "Strategy for simplex solver",
                            advanced, &simplex_strategy, SIMPLEX_STRATEGY_MIN,
                            SIMPLEX_STRATEGY_DUAL, SIMPLEX_STRATEGY_MAX);
    records.push_back(record_int);

    record_int = new OptionRecordInt(
        "simplex_scale_strategy",
        "Strategy for scaling before simplex solver: off / on (0/1)", advanced,
        &simplex_scale_strategy, SIMPLEX_SCALE_STRATEGY_MIN,
        SIMPLEX_SCALE_STRATEGY_HIGHS_FORCED, SIMPLEX_SCALE_STRATEGY_MAX);
    records.push_back(record_int);

    record_int = new OptionRecordInt(
        "simplex_crash_strategy",
        "Strategy for simplex crash: off / LTSSF / Bixby (0/1/2)", advanced,
        &simplex_crash_strategy, SIMPLEX_CRASH_STRATEGY_MIN,
        SIMPLEX_CRASH_STRATEGY_OFF, SIMPLEX_CRASH_STRATEGY_MAX);
    records.push_back(record_int);

    record_int = new OptionRecordInt(
        "simplex_dual_edge_weight_strategy",
        "Strategy for simplex dual edge weights: Dantzig / Devex / Steepest "
        "Edge (0/1/2)",
        advanced, &simplex_dual_edge_weight_strategy,
        SIMPLEX_DUAL_EDGE_WEIGHT_STRATEGY_MIN,
        SIMPLEX_DUAL_EDGE_WEIGHT_STRATEGY_STEEPEST_EDGE_TO_DEVEX_SWITCH,
        SIMPLEX_DUAL_EDGE_WEIGHT_STRATEGY_MAX);
    records.push_back(record_int);

    record_int = new OptionRecordInt(
        "simplex_primal_edge_weight_strategy",
        "Strategy for simplex primal edge weights: Dantzig / Devex (0/1)",
        advanced, &simplex_primal_edge_weight_strategy,
        SIMPLEX_PRIMAL_EDGE_WEIGHT_STRATEGY_MIN,
        SIMPLEX_PRIMAL_EDGE_WEIGHT_STRATEGY_DANTZIG,
        SIMPLEX_PRIMAL_EDGE_WEIGHT_STRATEGY_MAX);
    records.push_back(record_int);

    record_int = new OptionRecordInt("simplex_iteration_limit",
                                     "Iteration limit for simplex solver",
                                     advanced, &simplex_iteration_limit, 0,
                                     HIGHS_CONST_I_INF, HIGHS_CONST_I_INF);
    records.push_back(record_int);

    record_int = new OptionRecordInt(
        "simplex_update_limit",
        "Limit on the number of simplex UPDATE operations", advanced,
        &simplex_update_limit, 0, 5000, HIGHS_CONST_I_INF);
    records.push_back(record_int);

    record_int = new OptionRecordInt(
        "highs_min_threads", "Minimum number of threads in parallel execution",
        advanced, &highs_min_threads, 1, 1, HIGHS_THREAD_LIMIT);
    records.push_back(record_int);

    record_int = new OptionRecordInt(
        "highs_max_threads", "Maximum number of threads in parallel execution",
        advanced, &highs_max_threads, 1, HIGHS_THREAD_LIMIT,
        HIGHS_THREAD_LIMIT);
    records.push_back(record_int);

    record_int = new OptionRecordInt("message_level",
                                     "HiGHS message level: bit-mask 1 => "
                                     "VERBOSE; 2 => DETAILED 4 => MINIMAL",
                                     advanced, &message_level, ML_MIN,
                                     ML_MINIMAL, ML_MAX);
    records.push_back(record_int);

    record_string =
        new OptionRecordString("solution_file", "Solution file", advanced,
                               &solution_file, FILENAME_DEFAULT);
    records.push_back(record_string);

    record_bool =
        new OptionRecordBool("write_solution_to_file",
                             "Write the primal and dual solution to a file",
                             advanced, &write_solution_to_file, false);
    records.push_back(record_bool);

    record_bool = new OptionRecordBool("write_solution_pretty",
                                       "Write the primal and dual solution in "
                                       "a pretty (human-readable) format",
                                       advanced, &write_solution_pretty, false);
    records.push_back(record_bool);

    record_int = new OptionRecordInt(
        "mip_max_nodes", "MIP solver max number of nodes", advanced,
        &mip_max_nodes, 0, HIGHS_CONST_I_INF, HIGHS_CONST_I_INF);
    records.push_back(record_int);

    record_int =
        new OptionRecordInt("mip_report_level", "MIP solver reporting level",
                            advanced, &mip_report_level, 0, 1, 2);
    records.push_back(record_int);

    // Advanced options
    advanced = true;
    record_bool = new OptionRecordBool(
        "run_as_hsol", "Run HiGHS simplex solver as if it were hsol", advanced,
        &run_as_hsol, false);
    records.push_back(record_bool);
    record_bool = new OptionRecordBool("mps_parser_type_free",
                                       "Use the free format MPS file reader",
                                       advanced, &mps_parser_type_free, true);
    records.push_back(record_bool);
    record_int =
        new OptionRecordInt("keep_n_rows",
                            "For multiple N-rows in MPS files: delete rows / "
                            "delete entries / keep rows (-1/0/1)",
                            advanced, &keep_n_rows, KEEP_N_ROWS_DELETE_ROWS,
                            KEEP_N_ROWS_DELETE_ROWS, KEEP_N_ROWS_KEEP_ROWS);
    records.push_back(record_int);
    record_int = new OptionRecordInt(
        "allowed_simplex_matrix_scale_factor",
        "Largest power-of-two factor permitted when scaling the constraint "
        "matrix for the simplex solver",
        advanced, &allowed_simplex_matrix_scale_factor, 0, 10, 20);
    records.push_back(record_int);

    record_int = new OptionRecordInt(
        "allowed_simplex_cost_scale_factor",
        "Largest power-of-two factor permitted when scaling the costs for the "
        "simplex solver",
        advanced, &allowed_simplex_cost_scale_factor, 0, 0, 20);
    records.push_back(record_int);

    record_int = new OptionRecordInt(
        "simplex_dualise_strategy", "Strategy for dualising before simplex",
        advanced, &simplex_dualise_strategy, OPTION_OFF, OPTION_OFF, OPTION_ON);
    records.push_back(record_int);

    record_int = new OptionRecordInt(
        "simplex_permute_strategy", "Strategy for permuting before simplex",
        advanced, &simplex_permute_strategy, OPTION_OFF, OPTION_OFF, OPTION_ON);
    records.push_back(record_int);

    record_int =
        new OptionRecordInt("dual_simplex_cleanup_strategy",
                            "Strategy for cleanup in dual simplex solver: none "
                            "/ HPrimal / HQPrimal (0/1/2)",
                            advanced, &dual_simplex_cleanup_strategy,
                            DUAL_SIMPLEX_CLEANUP_STRATEGY_MIN,
                            DUAL_SIMPLEX_CLEANUP_STRATEGY_HPRIMAL,
                            DUAL_SIMPLEX_CLEANUP_STRATEGY_MAX);
    records.push_back(record_int);

    record_int = new OptionRecordInt(
        "simplex_price_strategy", "Strategy for PRICE in simplex", advanced,
        &simplex_price_strategy, SIMPLEX_PRICE_STRATEGY_MIN,
        SIMPLEX_PRICE_STRATEGY_ROW_SWITCH_COL_SWITCH,
        SIMPLEX_PRICE_STRATEGY_MAX);
    records.push_back(record_int);

    record_bool =
        new OptionRecordBool("simplex_initial_condition_check",
                             "Perform initial basis condition check in simplex",
                             advanced, &simplex_initial_condition_check, true);
    records.push_back(record_bool);

    record_double = new OptionRecordDouble(
        "simplex_initial_condition_tolerance",
        "Tolerance on initial basis condition in simplex", advanced,
        &simplex_initial_condition_tolerance, 1.0, 1e14, HIGHS_CONST_INF);
    records.push_back(record_double);

    record_double = new OptionRecordDouble(
        "dual_steepest_edge_weight_log_error_threshhold",
        "Threshhold on dual steepest edge weight errors for Devex switch",
        advanced, &dual_steepest_edge_weight_log_error_threshhold, 1.0, 1e1,
        HIGHS_CONST_INF);
    records.push_back(record_double);

    record_double = new OptionRecordDouble(
        "dual_simplex_cost_perturbation_multiplier",
        "Dual simplex cost perturbation multiplier: 0 => no perturbation",
        advanced, &dual_simplex_cost_perturbation_multiplier, 0.0, 1.0,
        HIGHS_CONST_INF);
    records.push_back(record_double);

    record_bool = new OptionRecordBool(
        "use_original_HFactor_logic",
        "Use original HFactor logic for sparse vs hyper-sparse TRANs", advanced,
        &use_original_HFactor_logic, true);
    records.push_back(record_bool);

<<<<<<< HEAD
    record_bool =
        new OptionRecordBool("icrash", "Run iCrash", advanced, &icrash, false);
    records.push_back(record_bool);

    record_bool =
        new OptionRecordBool("icrash_dualize", "Dualise strategy for iCrash",
                             advanced, &icrash_dualize, false);
    records.push_back(record_bool);

    record_string =
        new OptionRecordString("icrash_strategy", "Strategy for iCrash",
                               advanced, &icrash_strategy, "ICA");
    records.push_back(record_string);

    record_double = new OptionRecordDouble(
        "icrash_starting_weight", "iCrash starting weight", advanced,
        &icrash_starting_weight, 1e-10, 1e-3, 1e50);
    records.push_back(record_double);

    record_int = new OptionRecordInt("icrash_iterations", "iCrash iterations",
                                     advanced, &icrash_iterations, 0, 30, 200);
    records.push_back(record_int);

    record_bool = new OptionRecordBool("icrash_exact",
                                       "Exact subproblem solution for iCrash",
                                       advanced, &icrash_exact, false);
    records.push_back(record_bool);

    record_bool = new OptionRecordBool("icrash_breakpoints",
                                       "Use breakpoints solution for iCrash",
                                       advanced, &icrash_breakpoints, false);
    records.push_back(record_bool);

    record_int = new OptionRecordInt(
        "icrash_approximate_minimization_iterations",
        "iCrash approximate minimization iterations", advanced,
        &icrash_approximate_minimization_iterations, 0, 50, 100);
    records.push_back(record_int);

=======
>>>>>>> cee5c861
    record_bool = new OptionRecordBool(
        "less_infeasible_DSE_check", "Check whether LP is candidate for LiDSE",
        advanced, &less_infeasible_DSE_check, true);
    records.push_back(record_bool);

    record_bool =
        new OptionRecordBool("less_infeasible_DSE_choose_row",
                             "Use LiDSE if LP has right properties", advanced,
                             &less_infeasible_DSE_choose_row, true);
    records.push_back(record_bool);

    record_bool =
        new OptionRecordBool("mip", "Use mip solver.", advanced, &mip, false);
    records.push_back(record_bool);
  }

  void deleteRecords() {
    for (unsigned int i = 0; i < records.size(); i++) delete records[i];
  }

 public:
  std::vector<OptionRecord*> records;
};

void setHsolOptions(HighsOptions& options);

#endif<|MERGE_RESOLUTION|>--- conflicted
+++ resolved
@@ -596,48 +596,6 @@
         &use_original_HFactor_logic, true);
     records.push_back(record_bool);
 
-<<<<<<< HEAD
-    record_bool =
-        new OptionRecordBool("icrash", "Run iCrash", advanced, &icrash, false);
-    records.push_back(record_bool);
-
-    record_bool =
-        new OptionRecordBool("icrash_dualize", "Dualise strategy for iCrash",
-                             advanced, &icrash_dualize, false);
-    records.push_back(record_bool);
-
-    record_string =
-        new OptionRecordString("icrash_strategy", "Strategy for iCrash",
-                               advanced, &icrash_strategy, "ICA");
-    records.push_back(record_string);
-
-    record_double = new OptionRecordDouble(
-        "icrash_starting_weight", "iCrash starting weight", advanced,
-        &icrash_starting_weight, 1e-10, 1e-3, 1e50);
-    records.push_back(record_double);
-
-    record_int = new OptionRecordInt("icrash_iterations", "iCrash iterations",
-                                     advanced, &icrash_iterations, 0, 30, 200);
-    records.push_back(record_int);
-
-    record_bool = new OptionRecordBool("icrash_exact",
-                                       "Exact subproblem solution for iCrash",
-                                       advanced, &icrash_exact, false);
-    records.push_back(record_bool);
-
-    record_bool = new OptionRecordBool("icrash_breakpoints",
-                                       "Use breakpoints solution for iCrash",
-                                       advanced, &icrash_breakpoints, false);
-    records.push_back(record_bool);
-
-    record_int = new OptionRecordInt(
-        "icrash_approximate_minimization_iterations",
-        "iCrash approximate minimization iterations", advanced,
-        &icrash_approximate_minimization_iterations, 0, 50, 100);
-    records.push_back(record_int);
-
-=======
->>>>>>> cee5c861
     record_bool = new OptionRecordBool(
         "less_infeasible_DSE_check", "Check whether LP is candidate for LiDSE",
         advanced, &less_infeasible_DSE_check, true);
