#include "presolve/HPresolve.h"

#include <algorithm>
#include <atomic>
#include <cmath>
#include <limits>

#include "Highs.h"
#include "io/HighsIO.h"
#include "lp_data/HConst.h"
#include "lp_data/HStruct.h"
#include "lp_data/HighsLpUtils.h"
#include "lp_data/HighsSolution.h"
#include "mip/HighsCliqueTable.h"
#include "mip/HighsImplications.h"
#include "mip/HighsMipSolverData.h"
#include "presolve/HighsPostsolveStack.h"
#include "test/DevKkt.h"
#include "util/HighsCDouble.h"
#include "util/HighsIntegers.h"
#include "util/HighsLinearSumBounds.h"
#include "util/HighsSplay.h"
#include "util/HighsUtils.h"

#define ENABLE_SPARSIFY_FOR_LP 0

#define HPRESOLVE_CHECKED_CALL(presolveCall)                          \
  do {                                                                \
    HPresolve::Result __result = presolveCall;                        \
    if (__result != presolve::HPresolve::Result::Ok) return __result; \
  } while (0)

namespace presolve {

#ifndef NDEBUG
void HPresolve::debugPrintRow(HighsPostsolveStack& postSolveStack,
                              HighsInt row) {
  printf("(row %" HIGHSINT_FORMAT ") %.15g (impl: %.15g) <= ",
         postSolveStack.getOrigRowIndex(row), model->rowLower_[row],
         impliedRowBounds.getSumLower(row));

  for (const HighsSliceNonzero& nonzero : getSortedRowVector(row)) {
    // for (HighsInt rowiter = rowhead[row]; rowiter != -1; rowiter =
    // ARnext[rowiter]) {
    char colchar = model->integrality_[nonzero.index()] == HighsVarType::INTEGER
                       ? 'y'
                       : 'x';
    char signchar = nonzero.value() < 0 ? '-' : '+';
    printf("%c%g %c%" HIGHSINT_FORMAT " ", signchar, std::abs(nonzero.value()),
           colchar, postSolveStack.getOrigColIndex(nonzero.index()));
  }

  printf("<= %.15g (impl: %.15g)\n", model->rowUpper_[row],
         impliedRowBounds.getSumUpper(row));
}
#endif

void HPresolve::setInput(HighsLp& model_, const HighsOptions& options_) {
  model = &model_;
  options = &options_;

  colLowerSource.resize(model->numCol_, -1);
  colUpperSource.resize(model->numCol_, -1);
  implColLower.resize(model->numCol_, -HIGHS_CONST_INF);
  implColUpper.resize(model->numCol_, HIGHS_CONST_INF);

  rowDualLower.resize(model->numRow_, -HIGHS_CONST_INF);
  rowDualUpper.resize(model->numRow_, HIGHS_CONST_INF);
  implRowDualLower.resize(model->numRow_, -HIGHS_CONST_INF);
  implRowDualUpper.resize(model->numRow_, HIGHS_CONST_INF);
  rowDualUpperSource.resize(model->numRow_, -1);
  rowDualLowerSource.resize(model->numRow_, -1);

  for (HighsInt i = 0; i != model->numRow_; ++i) {
    if (model->rowLower_[i] == -HIGHS_CONST_INF) rowDualLower[i] = 0;
    if (model->rowUpper_[i] == HIGHS_CONST_INF) rowDualUpper[i] = 0;
  }

  if (mipsolver == nullptr)
    model->integrality_.assign(model->numCol_, HighsVarType::CONTINUOUS);

  if (model_.orientation_ == MatrixOrientation::ROWWISE)
    fromCSR(model->Avalue_, model->Aindex_, model->Astart_);
  else
    fromCSC(model->Avalue_, model->Aindex_, model->Astart_);

  // initialize everything as changed, but do not add all indices
  // since the first thing presolve will do is a scan for easy reductions
  // of each row and column and set the flag of processed columns to false
  // from then on they are added to the vector whenever there are changes
  changedRowFlag.resize(model->numRow_, true);
  rowDeleted.resize(model->numRow_, false);
  changedRowIndices.reserve(model->numRow_);
  changedColFlag.resize(model->numCol_, true);
  colDeleted.resize(model->numCol_, false);
  changedColIndices.reserve(model->numCol_);
  numDeletedCols = 0;
  numDeletedRows = 0;
  reductionLimit = std::numeric_limits<size_t>::max();
}

// for MIP presolve
void HPresolve::setInput(HighsMipSolver& mipsolver) {
  this->mipsolver = &mipsolver;

  probingContingent = 1000;
  probingNumDelCol = 0;
  numProbed = 0;

  if (mipsolver.model_ != &mipsolver.mipdata_->presolvedModel) {
    mipsolver.mipdata_->presolvedModel = *mipsolver.model_;
    mipsolver.model_ = &mipsolver.mipdata_->presolvedModel;
  } else {
    mipsolver.mipdata_->presolvedModel.colLower_ =
        mipsolver.mipdata_->domain.colLower_;
    mipsolver.mipdata_->presolvedModel.colUpper_ =
        mipsolver.mipdata_->domain.colUpper_;
  }

  setInput(mipsolver.mipdata_->presolvedModel, *mipsolver.options_mip_);
}

bool HPresolve::rowCoefficientsIntegral(HighsInt row, double scale) const {
  for (const HighsSliceNonzero& nz : getRowVector(row)) {
    double val = nz.value() * scale;
    if (std::abs(val - std::round(val)) > options->mip_epsilon) return false;
  }

  return true;
}

bool HPresolve::isLowerImplied(HighsInt col) const {
  return (model->colLower_[col] == -HIGHS_CONST_INF ||
          implColLower[col] >=
              model->colLower_[col] - options->primal_feasibility_tolerance);
}

bool HPresolve::isUpperImplied(HighsInt col) const {
  return (model->colUpper_[col] == HIGHS_CONST_INF ||
          implColUpper[col] <=
              model->colUpper_[col] + options->primal_feasibility_tolerance);
}

bool HPresolve::isImpliedFree(HighsInt col) const {
  return (model->colLower_[col] == -HIGHS_CONST_INF ||
          implColLower[col] >=
              model->colLower_[col] - options->primal_feasibility_tolerance) &&
         (model->colUpper_[col] == HIGHS_CONST_INF ||
          implColUpper[col] <=
              model->colUpper_[col] + options->primal_feasibility_tolerance);
}

bool HPresolve::isDualImpliedFree(HighsInt row) const {
  return model->rowLower_[row] == model->rowUpper_[row] ||
         (model->rowUpper_[row] != HIGHS_CONST_INF &&
          implRowDualLower[row] >= -options->dual_feasibility_tolerance) ||
         (model->rowLower_[row] != -HIGHS_CONST_INF &&
          implRowDualUpper[row] <= options->dual_feasibility_tolerance);
}

bool HPresolve::isImpliedIntegral(HighsInt col) {
  bool runDualDetection = true;

  assert(model->integrality_[col] == HighsVarType::INTEGER);

  for (const HighsSliceNonzero& nz : getColumnVector(col)) {
    // if not all other columns are integer, skip row and also do not try the
    // dual detection in the second loop as it must hold for all rows
    if (rowsizeInteger[nz.index()] < rowsize[nz.index()]) {
      runDualDetection = false;
      continue;
    }

    double rowLower =
        implRowDualLower[nz.index()] > options->dual_feasibility_tolerance
            ? model->rowUpper_[nz.index()]
            : model->rowLower_[nz.index()];

    double rowUpper =
        implRowDualUpper[nz.index()] < -options->dual_feasibility_tolerance
            ? model->rowLower_[nz.index()]
            : model->rowUpper_[nz.index()];

    if (rowUpper == rowLower) {
      // if there is an equation the dual detection does not need to be tried
      runDualDetection = false;
      double scale = 1.0 / nz.value();
      if (!rowCoefficientsIntegral(nz.index(), scale)) continue;

      double rhs = model->rowLower_[nz.index()] * scale;

      if (std::abs(rhs - std::round(rhs)) >
          options->mip_feasibility_tolerance) {
        // todo infeasible
      }

      return true;
    }
  }

  if (!runDualDetection) return false;

  for (const HighsSliceNonzero& nz : getColumnVector(col)) {
    double scale = 1.0 / nz.value();
    if (!rowCoefficientsIntegral(nz.index(), scale)) return false;
    if (model->rowUpper_[nz.index()] != HIGHS_CONST_INF) {
      double rUpper =
          std::abs(nz.value()) *
          std::floor(model->rowUpper_[nz.index()] * std::abs(scale) +
                     options->mip_feasibility_tolerance);
      if (std::abs(model->rowUpper_[nz.index()] - rUpper) >
          options->mip_epsilon) {
        model->rowUpper_[nz.index()] = rUpper;
        markChangedRow(nz.index());
      }
    } else {
      assert(model->rowLower_[nz.index()] != -HIGHS_CONST_INF);
      double rLower = std::abs(nz.value()) *
                      std::ceil(model->rowUpper_[nz.index()] * std::abs(scale) -
                                options->mip_feasibility_tolerance);
      if (std::abs(model->rowLower_[nz.index()] - rLower) >
          options->mip_epsilon) {
        model->rowUpper_[nz.index()] = rLower;
        markChangedRow(nz.index());
      }
    }
  }

  return true;
}

bool HPresolve::isImpliedInteger(HighsInt col) {
  bool runDualDetection = true;

  assert(model->integrality_[col] == HighsVarType::CONTINUOUS);

  for (const HighsSliceNonzero& nz : getColumnVector(col)) {
    // if not all other columns are integer, skip row and also do not try the
    // dual detection in the second loop as it must hold for all rows
    if (rowsizeInteger[nz.index()] + rowsizeImplInt[nz.index()] <
        rowsize[nz.index()] - 1) {
      runDualDetection = false;
      continue;
    }

    double rowLower =
        implRowDualLower[nz.index()] > options->dual_feasibility_tolerance
            ? model->rowUpper_[nz.index()]
            : model->rowLower_[nz.index()];

    double rowUpper =
        implRowDualUpper[nz.index()] < -options->dual_feasibility_tolerance
            ? model->rowLower_[nz.index()]
            : model->rowUpper_[nz.index()];

    if (rowUpper == rowLower) {
      // if there is an equation the dual detection does not need to be tried
      runDualDetection = false;
      double scale = 1.0 / nz.value();
      double rhs = model->rowLower_[nz.index()] * scale;

      if (std::abs(rhs - std::round(rhs)) >
          options->mip_feasibility_tolerance) {
        continue;
      }

      if (!rowCoefficientsIntegral(nz.index(), scale)) continue;

      return true;
    }
  }

  if (!runDualDetection) return false;

  if ((model->colLower_[col] != -HIGHS_CONST_INF &&
       std::abs(std::round(model->colLower_[col]) - model->colLower_[col]) >
           options->mip_epsilon) ||
      (model->colUpper_[col] != -HIGHS_CONST_INF &&
       std::abs(std::round(model->colUpper_[col]) - model->colUpper_[col]) >
           options->mip_epsilon))
    return false;

  for (const HighsSliceNonzero& nz : getColumnVector(col)) {
    double scale = 1.0 / nz.value();
    if (model->rowUpper_[nz.index()] != HIGHS_CONST_INF) {
      double rhs = model->rowUpper_[nz.index()];
      if (std::abs(rhs - std::round(rhs)) > options->mip_feasibility_tolerance)
        return false;
    }

    if (model->rowLower_[nz.index()] != -HIGHS_CONST_INF) {
      double rhs = model->rowLower_[nz.index()];
      if (std::abs(rhs - std::round(rhs)) > options->mip_feasibility_tolerance)
        return false;
    }

    if (!rowCoefficientsIntegral(nz.index(), scale)) return false;
  }

  return true;
}

void HPresolve::link(HighsInt pos) {
  Anext[pos] = colhead[Acol[pos]];
  Aprev[pos] = -1;
  colhead[Acol[pos]] = pos;
  if (Anext[pos] != -1) Aprev[Anext[pos]] = pos;

  ++colsize[Acol[pos]];

  ARleft[pos] = -1;
  ARright[pos] = -1;
  auto get_row_left = [&](HighsInt pos) -> HighsInt& { return ARleft[pos]; };
  auto get_row_right = [&](HighsInt pos) -> HighsInt& { return ARright[pos]; };
  auto get_row_key = [&](HighsInt pos) { return Acol[pos]; };
  highs_splay_link(pos, rowroot[Arow[pos]], get_row_left, get_row_right,
                   get_row_key);

  impliedRowBounds.add(Arow[pos], Acol[pos], Avalue[pos]);
  impliedDualRowBounds.add(Acol[pos], Arow[pos], Avalue[pos]);
  ++rowsize[Arow[pos]];
  if (model->integrality_[Acol[pos]] == HighsVarType::INTEGER)
    ++rowsizeInteger[Arow[pos]];
  else if (model->integrality_[Acol[pos]] == HighsVarType::IMPLICIT_INTEGER)
    ++rowsizeImplInt[Arow[pos]];
}

void HPresolve::unlink(HighsInt pos) {
  HighsInt next = Anext[pos];
  HighsInt prev = Aprev[pos];

  if (next != -1) Aprev[next] = prev;

  if (prev != -1)
    Anext[prev] = next;
  else
    colhead[Acol[pos]] = next;
  --colsize[Acol[pos]];

  if (!colDeleted[Acol[pos]]) {
    if (colsize[Acol[pos]] <= 1)
      singletonColumns.push_back(Acol[pos]);
    else
      markChangedCol(Acol[pos]);

    impliedDualRowBounds.remove(Acol[pos], Arow[pos], Avalue[pos]);
    if (colUpperSource[Acol[pos]] == Arow[pos])
      changeImplColUpper(Acol[pos], HIGHS_CONST_INF, -1);

    if (colLowerSource[Acol[pos]] == Arow[pos])
      changeImplColLower(Acol[pos], -HIGHS_CONST_INF, -1);
  }

  auto get_row_left = [&](HighsInt pos) -> HighsInt& { return ARleft[pos]; };
  auto get_row_right = [&](HighsInt pos) -> HighsInt& { return ARright[pos]; };
  auto get_row_key = [&](HighsInt pos) { return Acol[pos]; };
  highs_splay_unlink(pos, rowroot[Arow[pos]], get_row_left, get_row_right,
                     get_row_key);
  --rowsize[Arow[pos]];
  if (model->integrality_[Acol[pos]] == HighsVarType::INTEGER)
    --rowsizeInteger[Arow[pos]];
  else if (model->integrality_[Acol[pos]] == HighsVarType::IMPLICIT_INTEGER)
    --rowsizeImplInt[Arow[pos]];

  if (!rowDeleted[Arow[pos]]) {
    if (rowsize[Arow[pos]] <= 1)
      singletonRows.push_back(Arow[pos]);
    else
      markChangedRow(Arow[pos]);
    impliedRowBounds.remove(Arow[pos], Acol[pos], Avalue[pos]);

    if (rowDualUpperSource[Arow[pos]] == Acol[pos])
      changeImplRowDualUpper(Arow[pos], HIGHS_CONST_INF, -1);

    if (rowDualLowerSource[Arow[pos]] == Acol[pos])
      changeImplRowDualLower(Arow[pos], -HIGHS_CONST_INF, -1);
  }

  Avalue[pos] = 0;

  freeslots.push_back(pos);
}

void HPresolve::markChangedRow(HighsInt row) {
  if (!changedRowFlag[row]) {
    changedRowIndices.push_back(row);
    changedRowFlag[row] = true;
  }
}

void HPresolve::markChangedCol(HighsInt col) {
  if (!changedColFlag[col]) {
    changedColIndices.push_back(col);
    changedColFlag[col] = true;
  }
}

double HPresolve::getMaxAbsColVal(HighsInt col) const {
  double maxVal = 0.0;

  for (const auto& nz : getColumnVector(col))
    maxVal = std::max(std::abs(nz.value()), maxVal);

  return maxVal;
}

double HPresolve::getMaxAbsRowVal(HighsInt row) const {
  double maxVal = 0.0;

  for (const auto& nz : getRowVector(row))
    maxVal = std::max(std::abs(nz.value()), maxVal);

  return maxVal;
}

void HPresolve::updateRowDualImpliedBounds(HighsInt row, HighsInt col,
                                           double val) {
  // propagate implied row dual bound bound
  // if the column has an infinite lower bound the reduced cost cannot be
  // positive, i.e. the column corresponds to a <= constraint in the dual with
  // right hand side -cost furthermore, we can ignore strictly redundant primal
  // column bounds and treat them as if they are infinite
  double dualRowUpper =
      (model->colLower_[col] == -HIGHS_CONST_INF) ||
              (implColLower[col] >
               model->colLower_[col] + options->primal_feasibility_tolerance)
          ? -model->colCost_[col]
          : HIGHS_CONST_INF;

  double dualRowLower =
      (model->colUpper_[col] == HIGHS_CONST_INF) ||
              (implColUpper[col] <
               model->colUpper_[col] - options->primal_feasibility_tolerance)
          ? -model->colCost_[col]
          : -HIGHS_CONST_INF;

  if (dualRowUpper != HIGHS_CONST_INF) {
    // get minimal value of other row duals in the column
    double residualMinAct =
        impliedDualRowBounds.getResidualSumLowerOrig(col, row, val);
    if (residualMinAct != -HIGHS_CONST_INF) {
      double impliedBound =
          double((HighsCDouble(dualRowUpper) - residualMinAct) / val);

      if (std::abs(impliedBound) * HIGHS_CONST_TINY <=
          options->dual_feasibility_tolerance) {
        if (val > 0) {
          // only tighten bound if it is tighter by a wide enough margin
          if (impliedBound < implRowDualUpper[row] -
                                 1000 * options->dual_feasibility_tolerance)
            changeImplRowDualUpper(row, impliedBound, col);
        } else {
          if (impliedBound > implRowDualLower[row] +
                                 1000 * options->primal_feasibility_tolerance)
            changeImplRowDualLower(row, impliedBound, col);
        }
      }
    }
  }

  if (dualRowLower != -HIGHS_CONST_INF) {
    // get maximal value of other columns in the row
    double residualMaxAct =
        impliedDualRowBounds.getResidualSumUpperOrig(col, row, val);
    if (residualMaxAct != HIGHS_CONST_INF) {
      double impliedBound =
          double((HighsCDouble(dualRowLower) - residualMaxAct) / val);

      if (std::abs(impliedBound) * HIGHS_CONST_TINY <=
          options->dual_feasibility_tolerance) {
        if (val > 0) {
          // only tighten bound if it is tighter by a wide enough margin
          if (impliedBound > implRowDualLower[row] +
                                 1000 * options->primal_feasibility_tolerance)
            changeImplRowDualLower(row, impliedBound, col);
        } else {
          if (impliedBound < implRowDualUpper[row] -
                                 1000 * options->dual_feasibility_tolerance)
            changeImplRowDualUpper(row, impliedBound, col);
        }
      }
    }
  }
}

void HPresolve::updateColImpliedBounds(HighsInt row, HighsInt col, double val) {
  // propagate implied column bound upper bound if row has an upper bound
  double rowUpper = implRowDualUpper[row] < -options->dual_feasibility_tolerance
                        ? model->rowLower_[row]
                        : model->rowUpper_[row];
  double rowLower = implRowDualLower[row] > options->dual_feasibility_tolerance
                        ? model->rowUpper_[row]
                        : model->rowLower_[row];

  assert(rowLower != HIGHS_CONST_INF);
  assert(rowUpper != -HIGHS_CONST_INF);

  if (rowUpper != HIGHS_CONST_INF) {
    // get minimal value of other columns in the row
    double residualMinAct =
        impliedRowBounds.getResidualSumLowerOrig(row, col, val);
    if (residualMinAct != -HIGHS_CONST_INF) {
      double impliedBound =
          double((HighsCDouble(rowUpper) - residualMinAct) / val);

      if (std::abs(impliedBound) * HIGHS_CONST_TINY <=
          options->primal_feasibility_tolerance) {
        if (val > 0) {
          // bound is an upper bound
          // check if we may round the bound due to integrality restrictions
          if (mipsolver != nullptr) {
            if (model->integrality_[col] != HighsVarType::CONTINUOUS) {
              double roundedBound =
                  std::floor(impliedBound + options->mip_feasibility_tolerance);

              if (roundedBound < model->colUpper_[col])
                changeColUpper(col, roundedBound);
            }

            if (mipsolver->mipdata_->postSolveStack.getOrigRowIndex(row) >=
                mipsolver->orig_model_->numRow_) {
              if (impliedBound <
                  model->colUpper_[col] -
                      1000 * options->primal_feasibility_tolerance)
                changeColUpper(col, impliedBound);

              impliedBound = HIGHS_CONST_INF;
            }
          }

          // only tighten bound if it is tighter by a wide enough margin
          if (impliedBound <
              implColUpper[col] - 1000 * options->primal_feasibility_tolerance)
            changeImplColUpper(col, impliedBound, row);
        } else {
          // bound is a lower bound
          // check if we may round the bound due to integrality restrictions
          if (mipsolver != nullptr) {
            if (model->integrality_[col] != HighsVarType::CONTINUOUS) {
              double roundedBound =
                  std::ceil(impliedBound - options->mip_feasibility_tolerance);

              if (roundedBound > model->colLower_[col])
                changeColLower(col, roundedBound);
            }

            // do not use the implied bound if this a not a model row, since the
            // row can be removed and should not be used, e.g., to identify a
            // column as implied free
            if (mipsolver->mipdata_->postSolveStack.getOrigRowIndex(row) >=
                mipsolver->orig_model_->numRow_) {
              if (impliedBound >
                  model->colLower_[col] +
                      1000 * options->primal_feasibility_tolerance)
                changeColLower(col, impliedBound);

              impliedBound = -HIGHS_CONST_INF;
            }
          }

          // only tighten bound if it is tighter by a wide enough margin
          if (impliedBound >
              implColLower[col] + 1000 * options->primal_feasibility_tolerance)
            changeImplColLower(col, impliedBound, row);
        }
      }
    }
  }

  if (rowLower != -HIGHS_CONST_INF) {
    // get maximal value of other columns in the row
    double residualMaxAct =
        impliedRowBounds.getResidualSumUpperOrig(row, col, val);
    if (residualMaxAct != HIGHS_CONST_INF) {
      double impliedBound =
          double((HighsCDouble(rowLower) - residualMaxAct) / val);

      if (std::abs(impliedBound) * HIGHS_CONST_TINY <=
          options->primal_feasibility_tolerance) {
        if (val > 0) {
          // bound is a lower bound
          // check if we may round the bound due to integrality restrictions
          if (mipsolver != nullptr) {
            if (model->integrality_[col] != HighsVarType::CONTINUOUS) {
              double roundedBound =
                  std::ceil(impliedBound - options->mip_feasibility_tolerance);

              // change bounds of integers immediately
              if (roundedBound > model->colLower_[col])
                changeColLower(col, roundedBound);
            }

            if (mipsolver->mipdata_->postSolveStack.getOrigRowIndex(row) >=
                mipsolver->orig_model_->numRow_) {
              if (impliedBound >
                  model->colLower_[col] +
                      1000 * options->primal_feasibility_tolerance)
                changeColLower(col, impliedBound);

              impliedBound = -HIGHS_CONST_INF;
            }
          }

          // only tighten bound if it is tighter by a wide enough margin
          if (impliedBound >
              implColLower[col] + 1000 * options->primal_feasibility_tolerance)
            changeImplColLower(col, impliedBound, row);
        } else {
          // bound is an upper bound
          // check if we may round the bound due to integrality restrictions
          if (mipsolver != nullptr) {
            if (model->integrality_[col] != HighsVarType::CONTINUOUS) {
              double roundedBound =
                  std::floor(impliedBound + options->mip_feasibility_tolerance);

              // change bounds of integers immediately
              if (roundedBound < model->colUpper_[col])
                changeColUpper(col, roundedBound);
            }

            if (mipsolver->mipdata_->postSolveStack.getOrigRowIndex(row) >=
                mipsolver->orig_model_->numRow_) {
              if (impliedBound <
                  model->colUpper_[col] -
                      1000 * options->primal_feasibility_tolerance)
                changeColUpper(col, impliedBound);

              impliedBound = HIGHS_CONST_INF;
            }
          }

          // only tighten bound if it is tighter by a wide enough margin
          if (impliedBound <
              implColUpper[col] - 1000 * options->primal_feasibility_tolerance)
            changeImplColUpper(col, impliedBound, row);
        }
      }
    }
  }
}

HighsInt HPresolve::findNonzero(HighsInt row, HighsInt col) {
  if (rowroot[row] == -1) return -1;

  auto get_row_left = [&](HighsInt pos) -> HighsInt& { return ARleft[pos]; };
  auto get_row_right = [&](HighsInt pos) -> HighsInt& { return ARright[pos]; };
  auto get_row_key = [&](HighsInt pos) { return Acol[pos]; };
  rowroot[row] =
      highs_splay(col, rowroot[row], get_row_left, get_row_right, get_row_key);

  if (Acol[rowroot[row]] == col) return rowroot[row];

  return -1;
}

void HPresolve::shrinkProblem(HighsPostsolveStack& postSolveStack) {
  HighsInt oldNumCol = model->numCol_;
  model->numCol_ = 0;
  std::vector<HighsInt> newColIndex(oldNumCol);
  for (HighsInt i = 0; i != oldNumCol; ++i) {
    if (colDeleted[i])
      newColIndex[i] = -1;
    else {
      newColIndex[i] = model->numCol_++;
      model->colCost_[newColIndex[i]] = model->colCost_[i];
      model->colLower_[newColIndex[i]] = model->colLower_[i];
      model->colUpper_[newColIndex[i]] = model->colUpper_[i];
      assert(!std::isnan(model->colLower_[newColIndex[i]]));
      assert(!std::isnan(model->colUpper_[newColIndex[i]]));
      model->integrality_[newColIndex[i]] = model->integrality_[i];
      implColLower[newColIndex[i]] = implColLower[i];
      implColUpper[newColIndex[i]] = implColUpper[i];
      colLowerSource[newColIndex[i]] = colLowerSource[i];
      colUpperSource[newColIndex[i]] = colUpperSource[i];
      colhead[newColIndex[i]] = colhead[i];
      colsize[newColIndex[i]] = colsize[i];
      if ((HighsInt)model->col_names_.size() > 0)
        model->col_names_[newColIndex[i]] = std::move(model->col_names_[i]);
      changedColFlag[newColIndex[i]] = changedColFlag[i];
    }
  }
  colDeleted.assign(model->numCol_, false);
  model->colCost_.resize(model->numCol_);
  model->colLower_.resize(model->numCol_);
  model->colUpper_.resize(model->numCol_);
  model->integrality_.resize(model->numCol_);
  implColLower.resize(model->numCol_);
  implColUpper.resize(model->numCol_);
  colLowerSource.resize(model->numCol_);
  colUpperSource.resize(model->numCol_);
  colhead.resize(model->numCol_);
  colsize.resize(model->numCol_);
  if ((HighsInt)model->col_names_.size() > 0)
    model->col_names_.resize(model->numCol_);
  changedColFlag.resize(model->numCol_);
  numDeletedCols = 0;
  HighsInt oldNumRow = model->numRow_;
  model->numRow_ = 0;
  std::vector<HighsInt> newRowIndex(oldNumRow);
  for (HighsInt i = 0; i != oldNumRow; ++i) {
    if (rowDeleted[i])
      newRowIndex[i] = -1;
    else {
      newRowIndex[i] = model->numRow_++;
      model->rowLower_[newRowIndex[i]] = model->rowLower_[i];
      model->rowUpper_[newRowIndex[i]] = model->rowUpper_[i];
      assert(!std::isnan(model->rowLower_[newRowIndex[i]]));
      assert(!std::isnan(model->rowUpper_[newRowIndex[i]]));
      rowDualLower[newRowIndex[i]] = rowDualLower[i];
      rowDualUpper[newRowIndex[i]] = rowDualUpper[i];
      implRowDualLower[newRowIndex[i]] = implRowDualLower[i];
      implRowDualUpper[newRowIndex[i]] = implRowDualUpper[i];
      rowDualLowerSource[newRowIndex[i]] = rowDualLowerSource[i];
      rowDualUpperSource[newRowIndex[i]] = rowDualUpperSource[i];
      rowroot[newRowIndex[i]] = rowroot[i];
      rowsize[newRowIndex[i]] = rowsize[i];
      rowsizeInteger[newRowIndex[i]] = rowsizeInteger[i];
      rowsizeImplInt[newRowIndex[i]] = rowsizeImplInt[i];
      if ((HighsInt)model->row_names_.size() > 0)
        model->row_names_[newRowIndex[i]] = std::move(model->row_names_[i]);
      changedRowFlag[newRowIndex[i]] = changedRowFlag[i];
    }
  }

  for (HighsInt i = 0; i != model->numCol_; ++i) {
    if (colLowerSource[i] != -1)
      colLowerSource[i] = newRowIndex[colLowerSource[i]];
    if (colUpperSource[i] != -1)
      colUpperSource[i] = newRowIndex[colUpperSource[i]];
  }

  for (HighsInt i = 0; i != model->numRow_; ++i) {
    if (rowDualLowerSource[i] != -1)
      rowDualLowerSource[i] = newColIndex[rowDualLowerSource[i]];
    if (rowDualUpperSource[i] != -1)
      rowDualUpperSource[i] = newColIndex[rowDualUpperSource[i]];
  }

  rowDeleted.assign(model->numRow_, false);
  model->rowLower_.resize(model->numRow_);
  model->rowUpper_.resize(model->numRow_);
  rowDualLower.resize(model->numRow_);
  rowDualUpper.resize(model->numRow_);
  implRowDualLower.resize(model->numRow_);
  implRowDualUpper.resize(model->numRow_);
  rowDualLowerSource.resize(model->numRow_);
  rowDualUpperSource.resize(model->numRow_);
  rowroot.resize(model->numRow_);
  rowsize.resize(model->numRow_);
  rowsizeInteger.resize(model->numRow_);
  rowsizeImplInt.resize(model->numRow_);
  if ((HighsInt)model->row_names_.size() > 0)
    model->row_names_.resize(model->numRow_);
  changedRowFlag.resize(model->numRow_);

  numDeletedRows = 0;
  postSolveStack.compressIndexMaps(newRowIndex, newColIndex);
  impliedRowBounds.shrink(newRowIndex, model->numRow_);
  impliedDualRowBounds.shrink(newColIndex, model->numCol_);

  HighsInt numNnz = Avalue.size();
  for (HighsInt i = 0; i != numNnz; ++i) {
    if (Avalue[i] == 0) continue;
    assert(newColIndex[Acol[i]] != -1);
    assert(newRowIndex[Arow[i]] != -1);
    Acol[i] = newColIndex[Acol[i]];
    Arow[i] = newRowIndex[Arow[i]];
  }

  // update index sets
  for (HighsInt& singCol : singletonColumns) singCol = newColIndex[singCol];
  singletonColumns.erase(
      std::remove(singletonColumns.begin(), singletonColumns.end(), -1),
      singletonColumns.end());

  for (HighsInt& chgCol : changedColIndices) chgCol = newColIndex[chgCol];
  changedColIndices.erase(
      std::remove(changedColIndices.begin(), changedColIndices.end(), -1),
      changedColIndices.end());

  for (HighsInt& singRow : singletonRows) singRow = newRowIndex[singRow];
  singletonRows.erase(
      std::remove(singletonRows.begin(), singletonRows.end(), -1),
      singletonRows.end());

  for (HighsInt& chgRow : changedRowIndices) chgRow = newRowIndex[chgRow];
  changedRowIndices.erase(
      std::remove(changedRowIndices.begin(), changedRowIndices.end(), -1),
      changedRowIndices.end());

  for (auto& rowColPair : substitutionOpportunities) {
    rowColPair.first = newRowIndex[rowColPair.first];
    rowColPair.second = newColIndex[rowColPair.second];
  }
  substitutionOpportunities.erase(
      std::remove_if(substitutionOpportunities.begin(),
                     substitutionOpportunities.end(),
                     [&](const std::pair<HighsInt, HighsInt>& p) {
                       return p.first == -1 || p.second == -1;
                     }),
      substitutionOpportunities.end());

  // todo remove equation set and replace with a vector of doubleton eqs
  equations.clear();
  eqiters.assign(model->numRow_, equations.end());
  for (HighsInt i = 0; i != model->numRow_; ++i) {
    if (model->rowLower_[i] == model->rowUpper_[i])
      eqiters[i] = equations.emplace(rowsize[i], i).first;
  }

  if (mipsolver != nullptr) {
    mipsolver->mipdata_->rowMatrixSet = false;
    mipsolver->mipdata_->domain = HighsDomain(*mipsolver);
    mipsolver->mipdata_->cliquetable.rebuild(
        model->numCol_, mipsolver->mipdata_->domain, newColIndex, newRowIndex);
    mipsolver->mipdata_->implications.rebuild(model->numCol_, newColIndex,
                                              newRowIndex);
    mipsolver->mipdata_->cutpool = HighsCutPool(
        mipsolver->model_->numCol_, mipsolver->options_mip_->mip_pool_age_limit,
        mipsolver->options_mip_->mip_pool_soft_limit);
  }
}

HPresolve::Result HPresolve::runProbing(HighsPostsolveStack& postSolveStack) {
  if (numDeletedCols + numDeletedRows != 0) shrinkProblem(postSolveStack);

  toCSC(model->Avalue_, model->Aindex_, model->Astart_);
  fromCSC(model->Avalue_, model->Aindex_, model->Astart_);

  // first tighten all bounds if they have an implied bound that is tighter
  // thatn their column bound before probing this is not done for continuous
  // columns since it may allow stronger dual presolve and more aggregations
  double hugeBound = options->primal_feasibility_tolerance / HIGHS_CONST_TINY;
  for (HighsInt i = 0; i != model->numCol_; ++i) {
    if (model->colLower_[i] >= implColLower[i] &&
        model->colUpper_[i] <= implColUpper[i])
      continue;

    if (std::abs(implColLower[i]) <= hugeBound) {
      double newLb = implColLower[i];
      if (newLb > model->colLower_[i]) changeColLower(i, newLb);
    }

    if (std::abs(implColUpper[i]) <= hugeBound) {
      double newUb = implColUpper[i];
      if (newUb < model->colUpper_[i]) changeColUpper(i, newUb);
    }
  }

  HighsInt oldNumProbed = numProbed;

  mipsolver->mipdata_->setupDomainPropagation();
  HighsDomain& domain = mipsolver->mipdata_->domain;

  domain.propagate();
  if (domain.infeasible()) return Result::PrimalInfeasible;
  HighsCliqueTable& cliquetable = mipsolver->mipdata_->cliquetable;
  HighsImplications& implications = mipsolver->mipdata_->implications;
  bool firstCall = !mipsolver->mipdata_->cliquesExtracted;
  mipsolver->mipdata_->cliquesExtracted = true;

  // extract cliques that are part of the formulation every time before probing
  // after the first call we only add cliques that directly correspond to set
  // packing constraints so that the clique merging step can extend/delete them
  if (firstCall) {
    cliquetable.extractCliques(*mipsolver);
    if (domain.infeasible()) return Result::PrimalInfeasible;

    // during presolve we keep the objective upper bound without the current
    // offset so we need to update it

    if (mipsolver->mipdata_->upper_limit != HIGHS_CONST_INF) {
      double tmpLimit = mipsolver->mipdata_->upper_limit;
      mipsolver->mipdata_->upper_limit = tmpLimit - model->offset_;
      cliquetable.extractObjCliques(*mipsolver);
      mipsolver->mipdata_->upper_limit = tmpLimit;

      if (domain.infeasible()) return Result::PrimalInfeasible;
    }

    domain.propagate();
<<<<<<< HEAD
  }

  cliquetable.cleanupFixed(domain);
=======
    if (domain.infeasible()) return Result::PrimalInfeasible;
  }

  cliquetable.cleanupFixed(domain);
  if (domain.infeasible()) return Result::PrimalInfeasible;
>>>>>>> 1dda3b89

  // store binary variables in vector with their number of implications on
  // other binaries
  std::vector<std::tuple<int64_t, HighsInt, HighsInt, HighsInt>> binaries;
  binaries.reserve(model->numCol_);
  HighsRandom random(options->highs_random_seed);
  for (HighsInt i = 0; i != model->numCol_; ++i) {
    if (domain.isBinary(i)) {
      HighsInt implicsUp = cliquetable.getNumImplications(i, 1);
      HighsInt implicsDown = cliquetable.getNumImplications(i, 0);
      binaries.emplace_back(-int64_t(implicsUp) * implicsDown,
                            -std::min(HighsInt{100}, implicsUp + implicsDown),
                            random.integer(), i);
    }
  }
  if (!binaries.empty()) {
    // sort variables with many implications on other binaries first
    std::sort(binaries.begin(), binaries.end());

    size_t numChangedCols = 0;
    while (domain.getChangedCols().size() != numChangedCols) {
      if (domain.isFixed(domain.getChangedCols()[numChangedCols++]))
        ++probingNumDelCol;
    }

    HighsInt numCliquesStart = cliquetable.numCliques();
    HighsInt numDelStart = probingNumDelCol;

    HighsInt numDel = probingNumDelCol - numDelStart +
                      implications.substitutions.size() +
                      cliquetable.getSubstitutions().size();

    // printf("start probing wit %" HIGHSINT_FORMAT " cliques\n");
    for (const std::tuple<int64_t, HighsInt, HighsInt, HighsInt>& binvar :
         binaries) {
      HighsInt i = std::get<3>(binvar);

      if (cliquetable.getSubstitution(i) != nullptr) continue;

      if (domain.isBinary(i)) {
        // break in case of too many new implications to not spent ages in
        // probing
        if (cliquetable.numCliques() - numCliquesStart >
            std::max(HighsInt{1000000}, numNonzeros()))
          break;

        // when a large percentage of columns have been deleted, stop this round
        // of probing
        // if (numDel > std::max(model->numCol_ * 0.2, 1000.)) break;
        if (numDel > (model->numRow_ + model->numCol_) * 0.05) break;
        if (probingContingent - numProbed < 0) break;

        HighsInt numBoundChgs = 0;

        if (!implications.runProbing(i, numBoundChgs)) continue;
        probingContingent += numBoundChgs;

        while (domain.getChangedCols().size() != numChangedCols) {
          if (domain.isFixed(domain.getChangedCols()[numChangedCols++]))
            ++probingNumDelCol;
        }
        HighsInt newNumDel = probingNumDelCol - numDelStart +
                             implications.substitutions.size() +
                             cliquetable.getSubstitutions().size();

        if (newNumDel > numDel) {
          probingContingent += numDel;
          numDel = newNumDel;
        }

        ++numProbed;

        // printf("nprobed: %" HIGHSINT_FORMAT ", numCliques: %" HIGHSINT_FORMAT
        // "\n", nprobed,
        //       cliquetable.numCliques());
        if (domain.infeasible()) {
          return Result::PrimalInfeasible;
        }
      }
    }

    cliquetable.cleanupFixed(domain);

    if (!firstCall) cliquetable.extractCliques(*mipsolver, false);
    cliquetable.runCliqueMerging(domain);

    // apply changes from probing

    // first delete redundant clique inequalities
    for (HighsInt delrow : cliquetable.getDeletedRows())
      if (!rowDeleted[delrow]) removeRow(delrow);
    cliquetable.getDeletedRows().clear();

    // add nonzeros from clique lifting before removign fixed variables, since
    // this might lead to stronger constraint sides
    std::vector<std::pair<HighsInt, HighsCliqueTable::CliqueVar>>&
        extensionvars = cliquetable.getCliqueExtensions();
    HighsInt addednnz = extensionvars.size();
    for (std::pair<HighsInt, HighsCliqueTable::CliqueVar> cliqueextension :
         extensionvars) {
      if (rowDeleted[cliqueextension.first]) {
        --addednnz;
        continue;
      }
      assert(findNonzero(cliqueextension.first, cliqueextension.second.col) ==
             -1);
      double val;
      if (cliqueextension.second.val == 0) {
        model->rowLower_[cliqueextension.first] -= 1;
        model->rowUpper_[cliqueextension.first] -= 1;
        val = -1.0;
      } else
        val = 1.0;
      addToMatrix(cliqueextension.first, cliqueextension.second.col, val);
    }
    extensionvars.clear();

    // now remove fixed columns and tighten domains
    for (HighsInt i = 0; i != model->numCol_; ++i) {
      if (colDeleted[i]) continue;
      if (model->colLower_[i] < domain.colLower_[i])
        changeColLower(i, domain.colLower_[i]);
      if (model->colUpper_[i] > domain.colUpper_[i])
        changeColUpper(i, domain.colUpper_[i]);
      if (domain.isFixed(i)) {
        postSolveStack.removedFixedCol(i, model->colLower_[i], 0.0,
                                       HighsEmptySlice());
        removeFixedCol(i);
      }
      HPRESOLVE_CHECKED_CALL(checkLimits(postSolveStack));
    }

    // finally apply substitutions
    HPRESOLVE_CHECKED_CALL(applyConflictGraphSubstitutions(postSolveStack));

    highsLogUser(options->log_options, HighsLogType::INFO,
                 "%" HIGHSINT_FORMAT " probing evaluations: %" HIGHSINT_FORMAT
                 " deleted rows, %" HIGHSINT_FORMAT
                 " deleted "
                 "columns, %" HIGHSINT_FORMAT " lifted nonzeros\n",
                 numProbed - oldNumProbed, numDeletedRows, numDeletedCols,
                 addednnz);
  }

  return checkLimits(postSolveStack);
}

void HPresolve::addToMatrix(HighsInt row, HighsInt col, double val) {
  HighsInt pos = findNonzero(row, col);

  markChangedRow(row);
  markChangedCol(col);

  if (pos == -1) {
    if (freeslots.empty()) {
      pos = Avalue.size();
      Avalue.push_back(val);
      Arow.push_back(row);
      Acol.push_back(col);
      Anext.push_back(-1);
      Aprev.push_back(-1);
      ARleft.push_back(-1);
      ARright.push_back(-1);
    } else {
      pos = freeslots.back();
      freeslots.pop_back();
      Avalue[pos] = val;
      Arow[pos] = row;
      Acol[pos] = col;
      Aprev[pos] = -1;
    }

    link(pos);
  } else {
    double sum = Avalue[pos] + val;
    if (std::abs(sum) <= options->small_matrix_value) {
      unlink(pos);
    } else {
      // remove implied bounds on the row dual that where implied by this
      // columns dual constraint
      if (rowDualUpperSource[row] == col)
        changeImplRowDualUpper(row, HIGHS_CONST_INF, -1);

      if (rowDualLowerSource[row] == col)
        changeImplRowDualLower(row, -HIGHS_CONST_INF, -1);

      // remove implied bounds on the column that where implied by this row
      if (colUpperSource[col] == row)
        changeImplColUpper(col, HIGHS_CONST_INF, -1);

      if (colLowerSource[col] == row)
        changeImplColLower(col, -HIGHS_CONST_INF, -1);

      // remove the locks and contribution to implied (dual) row bounds, then
      // add then again
      impliedRowBounds.remove(row, col, Avalue[pos]);
      impliedDualRowBounds.remove(col, row, Avalue[pos]);
      Avalue[pos] = sum;
      // value not zero, add new contributions and locks with opposite sign
      impliedRowBounds.add(row, col, Avalue[pos]);
      impliedDualRowBounds.add(col, row, Avalue[pos]);
    }
  }
}

HighsTripletListSlice HPresolve::getColumnVector(HighsInt col) const {
  return HighsTripletListSlice(Arow.data(), Avalue.data(), Anext.data(),
                               colhead[col]);
}

HighsTripletTreeSlicePreOrder HPresolve::getRowVector(HighsInt row) const {
  return HighsTripletTreeSlicePreOrder(
      Acol.data(), Avalue.data(), ARleft.data(), ARright.data(), rowroot[row]);
}

HighsTripletTreeSliceInOrder HPresolve::getSortedRowVector(HighsInt row) const {
  return HighsTripletTreeSliceInOrder(Acol.data(), Avalue.data(), ARleft.data(),
                                      ARright.data(), rowroot[row]);
}

void HPresolve::markRowDeleted(HighsInt row) {
  assert(!rowDeleted[row]);

  // remove equations from set of equations
  if (model->rowLower_[row] == model->rowUpper_[row] &&
      eqiters[row] != equations.end()) {
    equations.erase(eqiters[row]);
    eqiters[row] = equations.end();
  }

  // prevents row from being added to change vector
  changedRowFlag[row] = true;
  rowDeleted[row] = true;
  ++numDeletedRows;
}

void HPresolve::markColDeleted(HighsInt col) {
  assert(!colDeleted[col]);
  // prevents col from being added to change vector
  changedColFlag[col] = true;
  colDeleted[col] = true;
  ++numDeletedCols;
}

void HPresolve::changeColUpper(HighsInt col, double newUpper) {
  if (model->integrality_[col] != HighsVarType::CONTINUOUS) {
    newUpper = std::floor(newUpper + options->mip_feasibility_tolerance);
    if (newUpper == model->colUpper_[col]) return;
  }

  double oldUpper = model->colUpper_[col];
  model->colUpper_[col] = newUpper;

  for (const HighsSliceNonzero& nonzero : getColumnVector(col)) {
    impliedRowBounds.updatedVarUpper(nonzero.index(), col, nonzero.value(),
                                     oldUpper);
    markChangedRow(nonzero.index());
  }
}

void HPresolve::changeColLower(HighsInt col, double newLower) {
  if (model->integrality_[col] != HighsVarType::CONTINUOUS) {
    newLower = std::ceil(newLower - options->mip_feasibility_tolerance);
    if (newLower == model->colLower_[col]) return;
  }

  double oldLower = model->colLower_[col];
  model->colLower_[col] = newLower;
  // printf("tightening lower bound of column %" HIGHSINT_FORMAT " from %.15g to
  // %.15g\n", col,
  //        oldLower, newLower);

  for (const HighsSliceNonzero& nonzero : getColumnVector(col)) {
    impliedRowBounds.updatedVarLower(nonzero.index(), col, nonzero.value(),
                                     oldLower);
    markChangedRow(nonzero.index());
  }
}

void HPresolve::changeRowDualUpper(HighsInt row, double newUpper) {
  double oldUpper = rowDualUpper[row];
  rowDualUpper[row] = newUpper;

  // printf("tightening upper bound of column %" HIGHSINT_FORMAT " from %.15g to
  // %.15g\n", col,
  //        oldUpper, newUpper);
  for (const HighsSliceNonzero& nonzero : getRowVector(row)) {
    impliedDualRowBounds.updatedVarUpper(nonzero.index(), row, nonzero.value(),
                                         oldUpper);
    markChangedCol(nonzero.index());
  }
}

void HPresolve::changeRowDualLower(HighsInt row, double newLower) {
  double oldLower = rowDualLower[row];
  rowDualLower[row] = newLower;
  // printf("tightening lower bound of column %" HIGHSINT_FORMAT " from %.15g to
  // %.15g\n", col,
  //        oldLower, newLower);

  for (const HighsSliceNonzero& nonzero : getRowVector(row)) {
    impliedDualRowBounds.updatedVarLower(nonzero.index(), row, nonzero.value(),
                                         oldLower);
    markChangedCol(nonzero.index());
  }
}

void HPresolve::changeImplColUpper(HighsInt col, double newUpper,
                                   HighsInt originRow) {
  double oldImplUpper = implColUpper[col];
  HighsInt oldUpperSource = colUpperSource[col];
  if (oldImplUpper >=
          model->colUpper_[col] - options->primal_feasibility_tolerance &&
      newUpper <
          model->colUpper_[col] - options->primal_feasibility_tolerance) {
    // the dual constraint can be considered a >= constraint and was free, or a
    // <= constraint before
    markChangedCol(col);
  }
  bool newImpliedFree =
      isLowerImplied(col) &&
      oldImplUpper >
          model->colUpper_[col] + options->primal_feasibility_tolerance &&
      newUpper <= model->colUpper_[col] + options->primal_feasibility_tolerance;

  // remember the source of this lower bound, so that we can correctly identify
  // weak domination
  colUpperSource[col] = originRow;
  implColUpper[col] = newUpper;

  // if the old and the new implied bound not better than the lower bound
  // nothing
  // needs to be updated
  if (!newImpliedFree &&
      std::min(oldImplUpper, newUpper) >= model->colUpper_[col])
    return;

  for (const HighsSliceNonzero& nonzero : getColumnVector(col)) {
    impliedRowBounds.updatedImplVarUpper(nonzero.index(), col, nonzero.value(),
                                         oldImplUpper, oldUpperSource);
    if (newImpliedFree && isDualImpliedFree(nonzero.index()))
      substitutionOpportunities.emplace_back(nonzero.index(), col);

    markChangedRow(nonzero.index());
  }
}

void HPresolve::changeImplColLower(HighsInt col, double newLower,
                                   HighsInt originRow) {
  double oldImplLower = implColLower[col];
  HighsInt oldLowerSource = colLowerSource[col];
  if (oldImplLower <=
          model->colLower_[col] + options->primal_feasibility_tolerance &&
      newLower >
          model->colLower_[col] + options->primal_feasibility_tolerance) {
    // the dual constraint can additionally be considered a <= constraint and
    // was free, or a
    // >= constraint before
    markChangedCol(col);
  }
  bool newImpliedFree =
      isUpperImplied(col) &&
      oldImplLower <
          model->colLower_[col] - options->primal_feasibility_tolerance &&
      newLower >= model->colLower_[col] - options->primal_feasibility_tolerance;

  // remember the source of this lower bound, so that we can correctly identify
  // weak domination
  colLowerSource[col] = originRow;
  implColLower[col] = newLower;

  // if the old and the new implied bound not better than the lower bound
  // nothing needs to be updated
  if (!newImpliedFree &&
      std::max(oldImplLower, newLower) <= model->colLower_[col])
    return;

  for (const HighsSliceNonzero& nonzero : getColumnVector(col)) {
    impliedRowBounds.updatedImplVarLower(nonzero.index(), col, nonzero.value(),
                                         oldImplLower, oldLowerSource);
    if (newImpliedFree && isDualImpliedFree(nonzero.index()))
      substitutionOpportunities.emplace_back(nonzero.index(), col);

    markChangedRow(nonzero.index());
  }
}

void HPresolve::changeImplRowDualUpper(HighsInt row, double newUpper,
                                       HighsInt originCol) {
  double oldImplUpper = implRowDualUpper[row];
  HighsInt oldUpperSource = rowDualUpperSource[row];

  if (oldImplUpper >= -options->dual_feasibility_tolerance &&
      newUpper < -options->dual_feasibility_tolerance)
    markChangedRow(row);

  bool newDualImplied =
      !isDualImpliedFree(row) &&
      oldImplUpper > rowDualUpper[row] + options->dual_feasibility_tolerance &&
      newUpper <= rowDualUpper[row] + options->dual_feasibility_tolerance;

  // remember the source of this lower bound, so that we can correctly identify
  // weakdomination
  rowDualUpperSource[row] = originCol;
  implRowDualUpper[row] = newUpper;

  // nothing needs to be updated
  if (!newDualImplied && std::min(oldImplUpper, newUpper) >= rowDualUpper[row])
    return;

  for (const HighsSliceNonzero& nonzero : getRowVector(row)) {
    impliedDualRowBounds.updatedImplVarUpper(
        nonzero.index(), row, nonzero.value(), oldImplUpper, oldUpperSource);
    markChangedCol(nonzero.index());

    if (newDualImplied && isImpliedFree(nonzero.index()))
      substitutionOpportunities.emplace_back(row, nonzero.index());
  }
}

void HPresolve::changeImplRowDualLower(HighsInt row, double newLower,
                                       HighsInt originCol) {
  double oldImplLower = implRowDualLower[row];
  HighsInt oldLowerSource = rowDualLowerSource[row];

  if (oldImplLower >= -options->dual_feasibility_tolerance &&
      newLower < -options->dual_feasibility_tolerance)
    markChangedRow(row);

  bool newDualImplied =
      !isDualImpliedFree(row) &&
      oldImplLower < rowDualLower[row] - options->dual_feasibility_tolerance &&
      newLower >= rowDualLower[row] - options->dual_feasibility_tolerance;

  // remember the source of this lower bound, so that we can correctly identify
  // a weakly domination
  rowDualLowerSource[row] = originCol;
  implRowDualLower[row] = newLower;

  // nothing needs to be updated
  if (!newDualImplied && std::max(oldImplLower, newLower) <= rowDualLower[row])
    return;

  for (const HighsSliceNonzero& nonzero : getRowVector(row)) {
    impliedDualRowBounds.updatedImplVarLower(
        nonzero.index(), row, nonzero.value(), oldImplLower, oldLowerSource);
    markChangedCol(nonzero.index());

    if (newDualImplied && isImpliedFree(nonzero.index()))
      substitutionOpportunities.emplace_back(row, nonzero.index());
  }
}

HPresolve::Result HPresolve::applyConflictGraphSubstitutions(
    HighsPostsolveStack& postSolveStack) {
  HighsCliqueTable& cliquetable = mipsolver->mipdata_->cliquetable;
  HighsImplications& implications = mipsolver->mipdata_->implications;
  for (const auto& substitution : implications.substitutions) {
    if (colDeleted[substitution.substcol] || colDeleted[substitution.staycol])
      continue;

    ++probingNumDelCol;

    postSolveStack.doubletonEquation(-1, substitution.substcol,
                                     substitution.staycol, 1.0,
                                     -substitution.scale, substitution.offset,
                                     model->colLower_[substitution.substcol],
                                     model->colUpper_[substitution.substcol],
                                     0.0, false, false, HighsEmptySlice());
    markColDeleted(substitution.substcol);
    substitute(substitution.substcol, substitution.staycol, substitution.offset,
               substitution.scale);
    HPRESOLVE_CHECKED_CALL(checkLimits(postSolveStack));
  }

  implications.substitutions.clear();

  for (HighsCliqueTable::Substitution subst : cliquetable.getSubstitutions()) {
    if (colDeleted[subst.substcol] || colDeleted[subst.replace.col]) continue;

    double scale;
    double offset;

    ++probingNumDelCol;

    if (subst.replace.val == 0) {
      scale = -1.0;
      offset = 1.0;
    } else {
      scale = 1.0;
      offset = 0.0;
    }

    postSolveStack.doubletonEquation(
        -1, subst.substcol, subst.replace.col, 1.0, -scale, offset,
        model->colLower_[subst.substcol], model->colUpper_[subst.substcol], 0.0,
        false, false, HighsEmptySlice());
    markColDeleted(subst.substcol);
    substitute(subst.substcol, subst.replace.col, offset, scale);
    HPRESOLVE_CHECKED_CALL(checkLimits(postSolveStack));
  }

  cliquetable.getSubstitutions().clear();

  return Result::Ok;
}

void HPresolve::storeRow(HighsInt row) {
  rowpositions.clear();

  auto rowVec = getSortedRowVector(row);
  auto rowVecEnd = rowVec.end();
  for (auto iter = rowVec.begin(); iter != rowVecEnd; ++iter)
    rowpositions.push_back(iter.position());
}

HighsTripletPositionSlice HPresolve::getStoredRow() const {
  return HighsTripletPositionSlice(Acol.data(), Avalue.data(),
                                   rowpositions.data(), rowpositions.size());
}

void HPresolve::fromCSC(const std::vector<double>& Aval,
                        const std::vector<HighsInt>& Aindex,
                        const std::vector<HighsInt>& Astart) {
  Avalue.clear();
  Acol.clear();
  Arow.clear();

  freeslots.clear();
  colhead.assign(model->numCol_, -1);
  rowroot.assign(model->numRow_, -1);
  colsize.assign(model->numCol_, 0);
  rowsize.assign(model->numRow_, 0);
  rowsizeInteger.assign(model->numRow_, 0);
  rowsizeImplInt.assign(model->numRow_, 0);

  impliedRowBounds.setNumSums(0);
  impliedDualRowBounds.setNumSums(0);
  impliedRowBounds.setBoundArrays(
      model->colLower_.data(), model->colUpper_.data(), implColLower.data(),
      implColUpper.data(), colLowerSource.data(), colUpperSource.data());
  impliedRowBounds.setNumSums(model->numRow_);
  impliedDualRowBounds.setBoundArrays(
      rowDualLower.data(), rowDualUpper.data(), implRowDualLower.data(),
      implRowDualUpper.data(), rowDualLowerSource.data(),
      rowDualUpperSource.data());
  impliedDualRowBounds.setNumSums(model->numCol_);

  HighsInt ncol = Astart.size() - 1;
  assert(ncol == int(colhead.size()));
  HighsInt nnz = Aval.size();

  Avalue = Aval;
  Acol.reserve(nnz);
  Arow.reserve(nnz);

  for (HighsInt i = 0; i != ncol; ++i) {
    HighsInt collen = Astart[i + 1] - Astart[i];
    Acol.insert(Acol.end(), collen, i);
    Arow.insert(Arow.end(), Aindex.begin() + Astart[i],
                Aindex.begin() + Astart[i + 1]);
  }

  Anext.resize(nnz);
  Aprev.resize(nnz);
  ARleft.resize(nnz);
  ARright.resize(nnz);
  for (HighsInt pos = 0; pos != nnz; ++pos) link(pos);

  if (equations.empty()) {
    eqiters.assign(model->numRow_, equations.end());
    for (HighsInt i = 0; i != model->numRow_; ++i) {
      // register equation
      if (model->rowLower_[i] == model->rowUpper_[i])
        eqiters[i] = equations.emplace(rowsize[i], i).first;
    }
  }
}

void HPresolve::fromCSR(const std::vector<double>& ARval,
                        const std::vector<HighsInt>& ARindex,
                        const std::vector<HighsInt>& ARstart) {
  Avalue.clear();
  Acol.clear();
  Arow.clear();

  freeslots.clear();
  colhead.assign(model->numCol_, -1);
  rowroot.assign(model->numRow_, -1);
  colsize.assign(model->numCol_, 0);
  rowsize.assign(model->numRow_, 0);
  rowsizeInteger.assign(model->numRow_, 0);
  rowsizeImplInt.assign(model->numRow_, 0);

  impliedRowBounds.setNumSums(0);
  impliedDualRowBounds.setNumSums(0);
  impliedRowBounds.setBoundArrays(
      model->colLower_.data(), model->colUpper_.data(), implColLower.data(),
      implColUpper.data(), colLowerSource.data(), colUpperSource.data());
  impliedRowBounds.setNumSums(model->numRow_);
  impliedDualRowBounds.setBoundArrays(
      rowDualLower.data(), rowDualUpper.data(), implRowDualLower.data(),
      implRowDualUpper.data(), rowDualLowerSource.data(),
      rowDualUpperSource.data());
  impliedDualRowBounds.setNumSums(model->numCol_);

  HighsInt nrow = ARstart.size() - 1;
  assert(nrow == int(rowroot.size()));
  HighsInt nnz = ARval.size();

  Avalue = ARval;
  Acol.reserve(nnz);
  Arow.reserve(nnz);
  //  entries.reserve(nnz);

  for (HighsInt i = 0; i != nrow; ++i) {
    HighsInt rowlen = ARstart[i + 1] - ARstart[i];
    Arow.insert(Arow.end(), rowlen, i);
    Acol.insert(Acol.end(), ARindex.begin() + ARstart[i],
                ARindex.begin() + ARstart[i + 1]);
  }

  Anext.resize(nnz);
  Aprev.resize(nnz);
  ARleft.resize(nnz);
  ARright.resize(nnz);
  for (HighsInt pos = 0; pos != nnz; ++pos) link(pos);

  if (equations.empty()) {
    eqiters.assign(nrow, equations.end());
    for (HighsInt i = 0; i != nrow; ++i) {
      // register equation
      if (model->rowLower_[i] == model->rowUpper_[i])
        eqiters[i] = equations.emplace(rowsize[i], i).first;
    }
  }
}

HighsInt HPresolve::countFillin(HighsInt row) {
  HighsInt fillin = 0;
  for (HighsInt rowiter : rowpositions) {
    if (findNonzero(row, Acol[rowiter]) == -1) fillin += 1;
  }

  return fillin;
}

bool HPresolve::checkFillin(HighsHashTable<HighsInt, HighsInt>& fillinCache,
                            HighsInt row, HighsInt col) {
  // check numerics against markowitz tolerance
  assert(int(rowpositions.size()) == rowsize[row]);

  // check fillin against max fillin
  HighsInt fillin = -(rowsize[row] + colsize[col] - 1);

#if 1
  // first use fillin for rows where it is already computed
  for (HighsInt coliter = colhead[col]; coliter != -1;
       coliter = Anext[coliter]) {
    if (Arow[coliter] == row) continue;

    auto cachedFillin = fillinCache.find(Arow[coliter]);
    if (cachedFillin == nullptr) continue;

    fillin += (*cachedFillin - 1);
    if (fillin > options->presolve_substitution_maxfillin) return false;
  }

  // iterate over rows of substituted column again to count the fillin for the
  // remaining rows
  for (HighsInt coliter = colhead[col]; coliter != -1;
       coliter = Anext[coliter]) {
    assert(Acol[coliter] == col);

    if (Arow[coliter] == row) continue;

    HighsInt& cachedFillin = fillinCache[Arow[coliter]];

    if (cachedFillin != 0) continue;

    HighsInt rowfillin = countFillin(Arow[coliter]);
    cachedFillin = rowfillin + 1;
    fillin += rowfillin;

    if (fillin > options->presolve_substitution_maxfillin) return false;
    // we count a fillin of 1 if the column is not present in the row and
    // a fillin of zero otherwise. the fillin for the substituted column
    // itself was already counted before the loop so we skip that entry.
  }
#else
  for (HighsInt rowiter : rowpositions) {
    if (rowiter == pos) continue;
    for (coliter = colhead[col]; coliter != -1; coliter = Anext[coliter]) {
      assert(Acol[coliter] == col);

      if (rowiter != coliter &&
          findNonzero(Arow[coliter], Acol[rowiter]) == -1) {
        if (fillin == maxfillin) return false;
        fillin += 1;
      }
    }
  }
#endif

  return true;
}

void HPresolve::substitute(HighsInt row, HighsInt col, double rhs) {
  assert(!rowDeleted[row]);
  assert(!colDeleted[col]);
  HighsInt pos = findNonzero(row, col);
  assert(pos != -1);

  assert(Arow[pos] == row);
  assert(Acol[pos] == col);
  double substrowscale = -1.0 / Avalue[pos];
  assert(isImpliedFree(col));

  markRowDeleted(row);
  markColDeleted(col);

  // substitute the column in each row where it occurs
  for (HighsInt coliter = colhead[col]; coliter != -1;) {
    HighsInt colrow = Arow[coliter];
    double colval = Avalue[coliter];

    // walk to the next position before doing any modifications, because
    // the current position will be deleted in the loop below
    assert(Acol[coliter] == col);
    HighsInt colpos = coliter;
    coliter = Anext[coliter];

    // skip the row that is used for substitution
    if (row == colrow) continue;

    assert(findNonzero(colrow, col) != -1);

    // cancels out and bounds of dual row for this column do not need to be
    // updated
    unlink(colpos);

    // printf("\nbefore substitution: ");
    // debugPrintRow(colrow);

    // determine the scale for the substitution row for addition to this row
    double scale = colval * substrowscale;

    // adjust the sides
    if (model->rowLower_[colrow] != -HIGHS_CONST_INF)
      model->rowLower_[colrow] += scale * rhs;

    if (model->rowUpper_[colrow] != HIGHS_CONST_INF)
      model->rowUpper_[colrow] += scale * rhs;

    for (HighsInt rowiter : rowpositions) {
      assert(Arow[rowiter] == row);

      if (Acol[rowiter] != col)
        addToMatrix(colrow, Acol[rowiter], scale * Avalue[rowiter]);
    }

    // check if this is an equation row and it now has a different size
    if (model->rowLower_[colrow] == model->rowUpper_[colrow] &&
        eqiters[colrow] != equations.end() &&
        eqiters[colrow]->first != rowsize[colrow]) {
      // if that is the case reinsert it into the equation set that is ordered
      // by sparsity
      equations.erase(eqiters[colrow]);
      eqiters[colrow] = equations.emplace(rowsize[colrow], colrow).first;
    }
    // printf("after substitution: ");
    // debugPrintRow(colrow);
  }

  assert(colsize[col] == 1);

  // substitute column in the objective function
  if (model->colCost_[col] != 0.0) {
    HighsCDouble objscale = model->colCost_[col] * substrowscale;
    model->offset_ = double(model->offset_ - objscale * rhs);
    assert(std::isfinite(model->offset_));
    for (HighsInt rowiter : rowpositions) {
      // printf("changing col cost to %g = %g + %g * %g\n",
      // double(model->colCost_[Acol[rowiter]] + objscale * Avalue[rowiter]),
      // model->colCost_[Acol[rowiter]], double(objscale), Avalue[rowiter]);
      model->colCost_[Acol[rowiter]] =
          double(model->colCost_[Acol[rowiter]] + objscale * Avalue[rowiter]);
      if (std::abs(model->colCost_[Acol[rowiter]]) <=
          options->small_matrix_value)
        model->colCost_[Acol[rowiter]] = 0.0;
    }
    assert(model->colCost_[col] == 0);
    model->colCost_[col] = 0.0;
  }

  // finally remove the entries of the row that was used for substitution
  for (HighsInt rowiter : rowpositions) unlink(rowiter);
}

void HPresolve::toCSC(std::vector<double>& Aval, std::vector<HighsInt>& Aindex,
                      std::vector<HighsInt>& Astart) {
  // set up the column starts using the column size array
  HighsInt numcol = colsize.size();
  Astart.resize(numcol + 1);
  HighsInt nnz = 0;
  for (HighsInt i = 0; i != numcol; ++i) {
    Astart[i] = nnz;
    nnz += colsize[i];
  }
  Astart[numcol] = nnz;

  // now setup the entries of the CSC matrix
  // we reuse the colsize array to count down to zero
  // for determining the position of each nonzero
  Aval.resize(nnz);
  Aindex.resize(nnz);
  HighsInt numslots = Avalue.size();
  assert(numslots - int(freeslots.size()) == nnz);
  for (HighsInt i = 0; i != numslots; ++i) {
    if (Avalue[i] == 0.0) continue;
    assert(Acol[i] >= 0 && Acol[i] < model->numCol_);
    HighsInt pos = Astart[Acol[i] + 1] - colsize[Acol[i]];
    --colsize[Acol[i]];
    assert(colsize[Acol[i]] >= 0);
    Aval[pos] = Avalue[i];
    Aindex[pos] = Arow[i];
  }
}

void HPresolve::toCSR(std::vector<double>& ARval,
                      std::vector<HighsInt>& ARindex,
                      std::vector<HighsInt>& ARstart) {
  // set up the row starts using the row size array
  HighsInt numrow = rowsize.size();
  ARstart.resize(numrow + 1);
  HighsInt nnz = 0;
  for (HighsInt i = 0; i != numrow; ++i) {
    ARstart[i] = nnz;
    nnz += rowsize[i];
  }
  ARstart[numrow] = nnz;

  // now setup the entries of the CSC matrix
  // we reuse the colsize array to count down to zero
  // for determining the position of each nonzero
  ARval.resize(nnz);
  ARindex.resize(nnz);
  for (HighsInt i = 0; i != nnz; ++i) {
    if (Avalue[i] == 0.0) continue;
    HighsInt pos = ARstart[Arow[i] + 1] - rowsize[Arow[i]];
    --rowsize[Arow[i]];
    assert(rowsize[Arow[i]] >= 0);
    ARval[pos] = Avalue[i];
    ARindex[pos] = Acol[i];
  }
}

HPresolve::Result HPresolve::doubletonEq(HighsPostsolveStack& postSolveStack,
                                         HighsInt row) {
  assert(!rowDeleted[row]);
  assert(rowsize[row] == 2);
  assert(model->rowLower_[row] == model->rowUpper_[row]);
  // printf("doubleton equation: ");
  // debugPrintRow(row);
  HighsInt nzPos1 = rowroot[row];
  HighsInt nzPos2 = ARright[nzPos1] != -1 ? ARright[nzPos1] : ARleft[nzPos1];

  HighsInt substcol;
  HighsInt staycol;
  double substcoef;
  double staycoef;
  double rhs = model->rowUpper_[row];
  if (model->integrality_[Acol[nzPos1]] == HighsVarType::INTEGER) {
    if (model->integrality_[Acol[nzPos2]] == HighsVarType::INTEGER) {
      // both columns integer. For substitution choose smaller absolute
      // coefficient value, or sparser column if values are equal
      if (std::abs(Avalue[nzPos1]) <
          std::abs(Avalue[nzPos2]) - options->mip_epsilon) {
        substcol = Acol[nzPos1];
        staycol = Acol[nzPos2];

        substcoef = Avalue[nzPos1];
        staycoef = Avalue[nzPos2];
      } else if (std::abs(Avalue[nzPos2]) <
                 std::abs(Avalue[nzPos1]) - options->mip_epsilon) {
        substcol = Acol[nzPos2];
        staycol = Acol[nzPos1];

        substcoef = Avalue[nzPos2];
        staycoef = Avalue[nzPos1];
      } else if (colsize[Acol[nzPos1]] < colsize[Acol[nzPos2]]) {
        substcol = Acol[nzPos1];
        staycol = Acol[nzPos2];

        substcoef = Avalue[nzPos1];
        staycoef = Avalue[nzPos2];
      } else {
        substcol = Acol[nzPos2];
        staycol = Acol[nzPos1];

        substcoef = Avalue[nzPos2];
        staycoef = Avalue[nzPos1];
      }

      // check integrality conditions
      double roundCoef = std::round(staycoef / substcoef) * substcoef;
      if (std::abs(roundCoef - staycoef) > options->mip_epsilon)
        return Result::Ok;
      staycoef = roundCoef;
      double roundRhs = std::round(rhs / substcoef) * substcoef;
      if (std::abs(rhs - roundRhs) > options->mip_feasibility_tolerance)
        return Result::PrimalInfeasible;
      rhs = roundRhs;
    } else {
      // one col is integral, substitute the continuous one
      substcol = Acol[nzPos2];
      staycol = Acol[nzPos1];

      substcoef = Avalue[nzPos2];
      staycoef = Avalue[nzPos1];
    }
  } else {
    if (model->integrality_[Acol[nzPos2]] == HighsVarType::INTEGER) {
      // one col is integral, substitute the continuous one
      substcol = Acol[nzPos1];
      staycol = Acol[nzPos2];

      substcoef = Avalue[nzPos1];
      staycoef = Avalue[nzPos2];
    } else {
      // both columns continuous the one with a larger absolute coefficient
      // value if the difference is more than factor 2, and otherwise the one
      // with fewer nonzeros if those are equal

      double abs1Val = std::abs(Avalue[nzPos1]);
      double abs2Val = std::abs(Avalue[nzPos2]);
      bool colAtPos1Better;
      if (abs1Val > 0.5 * abs2Val)
        colAtPos1Better = true;
      else if (abs2Val > 0.5 * abs1Val)
        colAtPos1Better = false;
      else
        colAtPos1Better = colsize[Acol[nzPos1]] < colsize[Acol[nzPos2]];

      if (colAtPos1Better) {
        substcol = Acol[nzPos1];
        staycol = Acol[nzPos2];

        substcoef = Avalue[nzPos1];
        staycoef = Avalue[nzPos2];
      } else {
        substcol = Acol[nzPos2];
        staycol = Acol[nzPos1];

        substcoef = Avalue[nzPos2];
        staycoef = Avalue[nzPos1];
      }
    }
  }

  double oldStayLower = model->colLower_[staycol];
  double oldStayUpper = model->colUpper_[staycol];
  double substLower = model->colLower_[substcol];
  double substUpper = model->colUpper_[substcol];

  double stayImplLower;
  double stayImplUpper;
  if (std::signbit(substcoef) != std::signbit(staycoef)) {
    // coefficients have the opposite sign, therefore the implied lower bound of
    // the stay column is computed from the lower bound of the substituted
    // column:
    // staycol * staycoef + substcol * substcoef = rhs
    // staycol = (rhs - substcol * substcoef) / staycoef
    // staycol >= rhs / staycoef + lower(-substcoef/staycoef * substcol)
    // lower(-substcoef/staycoef * substcol) is (-substcoef/staycoef) *
    // substLower if (-substcoef/staycoef) is positive, i.e. if the coefficients
    // have opposite sign
    stayImplLower =
        substLower == -HIGHS_CONST_INF
            ? -HIGHS_CONST_INF
            : double((HighsCDouble(rhs) - substcoef * substLower) / staycoef);
    stayImplUpper =
        substUpper == HIGHS_CONST_INF
            ? HIGHS_CONST_INF
            : double((HighsCDouble(rhs) - substcoef * substUpper) / staycoef);
  } else {
    stayImplLower =
        substUpper == HIGHS_CONST_INF
            ? -HIGHS_CONST_INF
            : double((HighsCDouble(rhs) - substcoef * substUpper) / staycoef);
    stayImplUpper =
        substLower == -HIGHS_CONST_INF
            ? HIGHS_CONST_INF
            : double((HighsCDouble(rhs) - substcoef * substLower) / staycoef);
  }

  // possibly tighten bounds of the column that stays
  bool lowerTightened = false;
  bool upperTightened = false;
  if (stayImplLower > oldStayLower + options->primal_feasibility_tolerance) {
    lowerTightened = true;
    changeColLower(staycol, stayImplLower);
  }

  if (stayImplUpper < oldStayUpper - options->primal_feasibility_tolerance) {
    upperTightened = true;
    changeColUpper(staycol, stayImplUpper);
  }

  postSolveStack.doubletonEquation(row, substcol, staycol, substcoef, staycoef,
                                   rhs, substLower, substUpper,
                                   model->colCost_[substcol], lowerTightened,
                                   upperTightened, getColumnVector(substcol));

  // finally modify matrix
  markColDeleted(substcol);
  removeRow(row);
  substitute(substcol, staycol, rhs / substcoef, -staycoef / substcoef);

  // since a column was deleted we might have new row singletons which we
  // immediately remove
  HPRESOLVE_CHECKED_CALL(removeRowSingletons(postSolveStack));

  return checkLimits(postSolveStack);
}

HPresolve::Result HPresolve::singletonRow(HighsPostsolveStack& postSolveStack,
                                          HighsInt row) {
  assert(!rowDeleted[row]);
  assert(rowsize[row] == 1);

  // the tree of nonzeros of this row should just contain the single nonzero
  HighsInt nzPos = rowroot[row];
  assert(nzPos != -1);
  // nonzero should have the row in the row array
  assert(Arow[nzPos] == row);
  // tree with one element should not have children
  assert(ARleft[nzPos] == -1);
  assert(ARright[nzPos] == -1);

  HighsInt col = Acol[nzPos];
  double val = Avalue[nzPos];

  // printf("singleton row\n");
  // debugPrintRow(row);
  // delete row singleton nonzero directly, we have all information that we need
  // in local variables
  markRowDeleted(row);
  unlink(nzPos);

  // check for simple
  if (val > 0) {
    if (model->colUpper_[col] * val <=
            model->rowUpper_[row] + options->primal_feasibility_tolerance &&
        model->colLower_[col] * val >=
            model->rowLower_[row] - options->primal_feasibility_tolerance) {
      postSolveStack.redundantRow(row);
      return checkLimits(postSolveStack);
    }
  } else {
    if (model->colLower_[col] * val <=
            model->rowUpper_[row] + options->primal_feasibility_tolerance &&
        model->colUpper_[col] * val >=
            model->rowLower_[row] - options->primal_feasibility_tolerance) {
      postSolveStack.redundantRow(row);
      return checkLimits(postSolveStack);
    }
  }

  // zeros should not be linked in the matrix
  assert(std::abs(val) > options->small_matrix_value);

  double newColUpper = HIGHS_CONST_INF;
  double newColLower = -HIGHS_CONST_INF;
  if (val > 0) {
    if (model->rowUpper_[row] != HIGHS_CONST_INF)
      newColUpper = model->rowUpper_[row] / val;
    if (model->rowLower_[row] != -HIGHS_CONST_INF)
      newColLower = model->rowLower_[row] / val;
  } else {
    if (model->rowUpper_[row] != HIGHS_CONST_INF)
      newColLower = model->rowUpper_[row] / val;
    if (model->rowLower_[row] != -HIGHS_CONST_INF)
      newColUpper = model->rowLower_[row] / val;
  }

  bool lowerTightened = newColLower > model->colLower_[col] +
                                          options->primal_feasibility_tolerance;
  bool upperTightened = newColUpper < model->colUpper_[col] -
                                          options->primal_feasibility_tolerance;
  double lb = lowerTightened ? newColLower : model->colLower_[col];
  double ub = upperTightened ? newColUpper : model->colUpper_[col];

  // printf("old bounds [%.15g,%.15g], new bounds [%.15g,%.15g] ... ",
  //        model->colLower_[col], model->colUpper_[col], lb, ub);
  // check whether the bounds are equal in tolerances
  if (ub <= lb + options->primal_feasibility_tolerance) {
    // bounds could be infeasible or equal in tolerances, first check infeasible
    if (ub < lb - options->primal_feasibility_tolerance)
      return Result::PrimalInfeasible;

    // bounds are equal in tolerances, if they have a slight infeasibility below
    // those tolerances or they have a slight numerical distance which changes
    // the largest contribution below feasibility tolerance then we can safely
    // set the bound to one of the values. To heuristically get rid of numerical
    // errors we choose the bound that was not tightened, or the midpoint if
    // both where tightened.
    if (ub < lb || (ub > lb && (ub - lb) * getMaxAbsColVal(col) <=
                                   options->primal_feasibility_tolerance)) {
      if (lowerTightened && upperTightened) {
        ub = 0.5 * (ub + lb);
        lb = ub;
        lowerTightened = lb > model->colLower_[col];
        upperTightened = ub < model->colUpper_[col];
      } else if (lowerTightened) {
        lb = ub;
        lowerTightened = lb > model->colLower_[col];
      } else {
        ub = lb;
        upperTightened = ub < model->colUpper_[col];
      }
    }
  }

  // printf("final bounds: [%.15g,%.15g]\n", lb, ub);

  postSolveStack.singletonRow(row, col, val, lowerTightened, upperTightened);

  // just update bounds (and row activities)
  if (lowerTightened) changeColLower(col, lb);
  // update bounds, or remove as fixed column directly
  if (ub == lb) {
    postSolveStack.removedFixedCol(col, lb, model->colCost_[col],
                                   getColumnVector(col));
    removeFixedCol(col);
  } else if (upperTightened)
    changeColUpper(col, ub);

  if (!colDeleted[col] && colsize[col] == 0)
    return emptyCol(postSolveStack, col);

  return checkLimits(postSolveStack);
}

HPresolve::Result HPresolve::singletonCol(HighsPostsolveStack& postSolveStack,
                                          HighsInt col) {
  assert(colsize[col] == 1);
  assert(!colDeleted[col]);
  HighsInt nzPos = colhead[col];
  HighsInt row = Arow[nzPos];
  double colCoef = Avalue[nzPos];

  double colDualUpper =
      impliedDualRowBounds.getSumUpper(col, model->colCost_[col]);
  double colDualLower =
      impliedDualRowBounds.getSumLower(col, model->colCost_[col]);

  // check for dominated column
  if (colDualLower > options->dual_feasibility_tolerance) {
    if (model->colLower_[col] == -HIGHS_CONST_INF)
      return Result::DualInfeasible;
    else
      fixColToLower(postSolveStack, col);
    return checkLimits(postSolveStack);
  }

  if (colDualUpper < -options->dual_feasibility_tolerance) {
    if (model->colUpper_[col] == HIGHS_CONST_INF)
      return Result::DualInfeasible;
    else
      fixColToUpper(postSolveStack, col);
    return checkLimits(postSolveStack);
  }

  // check for weakly dominated column
  if (colDualUpper <= options->dual_feasibility_tolerance) {
    if (model->colUpper_[col] != HIGHS_CONST_INF)
      fixColToUpper(postSolveStack, col);
    else if (impliedDualRowBounds.getSumUpperOrig(col) == 0.0) {
      // todo: forcing column, since this implies colDual >= 0 and we
      // already checked that colDual <= 0 and since the cost are 0.0
      // all the rows are at a dual multiplier of zero and we can determine
      // one nonbasic row in postsolve, and make the other rows and the column
      // basic. The columns primal value is computed from the non-basic row
      // which is chosen such that the values of all rows are primal feasible
      // printf("removing forcing column of size %" HIGHSINT_FORMAT "\n",
      // colsize[col]);
      postSolveStack.forcingColumn(col, getColumnVector(col),
                                   model->colCost_[col], model->colLower_[col],
                                   true);
      markColDeleted(col);
      HighsInt coliter = colhead[col];
      while (coliter != -1) {
        HighsInt row = Arow[coliter];
        double rhs = Avalue[coliter] > 0.0 ? model->rowLower_[row]
                                           : model->rowUpper_[row];
        coliter = Anext[coliter];

        postSolveStack.forcingColumnRemovedRow(col, row, rhs,
                                               getRowVector(row));
        removeRow(row);
      }
    }
    return checkLimits(postSolveStack);
  }
  if (colDualLower >= -options->dual_feasibility_tolerance) {
    if (model->colLower_[col] != -HIGHS_CONST_INF)
      fixColToLower(postSolveStack, col);
    else if (impliedDualRowBounds.getSumLowerOrig(col) == 0.0) {
      // forcing column, since this implies colDual <= 0 and we already checked
      // that colDual >= 0
      // printf("removing forcing column of size %" HIGHSINT_FORMAT "\n",
      // colsize[col]);
      postSolveStack.forcingColumn(col, getColumnVector(col),
                                   model->colCost_[col], model->colUpper_[col],
                                   false);
      markColDeleted(col);
      HighsInt coliter = colhead[col];
      while (coliter != -1) {
        HighsInt row = Arow[coliter];
        double rhs = Avalue[coliter] > 0.0 ? model->rowUpper_[row]
                                           : model->rowLower_[row];
        coliter = Anext[coliter];

        postSolveStack.forcingColumnRemovedRow(col, row, rhs,
                                               getRowVector(row));
        removeRow(row);
      }
    }
    return checkLimits(postSolveStack);
  }

  if (mipsolver != nullptr &&
      model->integrality_[col] == HighsVarType::CONTINUOUS &&
      isImpliedInteger(col)) {
    model->integrality_[col] = HighsVarType::IMPLICIT_INTEGER;
    ++rowsizeImplInt[row];
    double ceilLower =
        std::ceil(model->colLower_[col] - options->mip_feasibility_tolerance);
    double floorUpper =
        std::floor(model->colUpper_[col] + options->mip_feasibility_tolerance);

    if (ceilLower > model->colLower_[col]) changeColLower(col, ceilLower);
    if (floorUpper < model->colUpper_[col]) changeColUpper(col, floorUpper);
  }

  updateColImpliedBounds(row, col, colCoef);

  if (model->integrality_[col] != HighsVarType::INTEGER)
    updateRowDualImpliedBounds(row, col, colCoef);

  // now check if column is implied free within an equation and substitute the
  // column if that is the case
  if (isDualImpliedFree(row) && isImpliedFree(col)) {
    if (model->integrality_[col] == HighsVarType::INTEGER &&
        !isImpliedIntegral(col))
      return Result::Ok;
    // todo, store which side of an implied free dual variable needs to be used
    // for substitution
    storeRow(row);

    HighsPostsolveStack::RowType rowType = HighsPostsolveStack::RowType::Eq;
    double rhs;
    if (model->rowLower_[row] == model->rowUpper_[row]) {
      rhs = model->rowUpper_[row];
      rowType = HighsPostsolveStack::RowType::Eq;
    } else if ((model->rowUpper_[row] != HIGHS_CONST_INF &&
                implRowDualLower[row] >=
                    -options->dual_feasibility_tolerance)) {
      rhs = model->rowUpper_[row];
      rowType = HighsPostsolveStack::RowType::Leq;
    } else {
      rhs = model->rowLower_[row];
      rowType = HighsPostsolveStack::RowType::Geq;
    }

    postSolveStack.freeColSubstitution(row, col, rhs, model->colCost_[col],
                                       rowType, getStoredRow(),
                                       getColumnVector(col));
    // todo, check integrality of coefficients and allow this
    substitute(row, col, rhs);

    return checkLimits(postSolveStack);
  }

  // todo: check for zero cost singleton and remove
  return Result::Ok;
}

HPresolve::Result HPresolve::rowPresolve(HighsPostsolveStack& postSolveStack,
                                         HighsInt row) {
  assert(!rowDeleted[row]);

  // handle special cases directly via a call to the specialized procedure
  switch (rowsize[row]) {
    default:
      break;
    case 0:
      if (model->rowUpper_[row] < -options->primal_feasibility_tolerance ||
          model->rowLower_[row] > options->primal_feasibility_tolerance)
        // model infeasible
        return Result::PrimalInfeasible;
      postSolveStack.redundantRow(row);
      markRowDeleted(row);
      return checkLimits(postSolveStack);
    case 1:
      return singletonRow(postSolveStack, row);
  }

  // printf("row presolve: ");
  // debugPrintRow(row);
  double impliedRowUpper = impliedRowBounds.getSumUpper(row);
  double impliedRowLower = impliedRowBounds.getSumLower(row);

  if (impliedRowLower >
          model->rowUpper_[row] + options->primal_feasibility_tolerance ||
      impliedRowUpper <
          model->rowLower_[row] - options->primal_feasibility_tolerance) {
    // model infeasible
    return Result::PrimalInfeasible;
  }

  if (impliedRowLower >=
          model->rowLower_[row] - options->primal_feasibility_tolerance &&
      impliedRowUpper <=
          model->rowUpper_[row] + options->primal_feasibility_tolerance) {
    // row is redundant
    postSolveStack.redundantRow(row);
    removeRow(row);
    return checkLimits(postSolveStack);
  }

  // todo: do additional single row presolve for mip here. It may assume a
  // non-redundant and non-infeasible row when considering variable and implied
  // bounds
  if (rowsizeInteger[row] != 0 || rowsizeImplInt[row] != 0) {
    if (model->rowLower_[row] == model->rowUpper_[row]) {
      if (rowsize[row] == 2) return doubletonEq(postSolveStack, row);
      // equation
      if (impliedRowLower != -HIGHS_CONST_INF &&
          impliedRowUpper != HIGHS_CONST_INF &&
          std::abs(impliedRowLower + impliedRowUpper -
                   2 * model->rowUpper_[row]) <= options->mip_epsilon) {
        double binCoef = std::abs(impliedRowUpper - model->rowUpper_[row]);
        // simple probing on equation case
        HighsInt binCol = -1;
        storeRow(row);
        for (const HighsSliceNonzero& nonz : getStoredRow()) {
          if (std::abs(std::abs(nonz.value()) - binCoef) <=
                  options->mip_epsilon &&
              model->integrality_[nonz.index()] == HighsVarType::INTEGER &&
              std::abs(model->colUpper_[nonz.index()] -
                       model->colLower_[nonz.index()] - 1.0) <=
                  options->mip_feasibility_tolerance) {
            // found a binary variable that implies all other variables to be
            // fixed when it sits at one of its bounds therefore we can
            // substitute all other variables in the row
            binCol = nonz.index();
            // store the binary coefficient with its actual sign
            binCoef = nonz.value();
            break;
          }
        }

        if (binCol != -1) {
          // found binary column for substituting all other columns
          // printf("simple probing case on row of size %" HIGHSINT_FORMAT "\n",
          // rowsize[row]);
          for (const HighsSliceNonzero& nonz : getStoredRow()) {
            if (nonz.index() == binCol) continue;

            if (model->colLower_[nonz.index()] ==
                model->colUpper_[nonz.index()]) {
              postSolveStack.removedFixedCol(nonz.index(),
                                             model->colLower_[nonz.index()],
                                             0.0, HighsEmptySlice());
              removeFixedCol(nonz.index());
              continue;
            }

            if (std::signbit(binCoef) == std::signbit(nonz.value())) {
              // binary coefficient is positive:
              // setting the binary to its upper bound
              // increases the minimal activity to be equal to the row upper
              // bound and there for all other variables are fixed to the bound
              // that contributes to the rows minimal activity, i.e. the lower
              // bound for a positive coefficient

              // This case yields the following implications:
              // binCol = ub -> nonzCol = lb
              // binCol = lb -> nonzCol = ub
              // as linear equation:
              // nonzCol = colUb - (colUb - colLb)(binCol - binLb)
              // nonzCol = colUb + binLb * (colUb - colLb) - (colUb - colLb) *
              // binCol
              double scale = model->colLower_[nonz.index()] -
                             model->colUpper_[nonz.index()];
              double offset = model->colUpper_[nonz.index()] -
                              model->colLower_[binCol] * scale;
              postSolveStack.doubletonEquation(
                  -1, nonz.index(), binCol, 1.0, -scale, offset,
                  model->colLower_[nonz.index()],
                  model->colUpper_[nonz.index()], 0.0, false, false,
                  HighsEmptySlice());
              substitute(nonz.index(), binCol, offset, scale);
            } else {
              // This case yields the following implications:
              // binCol = lb -> nonzCol = lb
              // binCol = ub -> nonzCol = ub
              // as linear equation:
              // nonzCol = colLb + (colUb - colLb)(binCol - binLb)
              // nonzCol =
              //    colLb - binLb*(colUb - colLb) + (colUb - colLb)*binCol
              double scale = model->colUpper_[nonz.index()] -
                             model->colLower_[nonz.index()];
              double offset = model->colLower_[nonz.index()] -
                              model->colLower_[binCol] * scale;
              postSolveStack.doubletonEquation(
                  -1, nonz.index(), binCol, 1.0, -scale, offset,
                  model->colLower_[nonz.index()],
                  model->colUpper_[nonz.index()], 0.0, false, false,
                  HighsEmptySlice());
              substitute(nonz.index(), binCol, offset, scale);
            }
          }

          removeRow(row);
          HPRESOLVE_CHECKED_CALL(checkLimits(postSolveStack));
          return removeRowSingletons(postSolveStack);
        }
      }
    } else {
      // inequality or ranged row

      if (rowsize[row] == rowsizeInteger[row] + rowsizeImplInt[row]) {
        std::vector<double> rowCoefs;
        std::vector<HighsInt> rowIndex;
        rowCoefs.reserve(rowsize[row]);
        rowIndex.reserve(rowsize[row]);

        double deltaDown = model->rowLower_[row] == -HIGHS_CONST_INF
                               ? options->mip_feasibility_tolerance
                               : options->mip_epsilon;
        double deltaUp = model->rowUpper_[row] == HIGHS_CONST_INF
                             ? options->mip_feasibility_tolerance
                             : options->mip_epsilon;

        storeRow(row);
        for (const HighsSliceNonzero& nonz : getStoredRow()) {
          rowCoefs.push_back(nonz.value());
          rowIndex.push_back(nonz.index());
        }

        double intScale =
            HighsIntegers::integralScale(rowCoefs, deltaDown, deltaUp);

        if (intScale != 0.0 &&
            std::abs(intScale - 1.0) > options->mip_epsilon) {
          if (model->rowLower_[row] == -HIGHS_CONST_INF) {
            // <= inequality
            HighsCDouble rhs = model->rowUpper_[row] * intScale;
            bool success = true;
            double minRhsTightening = 0.0;
            for (HighsInt i = 0; i != rowsize[row]; ++i) {
              double coef = rowCoefs[i];
              HighsCDouble scaleCoef = HighsCDouble(coef) * intScale;
              HighsCDouble intCoef = floor(scaleCoef + 0.5);
              HighsCDouble coefDelta = intCoef - scaleCoef;
              rowCoefs[i] = double(intCoef);
              if (coefDelta < -options->mip_epsilon) {
                minRhsTightening =
                    std::max(-double(coefDelta), minRhsTightening);
              } else if (coefDelta > options->mip_epsilon) {
                if (model->colUpper_[rowIndex[i]] == HIGHS_CONST_INF) {
                  success = false;
                  break;
                }

                rhs += model->colUpper_[rowIndex[i]] * coefDelta;
              }
            }

            if (success) {
              HighsCDouble roundRhs =
                  floor(rhs + options->mip_feasibility_tolerance);
              if (rhs - roundRhs >= minRhsTightening - options->mip_epsilon) {
                // scaled and rounded is not weaker than the original constraint
                if (intScale < 100.0) {
                  // printf(
                  //     "scaling constraint to integral values with scale %g, "
                  //     "rounded scaled side from %g to %g\n",
                  //     intScale, double(rhs), double(roundRhs));
                  // the scale value is reasonably small, change the row values
                  // to be integral
                  model->rowUpper_[row] = double(roundRhs);
                  for (HighsInt i = 0; i != rowsize[row]; ++i)
                    addToMatrix(row, rowIndex[i],
                                rowCoefs[i] - Avalue[rowpositions[i]]);
                } else if (rhs - roundRhs <
                           minRhsTightening -
                               options->mip_feasibility_tolerance) {
                  // printf(
                  //     "tightening right hand side from %g to %g due to "
                  //     "rounding with integral scale %g\n",
                  //     model->rowUpper_[row], double(roundRhs / intScale),
                  //     intScale);
                  // scale value is large, so we scale back the altered
                  // constraint the scaled back constraint must be stronger than
                  // the original constraint for this to make sense with is
                  // checked with the condition above
                  model->rowUpper_[row] = double(roundRhs / intScale);
                  for (HighsInt i = 0; i != rowsize[row]; ++i) {
                    double delta = double(HighsCDouble(rowCoefs[i]) / intScale -
                                          Avalue[rowpositions[i]]);
                    if (std::abs(delta) > options->mip_epsilon)
                      addToMatrix(row, rowIndex[i], delta);
                  }
                }
              }
            }
          } else if (model->rowUpper_[row] == HIGHS_CONST_INF) {
            // >= inequality
            HighsCDouble rhs = model->rowLower_[row] * intScale;
            bool success = true;
            double minRhsTightening = 0.0;
            for (HighsInt i = 0; i != rowsize[row]; ++i) {
              double coef = rowCoefs[i];
              HighsCDouble scaleCoef = HighsCDouble(coef) * intScale;
              HighsCDouble intCoef = floor(scaleCoef + 0.5);
              HighsCDouble coefDelta = intCoef - scaleCoef;
              rowCoefs[i] = double(intCoef);
              if (coefDelta < -options->mip_epsilon) {
                if (model->colUpper_[rowIndex[i]] == HIGHS_CONST_INF) {
                  success = false;
                  break;
                }

                rhs += model->colUpper_[rowIndex[i]] * coefDelta;
              } else if (coefDelta > options->mip_epsilon) {
                minRhsTightening =
                    std::max(-double(coefDelta), minRhsTightening);
              }
            }

            if (success) {
              HighsCDouble roundRhs =
                  ceil(rhs - options->mip_feasibility_tolerance);
              if (rhs - roundRhs <= minRhsTightening + options->mip_epsilon) {
                // scaled and rounded is not weaker than the original constraint
                if (intScale < 100.0) {
                  // printf(
                  //     "scaling constraint to integral values with scale %g, "
                  //     "rounded scaled side from %g to %g\n",
                  //     intScale, double(rhs), double(roundRhs));
                  // the scale value is reasonably small, change the row values
                  // to be integral
                  model->rowLower_[row] = double(roundRhs);
                  for (HighsInt i = 0; i != rowsize[row]; ++i)
                    addToMatrix(row, rowIndex[i],
                                rowCoefs[i] - Avalue[rowpositions[i]]);
                } else if (rhs - roundRhs >
                           minRhsTightening +
                               options->mip_feasibility_tolerance) {
                  // scale value is large, so we scale back the altered
                  // constraint the scaled back constraint must be stronger than
                  // the original constraint for this to make sense with is
                  // checked with the condition above
                  // printf(
                  //     "tightening left hand side from %g to %g due to
                  //     rounding " "with integral scale %g\n",
                  //     model->rowLower_[row], double(roundRhs / intScale),
                  //     intScale);
                  model->rowLower_[row] = double(roundRhs / intScale);
                  for (HighsInt i = 0; i != rowsize[row]; ++i) {
                    double delta = double(HighsCDouble(rowCoefs[i]) / intScale -
                                          Avalue[rowpositions[i]]);
                    if (std::abs(delta) > options->mip_epsilon)
                      addToMatrix(row, rowIndex[i], delta);
                  }
                }
              }
            }
          } else {
            // ranged row or equation, can maybe tighten sides and
            HighsCDouble lhs = model->rowLower_[row] * intScale;
            HighsCDouble rhs = model->rowUpper_[row] * intScale;
            bool success = true;
            double minRhsTightening = 0.0;
            double minLhsTightening = 0.0;
            for (HighsInt i = 0; i != rowsize[row]; ++i) {
              double coef = rowCoefs[i];
              HighsCDouble scaleCoef = HighsCDouble(coef) * intScale;
              HighsCDouble intCoef = floor(scaleCoef + 0.5);
              HighsCDouble coefDelta = intCoef - scaleCoef;
              rowCoefs[i] = double(intCoef);
              if (coefDelta < -options->mip_epsilon) {
                // for the >= side of the constraint a smaller coefficient is
                // stronger: Therefore we relax the left hand side using the
                // bound constraint, if the bound is infinite, abort
                if (model->colUpper_[rowIndex[i]] == HIGHS_CONST_INF) {
                  success = false;
                  break;
                }

                lhs += model->colUpper_[rowIndex[i]] * coefDelta;
                minRhsTightening =
                    std::max(-double(coefDelta), minRhsTightening);
              } else if (coefDelta > options->mip_epsilon) {
                if (model->colUpper_[rowIndex[i]] == HIGHS_CONST_INF) {
                  success = false;
                  break;
                }

                rhs += model->colUpper_[rowIndex[i]] * coefDelta;

                // the coefficient was relaxed regarding the rows lower bound.
                // Therefore the lower bound should be tightened by at least
                // this amount for the scaled constraint to dominate the
                // unscaled constraint be rounded by at least this value
                minLhsTightening =
                    std::max(double(coefDelta), minLhsTightening);
              }
            }

            if (success) {
              HighsCDouble roundLhs =
                  ceil(lhs - options->mip_feasibility_tolerance);
              HighsCDouble roundRhs =
                  floor(rhs + options->mip_feasibility_tolerance);

              // rounded row proves infeasibility regardless of coefficient
              // values
              if (roundRhs - roundLhs < -0.5) return Result::PrimalInfeasible;

              if (roundLhs >= intScale * model->rowLower_[row] +
                                  minLhsTightening - options->mip_epsilon &&
                  roundRhs <= intScale * model->rowUpper_[row] -
                                  minRhsTightening + options->mip_epsilon) {
                // scaled row with adjusted coefficients and sides is not weaker
                // than the original row
                if (intScale < 100.0) {
                  // printf(
                  //     "scaling constraint to integral values with scale %g, "
                  //     "rounded scaled sides from %g to %g and %g to %g\n",
                  //     intScale, double(rhs), double(roundRhs), double(lhs),
                  //     double(roundLhs));
                  // the scale value is reasonably small, change the row values
                  // to be integral
                  model->rowLower_[row] = double(roundLhs);
                  model->rowUpper_[row] = double(roundRhs);
                  for (HighsInt i = 0; i != rowsize[row]; ++i)
                    addToMatrix(row, rowIndex[i],
                                rowCoefs[i] - Avalue[rowpositions[i]]);
                } else {
                  // scale value is large, just tighten the sides
                  roundLhs /= intScale;
                  roundRhs /= intScale;
                  if (roundRhs < model->rowUpper_[row] -
                                     options->mip_feasibility_tolerance)
                    model->rowUpper_[row] = double(roundRhs);
                  if (roundLhs > model->rowLower_[row] +
                                     options->mip_feasibility_tolerance)
                    model->rowLower_[row] = double(roundLhs);
                }
              }
            }
          }

          impliedRowUpper = impliedRowBounds.getSumUpper(row);
          impliedRowLower = impliedRowBounds.getSumLower(row);
        }
      }

      if (model->rowLower_[row] == -HIGHS_CONST_INF &&
          impliedRowUpper != HIGHS_CONST_INF) {
        HighsInt numTightened = 0;
        double maxCoefValue = impliedRowUpper - model->rowUpper_[row];
        HighsCDouble rhs = model->rowUpper_[row];
        for (const HighsSliceNonzero& nonz : getRowVector(row)) {
          if (model->integrality_[nonz.index()] == HighsVarType::CONTINUOUS)
            continue;

          if (nonz.value() >
              maxCoefValue + options->mip_feasibility_tolerance) {
            // <= contraint, we decrease the coefficient value and the right
            // hand side
            double delta = maxCoefValue - nonz.value();
            addToMatrix(row, nonz.index(), delta);
            rhs += delta * model->colUpper_[nonz.index()];
            ++numTightened;
          } else if (nonz.value() <
                     -maxCoefValue - options->mip_feasibility_tolerance) {
            double delta = -maxCoefValue - nonz.value();
            addToMatrix(row, nonz.index(), delta);
            rhs += delta * model->colLower_[nonz.index()];
            ++numTightened;
          }
        }

        model->rowUpper_[row] = double(rhs);
      }

      if (model->rowUpper_[row] == HIGHS_CONST_INF &&
          impliedRowLower != -HIGHS_CONST_INF) {
        HighsInt numTightened = 0;
        double maxCoefValue = model->rowLower_[row] - impliedRowLower;
        HighsCDouble rhs = model->rowLower_[row];
        for (const HighsSliceNonzero& nonz : getRowVector(row)) {
          if (model->integrality_[nonz.index()] == HighsVarType::CONTINUOUS)
            continue;

          if (nonz.value() >
              maxCoefValue + options->mip_feasibility_tolerance) {
            double delta = maxCoefValue - nonz.value();
            addToMatrix(row, nonz.index(), delta);
            rhs += delta * model->colLower_[nonz.index()];
            ++numTightened;
          } else if (nonz.value() <
                     -maxCoefValue - options->mip_feasibility_tolerance) {
            double delta = -maxCoefValue - nonz.value();
            addToMatrix(row, nonz.index(), delta);
            rhs += delta * model->colUpper_[nonz.index()];
            ++numTightened;
          }
        }

        model->rowLower_[row] = double(rhs);
      }
    }
  }

  impliedRowUpper = impliedRowBounds.getSumUpperOrig(row);
  impliedRowLower = impliedRowBounds.getSumLowerOrig(row);

  // printf("implied bounds without tightenings: [%g,%g]\n", baseiRLower,
  //        baseiRUpper);

  if (impliedRowUpper <=  // check for forcing row on the row lower bound
      model->rowLower_[row] + options->primal_feasibility_tolerance) {
    // the row upper bound that is implied by the column bounds is equal to
    // the row lower bound there for we can fix all columns at their bound
    // as this is the only feasible assignment for this row and then find a
    // suitable dual multiplier in postsolve. First we store the row on the
    // postsolve stack (forcingRow() call) afterwards we store each column
    // fixing on the postsolve stack. As the postsolve goes over the stack
    // in reverse, it will first restore the column primal and dual values
    // as the dual values are required to find the proper dual multiplier for
    // the row and the column that we put in the basis.
    storeRow(row);
    auto rowVector = getStoredRow();

    HighsInt nfixings = 0;
    for (const HighsSliceNonzero& nonzero : rowVector) {
      if (nonzero.value() > 0) {
        if (model->colUpper_[nonzero.index()] <= implColUpper[nonzero.index()])
          ++nfixings;
      } else {
        if (model->colLower_[nonzero.index()] >= implColLower[nonzero.index()])
          ++nfixings;
      }
    }

    if (nfixings == rowsize[row]) {
      postSolveStack.forcingRow(row, rowVector, model->rowLower_[row],
                                HighsPostsolveStack::RowType::Geq);
      // already mark the row as deleted, since otherwise it would be registered
      // as changed/singleton in the process of fixing and removing the
      // contained columns

      markRowDeleted(row);
      for (const HighsSliceNonzero& nonzero : rowVector) {
        if (nonzero.value() > 0) {
          // the upper bound of the column is as tight as the implied upper
          // bound or comes from this row, which means it is not used in the
          // rows implied bounds. Therefore we can fix the variable at its
          // upper bound.
          postSolveStack.fixedColAtUpper(nonzero.index(),
                                         model->colUpper_[nonzero.index()],
                                         model->colCost_[nonzero.index()],
                                         getColumnVector(nonzero.index()));
          if (model->colLower_[nonzero.index()] <
              model->colUpper_[nonzero.index()])
            changeColLower(nonzero.index(), model->colUpper_[nonzero.index()]);
          removeFixedCol(nonzero.index());
        } else {
          postSolveStack.fixedColAtLower(nonzero.index(),
                                         model->colLower_[nonzero.index()],
                                         model->colCost_[nonzero.index()],
                                         getColumnVector(nonzero.index()));

          if (model->colUpper_[nonzero.index()] >
              model->colLower_[nonzero.index()])
            changeColUpper(nonzero.index(), model->colLower_[nonzero.index()]);
          removeFixedCol(nonzero.index());
        }
      }
      // now the row might be empty, but not necessarily because the implied
      // column bounds might be implied by other rows in which case we cannot
      // fix the column
      postSolveStack.redundantRow(row);

      HPRESOLVE_CHECKED_CALL(removeRowSingletons(postSolveStack));
      return checkLimits(postSolveStack);
    }
    // if there are any new row singletons, also remove them immediately
  } else if (impliedRowLower >=
             model->rowUpper_[row] - options->primal_feasibility_tolerance) {
    // forcing row in the other direction
    storeRow(row);
    auto rowVector = getStoredRow();

    HighsInt nfixings = 0;
    for (const HighsSliceNonzero& nonzero : rowVector) {
      if (nonzero.value() < 0) {
        if (model->colUpper_[nonzero.index()] <= implColUpper[nonzero.index()])
          ++nfixings;
      } else {
        if (model->colLower_[nonzero.index()] >= implColLower[nonzero.index()])
          ++nfixings;
      }
    }
    if (nfixings == rowsize[row]) {
      postSolveStack.forcingRow(row, rowVector, model->rowUpper_[row],
                                HighsPostsolveStack::RowType::Leq);
      markRowDeleted(row);
      for (const HighsSliceNonzero& nonzero : rowVector) {
        if (nonzero.value() < 0) {
          postSolveStack.fixedColAtUpper(nonzero.index(),
                                         model->colUpper_[nonzero.index()],
                                         model->colCost_[nonzero.index()],
                                         getColumnVector(nonzero.index()));
          if (model->colLower_[nonzero.index()] <
              model->colUpper_[nonzero.index()])
            changeColLower(nonzero.index(), model->colUpper_[nonzero.index()]);

          removeFixedCol(nonzero.index());
        } else {
          postSolveStack.fixedColAtLower(nonzero.index(),
                                         model->colLower_[nonzero.index()],
                                         model->colCost_[nonzero.index()],
                                         getColumnVector(nonzero.index()));
          if (model->colUpper_[nonzero.index()] >
              model->colLower_[nonzero.index()])
            changeColUpper(nonzero.index(), model->colLower_[nonzero.index()]);

          removeFixedCol(nonzero.index());
        }
      }

      postSolveStack.redundantRow(row);

      HPRESOLVE_CHECKED_CALL(removeRowSingletons(postSolveStack));
      return checkLimits(postSolveStack);
    }
  }

  if (rowsize[row] == 2 && model->rowLower_[row] == model->rowUpper_[row])
    return doubletonEq(postSolveStack, row);

  bool hasRowUpper =
      model->rowUpper_[row] != HIGHS_CONST_INF ||
      implRowDualLower[row] > options->dual_feasibility_tolerance;
  bool hasRowLower =
      model->rowLower_[row] != HIGHS_CONST_INF ||
      implRowDualUpper[row] < -options->dual_feasibility_tolerance;

  if ((hasRowUpper && impliedRowBounds.getNumInfSumLowerOrig(row) <= 1) ||
      (hasRowLower && impliedRowBounds.getNumInfSumUpperOrig(row) <= 1)) {
    for (const HighsSliceNonzero& nonzero : getRowVector(row))
      updateColImpliedBounds(row, nonzero.index(), nonzero.value());
  }

  return checkLimits(postSolveStack);
}

HPresolve::Result HPresolve::emptyCol(HighsPostsolveStack& postSolveStack,
                                      HighsInt col) {
  if ((model->colCost_[col] > 0 && model->colLower_[col] == -HIGHS_CONST_INF) ||
      (model->colCost_[col] < 0 && model->colUpper_[col] == HIGHS_CONST_INF)) {
    if (std::abs(model->colCost_[col]) <= options->dual_feasibility_tolerance)
      model->colCost_[col] = 0;
    else
      return Result::DualInfeasible;
  }

  if (model->colCost_[col] > 0)
    fixColToLower(postSolveStack, col);
  else if (model->colCost_[col] < 0 ||
           std::abs(model->colUpper_[col]) < std::abs(model->colLower_[col]))
    fixColToUpper(postSolveStack, col);
  else if (model->colLower_[col] != -HIGHS_CONST_INF)
    fixColToLower(postSolveStack, col);
  else
    fixColToZero(postSolveStack, col);

  return checkLimits(postSolveStack);
}

HPresolve::Result HPresolve::colPresolve(HighsPostsolveStack& postSolveStack,
                                         HighsInt col) {
  assert(!colDeleted[col]);

  double boundDiff = model->colUpper_[col] - model->colLower_[col];
  if (boundDiff <= options->primal_feasibility_tolerance) {
    if (boundDiff <= options->small_matrix_value ||
        getMaxAbsColVal(col) * boundDiff <=
            options->primal_feasibility_tolerance) {
      if (boundDiff < -options->primal_feasibility_tolerance)
        return Result::PrimalInfeasible;
      postSolveStack.removedFixedCol(col, model->colLower_[col],
                                     model->colCost_[col],
                                     getColumnVector(col));
      removeFixedCol(col);
      return checkLimits(postSolveStack);
    }
  }

  switch (colsize[col]) {
    case 0:
      return emptyCol(postSolveStack, col);
    case 1:
      return singletonCol(postSolveStack, col);
    default:
      break;
  }

  double colDualUpper =
      impliedDualRowBounds.getSumUpper(col, model->colCost_[col]);
  double colDualLower =
      impliedDualRowBounds.getSumLower(col, model->colCost_[col]);

  // check for dominated column
  if (colDualLower > options->dual_feasibility_tolerance) {
    if (model->colLower_[col] == -HIGHS_CONST_INF)
      return Result::DualInfeasible;
    else {
      fixColToLower(postSolveStack, col);
      HPRESOLVE_CHECKED_CALL(removeRowSingletons(postSolveStack));
    }
    return checkLimits(postSolveStack);
  }

  if (colDualUpper < -options->dual_feasibility_tolerance) {
    if (model->colUpper_[col] == HIGHS_CONST_INF)
      return Result::DualInfeasible;
    else {
      fixColToUpper(postSolveStack, col);
      HPRESOLVE_CHECKED_CALL(removeRowSingletons(postSolveStack));
    }
    return checkLimits(postSolveStack);
  }

  // check for weakly dominated column
  if (colDualUpper <= options->dual_feasibility_tolerance) {
    if (model->colUpper_[col] != HIGHS_CONST_INF) {
      fixColToUpper(postSolveStack, col);
      HPRESOLVE_CHECKED_CALL(removeRowSingletons(postSolveStack));
      return checkLimits(postSolveStack);
    } else if (impliedDualRowBounds.getSumUpperOrig(col) == 0.0) {
      postSolveStack.forcingColumn(col, getColumnVector(col),
                                   model->colCost_[col], model->colLower_[col],
                                   true);
      markColDeleted(col);
      HighsInt coliter = colhead[col];
      while (coliter != -1) {
        HighsInt row = Arow[coliter];
        double rhs = Avalue[coliter] > 0.0 ? model->rowLower_[row]
                                           : model->rowUpper_[row];
        coliter = Anext[coliter];
        postSolveStack.forcingColumnRemovedRow(col, row, rhs,
                                               getRowVector(row));
        removeRow(row);
      }
    }
  } else if (colDualLower >= -options->dual_feasibility_tolerance) {
    // symmetric case for fixing to the lower bound
    if (model->colLower_[col] != -HIGHS_CONST_INF) {
      fixColToLower(postSolveStack, col);
      HPRESOLVE_CHECKED_CALL(removeRowSingletons(postSolveStack));
      return checkLimits(postSolveStack);
    } else if (impliedDualRowBounds.getSumLowerOrig(col) == 0.0) {
      postSolveStack.forcingColumn(col, getColumnVector(col),
                                   model->colCost_[col], model->colUpper_[col],
                                   false);
      markColDeleted(col);
      HighsInt coliter = colhead[col];
      while (coliter != -1) {
        HighsInt row = Arow[coliter];
        double rhs = Avalue[coliter] > 0.0 ? model->rowUpper_[row]
                                           : model->rowLower_[row];
        coliter = Anext[coliter];
        postSolveStack.forcingColumnRemovedRow(col, row, rhs,
                                               getRowVector(row));
        removeRow(row);
      }
    }
  }

  // column is not (weakly) dominated

  // integer columns cannot be used to tighten bounds on dual multipliers
  if (mipsolver != nullptr) {
    if (model->integrality_[col] == HighsVarType::INTEGER)
      return Result::Ok;
    else if (model->integrality_[col] == HighsVarType::CONTINUOUS &&
             isImpliedInteger(col)) {
      model->integrality_[col] = HighsVarType::IMPLICIT_INTEGER;
      for (const HighsSliceNonzero& nonzero : getColumnVector(col))
        ++rowsizeImplInt[nonzero.index()];
      double ceilLower =
          std::ceil(model->colLower_[col] - options->mip_feasibility_tolerance);
      double floorUpper = std::floor(model->colUpper_[col] +
                                     options->mip_feasibility_tolerance);

      if (ceilLower > model->colLower_[col]) changeColLower(col, ceilLower);
      if (floorUpper < model->colUpper_[col]) changeColUpper(col, floorUpper);
    }
  }

  // the associated dual constraint has an upper bound if there is an infinite
  // or redundant column lower bound as then the reduced cost of the column must
  // not be positive i.e. <= 0
  bool dualConsHasUpper = isLowerImplied(col);
  bool dualConsHasLower = isUpperImplied(col);

  // now check if we can expect to tighten at least one bound
  if ((dualConsHasLower && impliedDualRowBounds.getNumInfSumUpper(col) <= 1) ||
      (dualConsHasUpper && impliedDualRowBounds.getNumInfSumLower(col) <= 1)) {
    for (const HighsSliceNonzero& nonzero : getColumnVector(col))
      updateRowDualImpliedBounds(nonzero.index(), col, nonzero.value());
  }

  return Result::Ok;
}

HPresolve::Result HPresolve::initialRowAndColPresolve(
    HighsPostsolveStack& postSolveStack) {
  // do a full scan over the rows as the singleton arrays and the changed row
  // arrays are not initialized, also unset changedRowFlag so that the row will
  // be added to the changed row vector when it is changed after it was
  // processed
  for (HighsInt row = 0; row != model->numRow_; ++row) {
    if (rowDeleted[row]) continue;
    HPRESOLVE_CHECKED_CALL(rowPresolve(postSolveStack, row));
    changedRowFlag[row] = false;
  }

  // same for the columns
  for (HighsInt col = 0; col != model->numCol_; ++col) {
    if (colDeleted[col]) continue;
    HPRESOLVE_CHECKED_CALL(colPresolve(postSolveStack, col));
    changedColFlag[col] = false;
  }

  return checkLimits(postSolveStack);
}

HPresolve::Result HPresolve::fastPresolveLoop(
    HighsPostsolveStack& postSolveStack) {
  do {
    storeCurrentProblemSize();

    HPRESOLVE_CHECKED_CALL(presolveChangedRows(postSolveStack));

    HPRESOLVE_CHECKED_CALL(removeDoubletonEquations(postSolveStack));

    HPRESOLVE_CHECKED_CALL(presolveColSingletons(postSolveStack));

    HPRESOLVE_CHECKED_CALL(presolveChangedCols(postSolveStack));

  } while (problemSizeReduction() > 0.01);

  return Result::Ok;
}

HPresolve::Result HPresolve::presolve(HighsPostsolveStack& postSolveStack) {
  // for the inner most loop we take the order roughly from the old presolve
  // but we nest the rounds with a new outer loop which layers the newer
  // presolvers
  //    fast presolve loop
  //        - empty, forcing and dominated rows and row singletons immediately
  //        after each forcing row
  //        - doubleton equations and row singletons immediately after each
  //        successful substitution
  //        - col singletons (can this introduce row singletons? If yes then
  //        immediately remove)
  //        - empty, dominated and weakly dominated columns
  //        - row singletons
  //        - if( !has enough changes ) stop
  // main loop
  //    - fast presolve loop
  //    - parallel rows and columns
  //    - if (changes found) fast presolve loop
  //    - aggregator // add limit that catches many subsitutions but stops when
  //    many failures, do not run exhaustively as now
  //    - if (changes found) start main loop from beginning
  //    - primal and dual matrix sparsification
  //    - if (changes found) fast presolve loop
  //    - stop
  //

  // convert model to minimization problem
  if (model->sense_ == ObjSense::MAXIMIZE) {
    for (HighsInt i = 0; i != model->numCol_; ++i)
      model->colCost_[i] = -model->colCost_[i];

    model->offset_ = -model->offset_;
    assert(std::isfinite(model->offset_));
    model->sense_ = ObjSense::MINIMIZE;
  }

  if (options->presolve != "off") {
    highsLogUser(options->log_options, HighsLogType::INFO,
                 "\nPresolving model\n");

    auto report = [&]() {
      HighsInt numCol = model->numCol_ - numDeletedCols;
      HighsInt numRow = model->numRow_ - numDeletedRows;
      HighsInt numNonz = Avalue.size() - freeslots.size();
      highsLogUser(options->log_options, HighsLogType::INFO,
                   "%" HIGHSINT_FORMAT " rows, %" HIGHSINT_FORMAT
                   " cols, %" HIGHSINT_FORMAT " nonzeros\n",
                   numRow, numCol, numNonz);
    };

    HPRESOLVE_CHECKED_CALL(initialRowAndColPresolve(postSolveStack));

    HighsInt numParallelRowColCalls = 0;
#if ENABLE_SPARSIFY_FOR_LP
    bool trySparsify = true;  // mipsolver != nullptr;
#else
    bool trySparsify = mipsolver != nullptr;
#endif
    bool tryProbing = mipsolver != nullptr;
    while (true) {
      report();

      HPRESOLVE_CHECKED_CALL(fastPresolveLoop(postSolveStack));

      storeCurrentProblemSize();

      // when presolving after a restart the clique table and implication
      // structure may contain substitutions which we apply directly before
      // running the aggregator as they might loose validity otherwise
      if (mipsolver != nullptr) {
        HPRESOLVE_CHECKED_CALL(applyConflictGraphSubstitutions(postSolveStack));
      }

      HPRESOLVE_CHECKED_CALL(aggregator(postSolveStack));

      if (problemSizeReduction() > 0.05) continue;

      if (trySparsify) {
        HighsInt numNz = numNonzeros();
        HPRESOLVE_CHECKED_CALL(sparsify(postSolveStack));
        double nzReduction = 100.0 * (1.0 - (numNonzeros() / (double)numNz));

        if (nzReduction > 0) {
          highsLogUser(options->log_options, HighsLogType::INFO,
                       "Sparsify removed %.1f%% of nonzeros\n", nzReduction);

          fastPresolveLoop(postSolveStack);
        }
        trySparsify = false;
      }

      if (numParallelRowColCalls < 5) {
        if (shrinkProblemEnabled && (numDeletedCols >= 0.5 * model->numCol_ ||
                                     numDeletedRows >= 0.5 * model->numRow_)) {
          shrinkProblem(postSolveStack);

          toCSC(model->Avalue_, model->Aindex_, model->Astart_);
          fromCSC(model->Avalue_, model->Aindex_, model->Astart_);
        }
        storeCurrentProblemSize();
        HPRESOLVE_CHECKED_CALL(detectParallelRowsAndCols(postSolveStack));
        ++numParallelRowColCalls;
        if (problemSizeReduction() > 0.05) continue;
      }

      HPRESOLVE_CHECKED_CALL(fastPresolveLoop(postSolveStack));

      strengthenInequalities();

      HPRESOLVE_CHECKED_CALL(fastPresolveLoop(postSolveStack));

      if (tryProbing) {
        detectImpliedIntegers();
        storeCurrentProblemSize();
        HPRESOLVE_CHECKED_CALL(runProbing(postSolveStack));
        tryProbing =
            probingContingent > numProbed && problemSizeReduction() > 1.0;
        trySparsify = true;
        if (problemSizeReduction() > 0.05) continue;
        HPRESOLVE_CHECKED_CALL(fastPresolveLoop(postSolveStack));
      }

      break;
    }

    report();
  } else {
    highsLogUser(options->log_options, HighsLogType::INFO,
                 "\nPresolve is switched off\n");
  }

  return Result::Ok;
}

HPresolve::Result HPresolve::checkLimits(HighsPostsolveStack& postSolveStack) {
  // todo: check timelimit
#if 0
  for (HighsInt row = 0; row != model->numRow_; ++row) {
    row = 515251;
    // if (rowDeleted[row]) continue;

    if (model->rowLower_[row] == model->rowUpper_[row]) {
      assert(eqiters[row] != equations.end());
      assert(eqiters[row]->first == rowsize[row]);
      assert(eqiters[row]->second == row);
    }

    // debugPrintRow(row);

    double iRUpper = 0.0;
    double iRLower = 0.0;
    HighsInt rowlen = 0;
    for (const HighsSliceNonzero& nonz : getRowVector(row)) {
      double lb = colLowerSource[nonz.index()] == row
                      ? model->colLower_[nonz.index()]
                      : std::max(implColLower[nonz.index()],
                                 model->colLower_[nonz.index()]);
      double ub = colUpperSource[nonz.index()] == row
                      ? model->colUpper_[nonz.index()]
                      : std::min(implColUpper[nonz.index()],
                                 model->colUpper_[nonz.index()]);
      ++rowlen;
      if (nonz.value() > 0) {
        iRUpper += ub * nonz.value();
        iRLower += lb * nonz.value();
      } else {
        iRUpper += lb * nonz.value();
        iRLower += ub * nonz.value();
      }
    }

    assert(rowsize[row] == rowlen);

    double impliedRowLower = impliedRowBounds.getSumLower(row);
    double impliedRowUpper = impliedRowBounds.getSumUpper(row);
    assert(iRUpper == impliedRowUpper ||
           std::abs(iRUpper - impliedRowUpper) <=
               options->primal_feasibility_tolerance);
    assert(iRLower == impliedRowLower ||
           std::abs(iRLower - impliedRowLower) <=
               options->primal_feasibility_tolerance);
    break;
  }
//#else
  for (HighsInt col = 0; col != model->numCol_; ++col) {
    if (colDeleted[col]) continue;
    double iDRUpper = 0.0;
    double iDRLower = 0.0;
    HighsInt collen = 0;
    for (const HighsSliceNonzero& nonz : getColumnVector(col)) {
      double rdUpper = rowDualUpperSource[nonz.index()] != col
                           ? std::min(rowDualUpper[nonz.index()],
                                      implRowDualUpper[nonz.index()])
                           : rowDualUpper[nonz.index()];
      double rdLower = rowDualLowerSource[nonz.index()] != col
                           ? std::max(rowDualLower[nonz.index()],
                                      implRowDualLower[nonz.index()])
                           : rowDualLower[nonz.index()];
      ++collen;
      if (nonz.value() > 0) {
        iDRUpper += rdUpper * nonz.value();
        iDRLower += rdLower * nonz.value();
      } else {
        iDRUpper += rdLower * nonz.value();
        iDRLower += rdUpper * nonz.value();
      }
    }

    assert(colsize[col] == collen);

    double impliedDualRowLower = impliedDualRowBounds.getSumLower(col);
    double impliedDualRowUpper = impliedDualRowBounds.getSumUpper(col);

    assert(iDRUpper == impliedDualRowUpper ||
           std::abs(iDRUpper - impliedDualRowUpper) <=
               options->primal_feasibility_tolerance);
    assert(iDRLower == impliedDualRowLower ||
           std::abs(iDRLower - impliedDualRowLower) <=
               options->primal_feasibility_tolerance);
  }
#endif

  return postSolveStack.numReductions() >= reductionLimit ? Result::Stopped
                                                          : Result::Ok;
}

void HPresolve::storeCurrentProblemSize() {
  oldNumCol = model->numCol_ - numDeletedCols;
  oldNumRow = model->numRow_ - numDeletedRows;
}

double HPresolve::problemSizeReduction() {
  double colReduction =
      100.0 * double(oldNumCol - (model->numCol_ - numDeletedCols)) / oldNumCol;
  double rowReduction =
      100.0 * double(oldNumRow - (model->numRow_ - numDeletedRows)) / oldNumRow;

  return std::max(rowReduction, colReduction);
}

HighsModelStatus HPresolve::run(HighsPostsolveStack& postSolveStack) {
  shrinkProblemEnabled = true;
  switch (presolve(postSolveStack)) {
    case Result::Stopped:
    case Result::Ok:
      break;
    case Result::PrimalInfeasible:
      return HighsModelStatus::PRIMAL_INFEASIBLE;
    case Result::DualInfeasible:
      return HighsModelStatus::DUAL_INFEASIBLE;
  }

  shrinkProblem(postSolveStack);

  if (mipsolver != nullptr) {
    mipsolver->mipdata_->domain.addCutpool(mipsolver->mipdata_->cutpool);

    if (mipsolver->mipdata_->numRestarts != 0) {
      std::vector<HighsInt> cutinds;
      std::vector<double> cutvals;
      cutinds.reserve(model->numCol_);
      cutvals.reserve(model->numCol_);
      HighsInt numcuts = 0;
      for (HighsInt i = model->numRow_ - 1; i >= 0; --i) {
        // check if we already reached the original rows
        if (postSolveStack.getOrigRowIndex(i) < mipsolver->orig_model_->numRow_)
          break;

        // row is a cut, remove it from matrix but add to cutpool
        ++numcuts;
        storeRow(i);
        cutinds.clear();
        cutvals.clear();
        for (HighsInt j : rowpositions) {
          cutinds.push_back(Acol[j]);
          cutvals.push_back(Avalue[j]);
        }

        mipsolver->mipdata_->cutpool.addCut(
            *mipsolver, cutinds.data(), cutvals.data(), cutinds.size(),
            model->rowUpper_[i],
            rowsizeInteger[i] + rowsizeImplInt[i] == rowsize[i] &&
                rowCoefficientsIntegral(i, 1.0));

        markRowDeleted(i);
        for (HighsInt j : rowpositions) unlink(j);
      }

      model->numRow_ -= numcuts;
      model->rowLower_.resize(model->numRow_);
      model->rowUpper_.resize(model->numRow_);
      model->row_names_.resize(model->numRow_);
    }
  }

  toCSC(model->Avalue_, model->Aindex_, model->Astart_);

  if (model->numCol_ == 0) {
    if (mipsolver) {
      mipsolver->mipdata_->upper_bound = 0;
      mipsolver->mipdata_->lower_bound = 0;
    }
    return HighsModelStatus::OPTIMAL;
  }

  if (!mipsolver) setRelaxedImpliedBounds();

  return HighsModelStatus::NOTSET;
}

void HPresolve::computeIntermediateMatrix(std::vector<HighsInt>& flagRow,
                                          std::vector<HighsInt>& flagCol,
                                          size_t& numreductions) {
  shrinkProblemEnabled = false;
  HighsPostsolveStack stack;
  stack.initializeIndexMaps(flagRow.size(), flagCol.size());
  setReductionLimit(numreductions);
  presolve(stack);
  numreductions = stack.numReductions();

  toCSC(model->Avalue_, model->Aindex_, model->Astart_);

  for (HighsInt i = 0; i != model->numRow_; ++i) flagRow[i] = 1 - rowDeleted[i];
  for (HighsInt i = 0; i != model->numCol_; ++i) flagCol[i] = 1 - colDeleted[i];
}

HPresolve::Result HPresolve::aggregator(HighsPostsolveStack& postSolveStack) {
  HighsInt numsubst = 0;
  HighsInt numsubstint = 0;
  substitutionOpportunities.erase(
      std::remove_if(substitutionOpportunities.begin(),
                     substitutionOpportunities.end(),
                     [&](const std::pair<HighsInt, HighsInt>& p) {
                       HighsInt row = p.first;
                       HighsInt col = p.second;
                       return rowDeleted[row] || colDeleted[col] ||
                              !isImpliedFree(col) || !isDualImpliedFree(row);
                     }),
      substitutionOpportunities.end());

  std::sort(
      substitutionOpportunities.begin(), substitutionOpportunities.end(),
      [&](const std::pair<HighsInt, HighsInt>& nz1,
          const std::pair<HighsInt, HighsInt>& nz2) {
        HighsInt minLen1 = std::min(rowsize[nz1.first], colsize[nz1.second]);
        HighsInt minLen2 = std::min(rowsize[nz2.first], colsize[nz2.second]);
        if (minLen1 == 2 && minLen2 != 2) return true;
        if (minLen2 == 2 && minLen1 != 2) return false;

        int64_t sizeProd1 = int64_t(rowsize[nz1.first]) * colsize[nz1.second];
        int64_t sizeProd2 = int64_t(rowsize[nz2.first]) * colsize[nz2.second];
        if (sizeProd1 < sizeProd2) return true;
        if (sizeProd2 < sizeProd1) return false;
        if (minLen1 < minLen2) return true;
        if (minLen2 < minLen1) return false;

        return std::make_tuple(HighsHashHelpers::hash(std::make_pair(
                                   uint32_t(nz1.first), uint32_t(nz1.second))),
                               nz1.first, nz1.second) <
               std::make_tuple(HighsHashHelpers::hash(std::make_pair(
                                   uint32_t(nz2.first), uint32_t(nz2.second))),
                               nz2.first, nz2.second);
      });

  HighsInt nfail = 0;
  for (size_t i = 0; i < substitutionOpportunities.size(); ++i) {
    HighsInt row = substitutionOpportunities[i].first;
    HighsInt col = substitutionOpportunities[i].second;

    if (rowDeleted[row] || colDeleted[col] || !isImpliedFree(col) ||
        !isDualImpliedFree(row)) {
      substitutionOpportunities[i].first = -1;
      continue;
    }

    HighsInt nzPos = findNonzero(row, col);
    if (nzPos == -1) {
      substitutionOpportunities[i].first = -1;
      continue;
    }
    if (model->integrality_[col] == HighsVarType::INTEGER &&
        !isImpliedIntegral(col))
      continue;

    // in the case where the row has length two or the column has length two
    // we always do the substitution since the fillin can never be problematic
    if (rowsize[row] == 2 || colsize[col] == 2) {
      double rhs;
      HighsPostsolveStack::RowType rowType;
      if (model->rowLower_[row] == model->rowUpper_[row]) {
        rowType = HighsPostsolveStack::RowType::Eq;
        rhs = model->rowUpper_[row];
      } else if ((model->rowUpper_[row] != HIGHS_CONST_INF &&
                  implRowDualLower[row] >=
                      -options->dual_feasibility_tolerance)) {
        rowType = HighsPostsolveStack::RowType::Leq;
        rhs = model->rowUpper_[row];
        changeRowDualLower(row, -HIGHS_CONST_INF);
      } else {
        rowType = HighsPostsolveStack::RowType::Geq;
        rhs = model->rowLower_[row];
        changeRowDualUpper(row, HIGHS_CONST_INF);
      }

      ++numsubst;
      if (model->integrality_[col] == HighsVarType::INTEGER) ++numsubstint;
      storeRow(row);

      postSolveStack.freeColSubstitution(row, col, rhs, model->colCost_[col],
                                         rowType, getStoredRow(),
                                         getColumnVector(col));
      substitutionOpportunities[i].first = -1;

      substitute(row, col, rhs);
      HPRESOLVE_CHECKED_CALL(removeRowSingletons(postSolveStack));
      HPRESOLVE_CHECKED_CALL(checkLimits(postSolveStack));
      continue;
    }

    if (rowsize[row] < colsize[col]) {
      double maxVal = getMaxAbsRowVal(row);
      if (std::abs(Avalue[nzPos]) <
          maxVal * options->presolve_pivot_threshold) {
        maxVal = getMaxAbsColVal(col);
        if (std::abs(Avalue[nzPos]) <
            maxVal * options->presolve_pivot_threshold)
          substitutionOpportunities[i].first = -1;
      }
    }

    storeRow(row);
    HighsInt fillin = -(rowsize[row] + colsize[col] - 1);
    for (const auto& nz : getColumnVector(col)) {
      if (nz.index() == row) continue;
      fillin += countFillin(nz.index());

      if (fillin > options->presolve_substitution_maxfillin) break;
    }

    if (fillin > options->presolve_substitution_maxfillin) {
      ++nfail;
      // if the fill in is too much for multiple tries, then we stop
      // as this indicates that the rows/columns are becoming too dense
      // for substitutions
      if (nfail == 3) break;
      continue;
    }

    nfail = 0;
    ++numsubst;
    if (model->integrality_[col] == HighsVarType::INTEGER) ++numsubstint;
    double rhs;
    HighsPostsolveStack::RowType rowType;
    if (model->rowLower_[row] == model->rowUpper_[row]) {
      rowType = HighsPostsolveStack::RowType::Eq;
      rhs = model->rowUpper_[row];
    } else if ((model->rowUpper_[row] != HIGHS_CONST_INF &&
                implRowDualLower[row] >=
                    -options->dual_feasibility_tolerance)) {
      rowType = HighsPostsolveStack::RowType::Leq;
      rhs = model->rowUpper_[row];
      changeRowDualLower(row, -HIGHS_CONST_INF);
    } else {
      rowType = HighsPostsolveStack::RowType::Geq;
      rhs = model->rowLower_[row];
      changeRowDualUpper(row, HIGHS_CONST_INF);
    }

    postSolveStack.freeColSubstitution(row, col, rhs, model->colCost_[col],
                                       rowType, getStoredRow(),
                                       getColumnVector(col));
    substitutionOpportunities[i].first = -1;
    substitute(row, col, rhs);
    HPRESOLVE_CHECKED_CALL(removeRowSingletons(postSolveStack));
    HPRESOLVE_CHECKED_CALL(checkLimits(postSolveStack));
  }

  substitutionOpportunities.erase(
      std::remove_if(
          substitutionOpportunities.begin(), substitutionOpportunities.end(),
          [](const std::pair<HighsInt, HighsInt>& p) { return p.first == -1; }),
      substitutionOpportunities.end());

  return Result::Ok;
}

void HPresolve::substitute(HighsInt substcol, HighsInt staycol, double offset,
                           double scale) {
  // substitute the column in each row where it occurs
  for (HighsInt coliter = colhead[substcol]; coliter != -1;) {
    HighsInt colrow = Arow[coliter];
    double colval = Avalue[coliter];
    // walk to the next position before doing any modifications, because
    // the current position will be deleted in the loop below
    assert(Acol[coliter] == substcol);
    HighsInt colpos = coliter;
    coliter = Anext[coliter];
    assert(!rowDeleted[colrow]);
    unlink(colpos);

    // adjust the sides
    if (model->rowLower_[colrow] != -HIGHS_CONST_INF)
      model->rowLower_[colrow] -= colval * offset;

    if (model->rowUpper_[colrow] != HIGHS_CONST_INF)
      model->rowUpper_[colrow] -= colval * offset;

    addToMatrix(colrow, staycol, scale * colval);
    // printf("after substitution: ");
    // debugPrintRow(colrow);

    // check if this is an equation row and it now has a different size
    if (model->rowLower_[colrow] == model->rowUpper_[colrow] &&
        eqiters[colrow] != equations.end() &&
        eqiters[colrow]->first != rowsize[colrow]) {
      // if that is the case reinsert it into the equation set that is ordered
      // by sparsity
      equations.erase(eqiters[colrow]);
      eqiters[colrow] = equations.emplace(rowsize[colrow], colrow).first;
    }
  }

  // substitute column in the objective function
  if (model->colCost_[substcol] != 0.0) {
    model->offset_ += model->colCost_[substcol] * offset;
    assert(std::isfinite(model->offset_));

    model->colCost_[staycol] += scale * model->colCost_[substcol];

    if (std::abs(model->colCost_[staycol]) <= options->small_matrix_value)
      model->colCost_[staycol] = 0.0;
    model->colCost_[substcol] = 0.0;
  }
}

void HPresolve::fixColToLower(HighsPostsolveStack& postSolveStack,
                              HighsInt col) {
  double fixval = model->colLower_[col];

  // printf("fixing column %" HIGHSINT_FORMAT " to %.15g\n", col, fixval);

  // mark the column as deleted first so that it is not registered as singleton
  // column upon removing its nonzeros
  postSolveStack.fixedColAtLower(col, fixval, model->colCost_[col],
                                 getColumnVector(col));
  markColDeleted(col);

  for (HighsInt coliter = colhead[col]; coliter != -1;) {
    HighsInt colrow = Arow[coliter];
    double colval = Avalue[coliter];
    assert(Acol[coliter] == col);

    HighsInt colpos = coliter;
    coliter = Anext[coliter];

    if (model->rowLower_[colrow] != -HIGHS_CONST_INF)
      model->rowLower_[colrow] -= colval * fixval;

    if (model->rowUpper_[colrow] != HIGHS_CONST_INF)
      model->rowUpper_[colrow] -= colval * fixval;

    unlink(colpos);

    if (model->rowLower_[colrow] == model->rowUpper_[colrow] &&
        eqiters[colrow] != equations.end() &&
        eqiters[colrow]->first != rowsize[colrow]) {
      // if that is the case reinsert it into the equation set that is ordered
      // by sparsity
      equations.erase(eqiters[colrow]);
      eqiters[colrow] = equations.emplace(rowsize[colrow], colrow).first;
    }
  }

  model->offset_ += model->colCost_[col] * fixval;
  assert(std::isfinite(model->offset_));
  model->colCost_[col] = 0;
}

void HPresolve::fixColToUpper(HighsPostsolveStack& postSolveStack,
                              HighsInt col) {
  double fixval = model->colUpper_[col];

  // printf("fixing column %" HIGHSINT_FORMAT " to %.15g\n", col, fixval);

  // mark the column as deleted first so that it is not registered as singleton
  // column upon removing its nonzeros
  postSolveStack.fixedColAtUpper(col, fixval, model->colCost_[col],
                                 getColumnVector(col));
  markColDeleted(col);

  for (HighsInt coliter = colhead[col]; coliter != -1;) {
    HighsInt colrow = Arow[coliter];
    double colval = Avalue[coliter];
    assert(Acol[coliter] == col);

    HighsInt colpos = coliter;
    coliter = Anext[coliter];

    if (model->rowLower_[colrow] != -HIGHS_CONST_INF)
      model->rowLower_[colrow] -= colval * fixval;

    if (model->rowUpper_[colrow] != HIGHS_CONST_INF)
      model->rowUpper_[colrow] -= colval * fixval;

    unlink(colpos);

    if (model->rowLower_[colrow] == model->rowUpper_[colrow] &&
        eqiters[colrow] != equations.end() &&
        eqiters[colrow]->first != rowsize[colrow]) {
      // if that is the case reinsert it into the equation set that is ordered
      // by sparsity
      equations.erase(eqiters[colrow]);
      eqiters[colrow] = equations.emplace(rowsize[colrow], colrow).first;
    }
  }

  model->offset_ += model->colCost_[col] * fixval;
  assert(std::isfinite(model->offset_));
  model->colCost_[col] = 0;
}

void HPresolve::fixColToZero(HighsPostsolveStack& postSolveStack,
                             HighsInt col) {
  postSolveStack.fixedColAtZero(col, model->colCost_[col],
                                getColumnVector(col));
  // mark the column as deleted first so that it is not registered as singleton
  // column upon removing its nonzeros
  markColDeleted(col);

  for (HighsInt coliter = colhead[col]; coliter != -1;) {
    HighsInt colrow = Arow[coliter];
    assert(Acol[coliter] == col);

    HighsInt colpos = coliter;
    coliter = Anext[coliter];

    unlink(colpos);

    if (model->rowLower_[colrow] == model->rowUpper_[colrow] &&
        eqiters[colrow] != equations.end() &&
        eqiters[colrow]->first != rowsize[colrow]) {
      // if that is the case reinsert it into the equation set that is ordered
      // by sparsity
      equations.erase(eqiters[colrow]);
      eqiters[colrow] = equations.emplace(rowsize[colrow], colrow).first;
    }
  }

  model->colCost_[col] = 0;
}

void HPresolve::removeRow(HighsInt row) {
  assert(row < int(rowroot.size()));
  assert(row >= 0);
  // first mark the row as logically deleted, so that it is not register as
  // singleton row upon removing its nonzeros
  markRowDeleted(row);
  storeRow(row);
  for (HighsInt rowiter : rowpositions) {
    assert(Arow[rowiter] == row);
    unlink(rowiter);
  }
}

void HPresolve::removeFixedCol(HighsInt col) {
  double fixval = model->colLower_[col];

  markColDeleted(col);

  for (HighsInt coliter = colhead[col]; coliter != -1;) {
    HighsInt colrow = Arow[coliter];
    double colval = Avalue[coliter];
    assert(Acol[coliter] == col);

    HighsInt colpos = coliter;
    coliter = Anext[coliter];

    if (model->rowLower_[colrow] != -HIGHS_CONST_INF)
      model->rowLower_[colrow] -= colval * fixval;

    if (model->rowUpper_[colrow] != HIGHS_CONST_INF)
      model->rowUpper_[colrow] -= colval * fixval;

    unlink(colpos);

    if (model->rowLower_[colrow] == model->rowUpper_[colrow] &&
        eqiters[colrow] != equations.end() &&
        eqiters[colrow]->first != rowsize[colrow]) {
      // if that is the case reinsert it into the equation set that is ordered
      // by sparsity
      equations.erase(eqiters[colrow]);
      eqiters[colrow] = equations.emplace(rowsize[colrow], colrow).first;
    }
  }

  model->offset_ += model->colCost_[col] * fixval;
  assert(std::isfinite(model->offset_));
  model->colCost_[col] = 0;
}

HPresolve::Result HPresolve::removeRowSingletons(
    HighsPostsolveStack& postSolveStack) {
  for (size_t i = 0; i != singletonRows.size(); ++i) {
    HighsInt row = singletonRows[i];
    if (rowDeleted[row] || rowsize[row] > 1) continue;
    // row presolve will delegate to rowSingleton() if the row size is 1
    // if the singleton row has become empty it will also remove the row
    HPRESOLVE_CHECKED_CALL(rowPresolve(postSolveStack, row));
  }

  singletonRows.clear();

  return Result::Ok;
}

HPresolve::Result HPresolve::presolveColSingletons(
    HighsPostsolveStack& postSolveStack) {
  for (size_t i = 0; i != singletonColumns.size(); ++i) {
    HighsInt col = singletonColumns[i];
    if (colDeleted[col]) continue;
    HPRESOLVE_CHECKED_CALL(colPresolve(postSolveStack, col));
  }
  singletonColumns.erase(
      std::remove_if(
          singletonColumns.begin(), singletonColumns.end(),
          [&](HighsInt col) { return colDeleted[col] || colsize[col] > 1; }),
      singletonColumns.end());

  return Result::Ok;
}

HPresolve::Result HPresolve::presolveChangedRows(
    HighsPostsolveStack& postSolveStack) {
  std::vector<HighsInt> changedRows;
  changedRows.reserve(model->numRow_ - numDeletedRows);
  changedRows.swap(changedRowIndices);
  for (HighsInt row : changedRows) {
    if (rowDeleted[row]) continue;
    HPRESOLVE_CHECKED_CALL(rowPresolve(postSolveStack, row));
    changedRowFlag[row] = rowDeleted[row];
  }

  return Result::Ok;
}

HPresolve::Result HPresolve::presolveChangedCols(
    HighsPostsolveStack& postSolveStack) {
  std::vector<HighsInt> changedCols;
  changedCols.reserve(model->numCol_ - numDeletedCols);
  changedCols.swap(changedColIndices);
  for (HighsInt col : changedCols) {
    if (colDeleted[col]) continue;
    HPRESOLVE_CHECKED_CALL(colPresolve(postSolveStack, col));
    changedColFlag[col] = colDeleted[col];
  }

  return Result::Ok;
}

HPresolve::Result HPresolve::removeDoubletonEquations(
    HighsPostsolveStack& postSolveStack) {
  auto eq = equations.begin();
  while (eq != equations.end()) {
    HighsInt eqrow = eq->second;
    assert(!rowDeleted[eqrow]);
    assert(eq->first == rowsize[eqrow]);
    assert(model->rowLower_[eqrow] == model->rowUpper_[eqrow]);
    if (rowsize[eqrow] > 2) return Result::Ok;
    HPRESOLVE_CHECKED_CALL(rowPresolve(postSolveStack, eqrow));
    if (rowDeleted[eqrow])
      eq = equations.begin();
    else
      ++eq;
  }

  return Result::Ok;
}

HighsInt HPresolve::strengthenInequalities() {
  std::vector<int8_t> complementation;
  std::vector<double> reducedcost;
  std::vector<double> upper;
  std::vector<HighsInt> indices;
  std::vector<HighsInt> positions;
  std::vector<HighsInt> stack;
  std::vector<double> coefs;
  std::vector<HighsInt> cover;

  HighsInt numstrenghtened = 0;

  for (HighsInt row = 0; row != model->numRow_; ++row) {
    if (rowsize[row] <= 1) continue;
    if (model->rowLower_[row] != -HIGHS_CONST_INF &&
        model->rowUpper_[row] != HIGHS_CONST_INF)
      continue;

    // do not run on very dense rows as this could get expensive
    if (rowsize[row] >
        std::max(HighsInt{1000},
                 HighsInt(0.05 * (model->numCol_ - numDeletedCols))))
      continue;

    // printf("strengthening knapsack of %" HIGHSINT_FORMAT " vars\n",
    // rowsize[row]);

    HighsCDouble maxviolation;
    HighsCDouble continuouscontribution = 0.0;
    double scale;

    if (model->rowLower_[row] != -HIGHS_CONST_INF) {
      maxviolation = model->rowLower_[row];
      scale = -1.0;
    } else {
      maxviolation = -model->rowUpper_[row];
      scale = 1.0;
    }

    complementation.clear();
    reducedcost.clear();
    upper.clear();
    indices.clear();
    positions.clear();
    complementation.reserve(rowsize[row]);
    reducedcost.reserve(rowsize[row]);
    upper.reserve(rowsize[row]);
    indices.reserve(rowsize[row]);
    stack.reserve(rowsize[row]);
    stack.push_back(rowroot[row]);

    bool skiprow = false;

    while (!stack.empty()) {
      HighsInt pos = stack.back();
      stack.pop_back();

      if (ARright[pos] != -1) stack.push_back(ARright[pos]);
      if (ARleft[pos] != -1) stack.push_back(ARleft[pos]);

      int8_t comp;
      double weight;
      double ub;
      weight = Avalue[pos] * scale;
      HighsInt col = Acol[pos];
      ub = model->colUpper_[col] - model->colLower_[col];

      if (ub == HIGHS_CONST_INF) {
        skiprow = true;
        break;
      }

      if (weight > 0) {
        if (model->colUpper_[col] == HIGHS_CONST_INF) {
          skiprow = true;
          break;
        }

        comp = 1;
        maxviolation += model->colUpper_[col] * weight;
      } else {
        if (model->colLower_[col] == -HIGHS_CONST_INF) {
          skiprow = true;
          break;
        }
        comp = -1;
        maxviolation += model->colLower_[col] * weight;
        weight = -weight;
      }

      if (ub <= options->mip_feasibility_tolerance ||
          weight <= options->mip_feasibility_tolerance)
        continue;

      if (model->integrality_[col] == HighsVarType::CONTINUOUS) {
        continuouscontribution += weight * ub;
        continue;
      }

      indices.push_back(reducedcost.size());
      positions.push_back(pos);
      reducedcost.push_back(weight);
      complementation.push_back(comp);
      upper.push_back(ub);
    }

    if (skiprow) {
      stack.clear();
      continue;
    }

    const double smallVal =
        std::max(10 * options->mip_feasibility_tolerance,
                 options->mip_feasibility_tolerance * double(maxviolation));
    while (true) {
      if (maxviolation - continuouscontribution <= smallVal || indices.empty())
        break;

      std::sort(indices.begin(), indices.end(), [&](HighsInt i1, HighsInt i2) {
        return std::make_pair(reducedcost[i1], i1) >
               std::make_pair(reducedcost[i2], i2);
      });

      HighsCDouble lambda = maxviolation - continuouscontribution;

      cover.clear();
      cover.reserve(indices.size());

      for (HighsInt i = indices.size() - 1; i >= 0; --i) {
        double delta = upper[indices[i]] * reducedcost[indices[i]];

        if (reducedcost[indices[i]] > smallVal && lambda - delta <= smallVal)
          cover.push_back(indices[i]);
        else
          lambda -= delta;
      }

      if (cover.empty() || lambda <= smallVal) break;

      HighsInt alpos = *std::min_element(
          cover.begin(), cover.end(), [&](HighsInt i1, HighsInt i2) {
            return reducedcost[i1] < reducedcost[i2];
          });

      HighsInt coverend = cover.size();

      double al = reducedcost[alpos];
      coefs.resize(coverend);
      double coverrhs = std::max(
          std::ceil(double(lambda / al - options->mip_feasibility_tolerance)),
          1.0);
      HighsCDouble slackupper = -coverrhs;

      double step = HIGHS_CONST_INF;
      for (HighsInt i = 0; i != coverend; ++i) {
        coefs[i] =
            std::ceil(std::min(reducedcost[cover[i]], double(lambda)) / al -
                      options->small_matrix_value);
        slackupper += upper[cover[i]] * coefs[i];
        step = std::min(step, reducedcost[cover[i]] / coefs[i]);
      }
      step = std::min(step, double(maxviolation / coverrhs));
      maxviolation -= step * coverrhs;

      HighsInt slackind = reducedcost.size();
      reducedcost.push_back(step);
      upper.push_back(double(slackupper));

      for (HighsInt i = 0; i != coverend; ++i)
        reducedcost[cover[i]] -= step * coefs[i];

      indices.erase(std::remove_if(indices.begin(), indices.end(),
                                   [&](HighsInt i) {
                                     return reducedcost[i] <=
                                            options->mip_feasibility_tolerance;
                                   }),
                    indices.end());
      indices.push_back(slackind);
    }

    double threshold =
        double(maxviolation + options->mip_feasibility_tolerance);

    indices.erase(std::remove_if(indices.begin(), indices.end(),
                                 [&](HighsInt i) {
                                   return i >= (HighsInt)positions.size() ||
                                          std::abs(reducedcost[i]) <= threshold;
                                 }),
                  indices.end());
    if (indices.empty()) continue;

    if (scale == -1.0) {
      HighsCDouble lhs = model->rowLower_[row];
      for (HighsInt i : indices) {
        double coefdelta = double(reducedcost[i] - maxviolation);
        HighsInt pos = positions[i];

        if (complementation[i] == -1) {
          lhs -= coefdelta * model->colLower_[Acol[pos]];
          addToMatrix(row, Acol[pos], -coefdelta);
        } else {
          lhs += coefdelta * model->colUpper_[Acol[pos]];
          addToMatrix(row, Acol[pos], coefdelta);
        }
      }

      model->rowLower_[row] = double(lhs);
    } else {
      HighsCDouble rhs = model->rowUpper_[row];
      for (HighsInt i : indices) {
        double coefdelta = double(reducedcost[i] - maxviolation);
        HighsInt pos = positions[i];

        if (complementation[i] == -1) {
          rhs += coefdelta * model->colLower_[Acol[pos]];
          addToMatrix(row, Acol[pos], coefdelta);
        } else {
          rhs -= coefdelta * model->colUpper_[Acol[pos]];
          addToMatrix(row, Acol[pos], -coefdelta);
        }
      }

      model->rowUpper_[row] = double(rhs);
    }

    numstrenghtened += indices.size();
  }

  return numstrenghtened;
}

HighsInt HPresolve::detectImpliedIntegers() {
  HighsInt numImplInt = 0;

  for (HighsInt col = 0; col != model->numCol_; ++col) {
    if (colDeleted[col]) continue;
    if (model->integrality_[col] == HighsVarType::CONTINUOUS &&
        isImpliedInteger(col)) {
      ++numImplInt;
      model->integrality_[col] = HighsVarType::IMPLICIT_INTEGER;

      for (const HighsSliceNonzero& nonzero : getColumnVector(col))
        ++rowsizeImplInt[nonzero.index()];

      double ceilLower =
          std::ceil(model->colLower_[col] - options->mip_feasibility_tolerance);
      double floorUpper = std::floor(model->colUpper_[col] +
                                     options->mip_feasibility_tolerance);

      if (ceilLower > model->colLower_[col]) changeColLower(col, ceilLower);
      if (floorUpper < model->colUpper_[col]) changeColUpper(col, floorUpper);
    }
  }

  return numImplInt;
}

HPresolve::Result HPresolve::detectParallelRowsAndCols(
    HighsPostsolveStack& postSolveStack) {
  std::vector<std::uint64_t> rowHashes;
  std::vector<std::uint64_t> colHashes;
  std::vector<std::pair<double, HighsInt>> rowMax(rowsize.size());
  std::vector<std::pair<double, HighsInt>> colMax(colsize.size());

  HighsHashTable<HighsInt, HighsInt> numRowSingletons;

  HighsInt nnz = Avalue.size();
  rowHashes.assign(rowsize.begin(), rowsize.end());
  colHashes.assign(colsize.begin(), colsize.end());

  // Step 1: Determine scales for rows and columns and remove column singletons
  // from the intial row hashes which are initialized with the row sizes
  for (HighsInt i = 0; i != nnz; ++i) {
    if (Avalue[i] == 0.0) continue;
    assert(!colDeleted[Acol[i]]);
    if (colsize[Acol[i]] == 1) {
      colMax[Acol[i]].first = Avalue[i];
      --rowHashes[Arow[i]];
      numRowSingletons[Arow[i]] += 1;
      continue;
    }
    double absVal = std::abs(Avalue[i]);
    double absRowMax = std::abs(rowMax[Arow[i]].first);

    // among the largest values which are equal in tolerance
    // we use the nonzero with the smalles row/column index for the column/row
    // scale so that we ensure that duplicate rows/columns are scaled to have
    // the same sign
    if (absVal >= absRowMax - options->small_matrix_value) {
      // we are greater or equal with tolerances, check if we are either
      // strictly larger or equal with a smaller index and remember the signed
      // nonzero if one of those things is the case
      if (absVal > absRowMax + options->small_matrix_value ||
          Acol[i] < rowMax[Arow[i]].second) {
        rowMax[Arow[i]].first = Avalue[i];
        rowMax[Arow[i]].second = Acol[i];
      }
    }

    double absColMax = std::abs(colMax[Acol[i]].first);
    if (absVal >= absColMax - options->small_matrix_value) {
      if (absVal > absColMax + options->small_matrix_value ||
          Arow[i] < colMax[Acol[i]].second) {
        colMax[Acol[i]].first = Avalue[i];
        colMax[Acol[i]].second = Arow[i];
      }
    }
  }

  // Step 2: Compute hash values for rows and columns excluding singleton
  // columns
  for (HighsInt i = 0; i != nnz; ++i) {
    if (Avalue[i] == 0.0) continue;
    assert(!rowDeleted[Arow[i]] && !colDeleted[Acol[i]]);
    if (colsize[Acol[i]] == 1) {
      colHashes[Acol[i]] = Arow[i];
    } else {
      HighsHashHelpers::sparse_combine(rowHashes[Arow[i]], Acol[i],
                                       HighsHashHelpers::double_hash_code(
                                           Avalue[i] / rowMax[Arow[i]].first));
      HighsHashHelpers::sparse_combine(colHashes[Acol[i]], Arow[i],
                                       HighsHashHelpers::double_hash_code(
                                           Avalue[i] / colMax[Acol[i]].second));
    }
  }

  // Step 3: Loop over the rows and columns and put them into buckets using the
  // computed hash values. Whenever a bucket already contains a row/column,
  // check if we can apply a (nearly) parallel row reduction or a
  // parallel/dominated column reduction.
  HighsInt numRowBuckets = 0;
  HighsInt numColBuckets = 0;

  std::unordered_multimap<std::uint64_t, HighsInt> buckets;

  for (HighsInt i = 0; i != model->numCol_; ++i) {
    if (colDeleted[i]) continue;
    if (colsize[i] == 0) {
      HPRESOLVE_CHECKED_CALL(colPresolve(postSolveStack, i));
      continue;
    }
    auto it = buckets.find(colHashes[i]);
    decltype(it) last = it;

    HighsInt delCol = -1;
    HighsInt parallelColCandidate = -2;

    if (it == buckets.end()) ++numColBuckets;
    while (it != buckets.end() && it->first == colHashes[i]) {
      parallelColCandidate = it->second;
      last = it++;

      // we want to check if the columns are parallel, first rule out
      // hash collisions with different size columns
      if (colsize[i] != colsize[parallelColCandidate]) continue;
      // The columns have the same length. Next we determine whether domination
      // is possible in one of the directions, and if it is we designate the
      // dominating column as column 2. The first thing we check is whether the
      // the objective value of one of the (scaled) columns is strictly better
      // then the objective value of the other column which rules out domination
      // in one direction.

      HighsInt col = -1;
      HighsInt duplicateCol = -1;
      double colScale;

      // helpers for checking dominance between parallel columns which is
      // possible for different cases of the variable types: if col can be
      // increased infinitely in which case duplicateCol can be fixed to its
      // lower bound. duplicateCol can be decreased infinitely in which case col
      // can be fixed to its upper bound. for both cases we exploit that the
      // column that remains unfixed can always compensate for the fixed column.
      // This only holds if the compensating column can compensate exactly for
      // feasible value of the fixed column. In the continuous case this
      // trivially holds. In the case where both variables are integer and the
      // scale is +- 1 this also holds trivially. If the scale is > 1 and both
      // variables are integer, this only holds in one direction. We can apply
      // the reduction due to the following reasoning: Applying the scale to
      // col, means we change its meaning and it is not an integer variable
      // anymore, but a variable that moves on multiples of 1/scale. As we have
      // taken care that the scale is >=1 and integral for two integer
      // variables, the scaled column can always exactly compensate for the
      // other column as it can move by 1/k with k being integer. Hence every
      // kth allowed value is integral and no integral value is skipped. If the
      // compensating column is integral
      bool checkColImplBounds = true;
      bool checkDuplicateColImplBounds = true;
      auto colUpperInf = [&]() {
        if (!checkColImplBounds) return false;
        if (mipsolver == nullptr) {
          // for LP we check strict reduncancy of the bounds as otherwise dual
          // postsolve might fail when the bound is used in the optimal solution
          return colScale > 0
                     ? model->colUpper_[col] == HIGHS_CONST_INF ||
                           implColUpper[col] <
                               model->colUpper_[col] -
                                   options->primal_feasibility_tolerance
                     : model->colLower_[col] == -HIGHS_CONST_INF ||
                           implColLower[col] >
                               model->colLower_[col] +
                                   options->primal_feasibility_tolerance;
        } else {
          // for MIP we do not need dual postsolve so the reduction is valid if
          // the bound is weakly redundant
          return colScale > 0 ? model->colUpper_[col] == HIGHS_CONST_INF ||
                                    implColUpper[col] <=
                                        model->colUpper_[col] +
                                            options->mip_feasibility_tolerance
                              : model->colLower_[col] == -HIGHS_CONST_INF ||
                                    implColLower[col] >=
                                        model->colLower_[col] -
                                            options->mip_feasibility_tolerance;
        }
      };

      auto colLowerInf = [&]() {
        if (!checkColImplBounds) return false;
        if (mipsolver == nullptr) {
          return colScale > 0
                     ? model->colLower_[col] == -HIGHS_CONST_INF ||
                           implColLower[col] >
                               model->colLower_[col] +
                                   options->primal_feasibility_tolerance
                     : model->colUpper_[col] == HIGHS_CONST_INF ||
                           implColUpper[col] <
                               model->colUpper_[col] -
                                   options->primal_feasibility_tolerance;
        } else {
          return colScale > 0 ? model->colLower_[col] == -HIGHS_CONST_INF ||
                                    implColLower[col] >=
                                        model->colLower_[col] -
                                            options->mip_feasibility_tolerance
                              : model->colUpper_[col] == HIGHS_CONST_INF ||
                                    implColUpper[col] <=
                                        model->colUpper_[col] +
                                            options->mip_feasibility_tolerance;
        }
      };

      auto duplicateColUpperInf = [&]() {
        if (!checkDuplicateColImplBounds) return false;
        if (mipsolver == nullptr) {
          return model->colUpper_[duplicateCol] == HIGHS_CONST_INF ||
                 implColUpper[duplicateCol] <
                     model->colUpper_[duplicateCol] -
                         options->primal_feasibility_tolerance;
        } else {
          return model->colUpper_[duplicateCol] == HIGHS_CONST_INF ||
                 implColUpper[duplicateCol] <=
                     model->colUpper_[duplicateCol] +
                         options->mip_feasibility_tolerance;
        }
      };

      auto duplicateColLowerInf = [&]() {
        if (!checkDuplicateColImplBounds) return false;
        if (mipsolver == nullptr) {
          return model->colLower_[duplicateCol] == -HIGHS_CONST_INF ||
                 implColLower[duplicateCol] >
                     model->colLower_[duplicateCol] +
                         options->primal_feasibility_tolerance;
        } else {
          return model->colLower_[duplicateCol] == -HIGHS_CONST_INF ||
                 implColLower[duplicateCol] >=
                     model->colLower_[duplicateCol] -
                         options->mip_feasibility_tolerance;
        }
      };

      // Now check the if the variable types rule out domination in one
      // direction and already skip the column if that rules out domination in
      // both directions due to the previous check on the objective.
      if (model->integrality_[i] == HighsVarType::INTEGER &&
          model->integrality_[parallelColCandidate] == HighsVarType::INTEGER) {
        // both variables are integral, hence the scale must be integral
        // therefore first choose the smaller colMax value for col2, then check
        // integrality of colMax[col1] / colMax[col2].
        if (std::abs(colMax[i].first) <
            std::abs(colMax[parallelColCandidate].first)) {
          col = i;
          duplicateCol = parallelColCandidate;
        } else {
          col = parallelColCandidate;
          duplicateCol = i;
        }

        double scaleCand = colMax[duplicateCol].first / colMax[col].first;
        colScale = std::round(scaleCand);
        assert(std::abs(colScale) >= 1.0);
        if (std::abs(colScale - scaleCand) > options->mip_epsilon) continue;

        // if the scale is larger than 1, duplicate column cannot compensate for
        // all values of scaled col due to integrality as the scaled column
        // moves on a grid of 1/scale.
        if (colScale != 1.0) checkDuplicateColImplBounds = false;
      } else if (model->integrality_[i] == HighsVarType::INTEGER) {
        col = i;
        duplicateCol = parallelColCandidate;
        colScale = colMax[duplicateCol].first / colMax[col].first;

        // as col is integral and dulicateCol is not col cannot compensate for
        // duplicate col
        checkColImplBounds = false;
      } else {
        col = parallelColCandidate;
        duplicateCol = i;
        colScale = colMax[duplicateCol].first / colMax[col].first;

        // as col might be integral and dulicateCol is not integral. In that
        // case col cannot compensate for duplicate col
        checkColImplBounds =
            model->integrality_[parallelColCandidate] != HighsVarType::INTEGER;
      }

      double objDiff = double(model->colCost_[col] * HighsCDouble(colScale) -
                              model->colCost_[duplicateCol]);
      // if (std::abs(objDiff) > options->small_matrix_value) continue;
      constexpr HighsInt kMergeParallelCols = 0;
      constexpr HighsInt kDominanceColToUpper = 1;
      constexpr HighsInt kDominanceColToLower = 2;
      constexpr HighsInt kDominanceDuplicateColToUpper = 3;
      constexpr HighsInt kDominanceDuplicateColToLower = 4;

      HighsInt reductionCase = kMergeParallelCols;
      // now do the case distinctions for dominated columns
      // the cases are a lot simpler due to the helper functions
      // for checking the infinite bounds which automatically
      // incorporate the check for the variable types that allow domination.
      if (objDiff < -options->dual_feasibility_tolerance) {
        // scaled col is better than duplicate col
        if (colUpperInf() && model->colLower_[duplicateCol] != HIGHS_CONST_INF)
          reductionCase = kDominanceDuplicateColToLower;
        else if (duplicateColLowerInf() &&
                 (colScale < 0 || model->colUpper_[col] != HIGHS_CONST_INF) &&
                 (colScale > 0 || model->colLower_[col] != -HIGHS_CONST_INF))
          reductionCase =
              colScale > 0 ? kDominanceColToUpper : kDominanceColToLower;
        else
          continue;
      } else if (objDiff > options->dual_feasibility_tolerance) {
        // duplicate col is better than scaled col
        if (colLowerInf() && model->colUpper_[duplicateCol] != HIGHS_CONST_INF)
          reductionCase = kDominanceDuplicateColToUpper;
        else if (duplicateColUpperInf() &&
                 (colScale < 0 || model->colLower_[col] != -HIGHS_CONST_INF) &&
                 (colScale > 0 || model->colUpper_[col] != HIGHS_CONST_INF))
          reductionCase =
              colScale > 0 ? kDominanceColToLower : kDominanceColToUpper;
        else
          continue;
      } else {
        if (colUpperInf() && model->colLower_[duplicateCol] != -HIGHS_CONST_INF)
          reductionCase = kDominanceDuplicateColToLower;
        else if (colLowerInf() &&
                 model->colUpper_[duplicateCol] != HIGHS_CONST_INF)
          reductionCase = kDominanceDuplicateColToUpper;
        else if (duplicateColUpperInf() &&
                 (colScale < 0 || model->colLower_[col] != -HIGHS_CONST_INF) &&
                 (colScale > 0 || model->colUpper_[col] != HIGHS_CONST_INF))
          reductionCase =
              colScale > 0 ? kDominanceColToLower : kDominanceColToUpper;
        else if (duplicateColLowerInf() &&
                 (colScale < 0 || model->colUpper_[col] != HIGHS_CONST_INF) &&
                 (colScale > 0 || model->colLower_[col] != -HIGHS_CONST_INF))
          reductionCase =
              colScale > 0 ? kDominanceColToUpper : kDominanceColToLower;
      }
      double mergeLower = 0;
      double mergeUpper = 0;
      if (reductionCase == kMergeParallelCols) {
        if (colScale > 0) {
          mergeLower =
              model->colLower_[col] + colScale * model->colLower_[duplicateCol];
          mergeUpper =
              model->colUpper_[col] + colScale * model->colUpper_[duplicateCol];
        } else {
          mergeLower =
              model->colLower_[col] + colScale * model->colUpper_[duplicateCol];
          mergeUpper =
              model->colUpper_[col] + colScale * model->colLower_[duplicateCol];
        }
        if (model->integrality_[col] == HighsVarType::INTEGER) {
          // the only possible reduction if the column parallelism check
          // succeeds is to merge the two columns into one. If one column is
          // integral this means we have restrictions on integers and need to
          // check additional conditions to allow the merging of two integer
          // columns, or a continuous column and an integer.
          if (model->integrality_[duplicateCol] != HighsVarType::INTEGER) {
            // only one column is integral which cannot be duplicateCol due to
            // the way we assign the columns above
            if (std::abs(colScale * (model->colUpper_[duplicateCol] -
                                     model->colLower_[duplicateCol])) <
                1.0 - options->primal_feasibility_tolerance)
              continue;
          } else if (colScale > 1.0) {
            // round bounds to exact integer values to make sure they are not
            // wrongly truncated in conversions happening below
            mergeLower = std::round(mergeLower);
            mergeUpper = std::round(mergeUpper);

            // this should not happen, since this would allow domination and
            // would have been caught by the cases above
            assert(mergeLower != -HIGHS_CONST_INF);
            assert(mergeUpper != HIGHS_CONST_INF);

            HighsInt kMax = mergeUpper;
            bool representable = true;
            for (HighsInt k = mergeLower; k <= kMax; ++k) {
              // we loop over the domain of the merged variable to check whether
              // there exists a value for col and duplicateCol so that both are
              // within their bounds. since the merged column y is defined as y
              // = col + colScale * duplicateCol, we know that the value of col
              // can be computed as col = y - colScale * duplicateCol. Hence we
              // loop over the domain of col2 until we verify that a suitable
              // value of column 1 exists to yield the desired value for y.
              double mergeVal = mergeLower + k;
              HighsInt k2Max = model->colUpper_[duplicateCol];
              assert(k2Max == model->colUpper_[duplicateCol]);
              representable = false;
              for (HighsInt k2 = model->colLower_[duplicateCol]; k2 <= k2Max;
                   ++k2) {
                double colVal = mergeVal - colScale * k2;
                if (colVal >= model->colLower_[col] -
                                  options->primal_feasibility_tolerance &&
                    colVal <= model->colUpper_[col] +
                                  options->primal_feasibility_tolerance) {
                  representable = true;
                  break;
                }
              }

              if (!representable) break;
            }

            if (!representable) continue;
          }
        }
      }

      bool parallel = true;
      // now check whether the coefficients are actually parallel
      for (const HighsSliceNonzero& colNz : getColumnVector(col)) {
        HighsInt duplicateColRowPos = findNonzero(colNz.index(), duplicateCol);
        if (duplicateColRowPos == -1) {
          parallel = false;
          break;
        }

        double difference = std::abs(
            double(Avalue[duplicateColRowPos] - colScale * colNz.value()));
        if (difference > options->small_matrix_value) {
          parallel = false;
          break;
        }
      }

      if (!parallel) continue;

      switch (reductionCase) {
        case kDominanceDuplicateColToLower:
          delCol = duplicateCol;
          if (colsize[duplicateCol] == 1) {
            HighsInt row = Arow[colhead[duplicateCol]];
            numRowSingletons[row] -= 1;
          }
          fixColToLower(postSolveStack, duplicateCol);
          break;
        case kDominanceDuplicateColToUpper:
          delCol = duplicateCol;
          if (colsize[duplicateCol] == 1) {
            HighsInt row = Arow[colhead[duplicateCol]];
            numRowSingletons[row] -= 1;
          }
          fixColToUpper(postSolveStack, duplicateCol);
          break;
        case kDominanceColToLower:
          delCol = col;
          if (colsize[col] == 1) {
            HighsInt row = Arow[colhead[col]];
            numRowSingletons[row] -= 1;
          }
          fixColToLower(postSolveStack, col);
          break;
        case kDominanceColToUpper:
          delCol = col;
          if (colsize[col] == 1) {
            HighsInt row = Arow[colhead[col]];
            numRowSingletons[row] -= 1;
          }
          fixColToUpper(postSolveStack, col);
          break;
        case kMergeParallelCols:
          postSolveStack.duplicateColumn(
              colScale, model->colLower_[col], model->colUpper_[col],
              model->colLower_[duplicateCol], model->colUpper_[duplicateCol],
              col, duplicateCol,
              model->integrality_[col] == HighsVarType::INTEGER,
              model->integrality_[duplicateCol] == HighsVarType::INTEGER);

          markChangedCol(col);
          if (colsize[duplicateCol] == 1) {
            HighsInt row = Arow[colhead[duplicateCol]];
            numRowSingletons[row] -= 1;
          }

          // by updating the bounds properly, the unlink calls will update the
          // implied row upper bounds to the correct values. For finite bounds
          // simply setting the bounds of duplicate col to zero suffices. For
          // infinite bounds we need to make sure the counters for the number of
          // infinite bounds that contribute to the implied row bounds are
          // updated correctly and that all finite contributions are removed.
          if (colScale > 0) {
            if (mergeUpper == HIGHS_CONST_INF &&
                model->colUpper_[col] != HIGHS_CONST_INF)
              model->colUpper_[duplicateCol] = model->colUpper_[col] / colScale;
            else
              model->colUpper_[duplicateCol] = 0;

            if (mergeLower == -HIGHS_CONST_INF &&
                model->colLower_[col] != -HIGHS_CONST_INF)
              // make sure that upon removal of the duplicate column the finite
              // contribution of col's lower bound is removed and the infinite
              // contribution of duplicateCol is retained
              model->colLower_[duplicateCol] = model->colLower_[col] / colScale;
            else
              model->colLower_[duplicateCol] = 0;
          } else {
            if (mergeUpper == HIGHS_CONST_INF &&
                model->colUpper_[col] != HIGHS_CONST_INF)
              model->colLower_[duplicateCol] = model->colUpper_[col] / colScale;
            else
              model->colLower_[duplicateCol] = 0;

            if (mergeLower == -HIGHS_CONST_INF &&
                model->colLower_[col] != -HIGHS_CONST_INF)
              // make sure that upon removal of the duplicate column the finite
              // contribution of col's lower bound is removed and the infinite
              // contribution of duplicateCol is retained
              model->colUpper_[duplicateCol] = model->colLower_[col] / colScale;
            else
              model->colUpper_[duplicateCol] = 0;
          }

          model->colLower_[col] = mergeLower;
          model->colUpper_[col] = mergeUpper;

          // mark duplicate column as deleted
          markColDeleted(duplicateCol);
          // remove all nonzeros of duplicateCol
          for (HighsInt coliter = colhead[duplicateCol]; coliter != -1;) {
            assert(Acol[coliter] == duplicateCol);

            HighsInt colpos = coliter;
            HighsInt colrow = Arow[coliter];
            coliter = Anext[coliter];

            unlink(colpos);

            if (model->rowLower_[colrow] == model->rowUpper_[colrow] &&
                eqiters[colrow] != equations.end() &&
                eqiters[colrow]->first != rowsize[colrow]) {
              // if that is the case reinsert it into the equation set that is
              // ordered by sparsity
              equations.erase(eqiters[colrow]);
              eqiters[colrow] =
                  equations.emplace(rowsize[colrow], colrow).first;
            }
          }
          // set cost to zero
          model->colCost_[duplicateCol] = 0;
          delCol = duplicateCol;

          // remove implied bounds, since they might in general not be valid
          // anymore
          if (colLowerSource[col] != -1)
            changeImplColLower(col, -HIGHS_CONST_INF, -1);

          if (colUpperSource[col] != -1)
            changeImplColUpper(col, HIGHS_CONST_INF, -1);

          break;
      }

      break;
    }

    if (delCol != -1) {
      if (delCol != i) buckets.erase(last);

      // we could have new row singletons since a column was removed. Remove
      // those rows immediately
      HPRESOLVE_CHECKED_CALL(checkLimits(postSolveStack));
      HPRESOLVE_CHECKED_CALL(removeRowSingletons(postSolveStack));
    } else {
      buckets.emplace_hint(last, colHashes[i], i);
    }
  }

  buckets.clear();

  for (HighsInt i = 0; i != model->numRow_; ++i) {
    if (rowDeleted[i]) continue;
    if (rowsize[i] <= 1 ||
        (rowsize[i] == 2 && model->rowLower_[i] == model->rowUpper_[i])) {
      HPRESOLVE_CHECKED_CALL(rowPresolve(postSolveStack, i));
      ++numRowBuckets;
      continue;
    }
    auto it = buckets.find(rowHashes[i]);
    decltype(it) last = it;

    const HighsInt* numSingletonPtr = numRowSingletons.find(i);
    HighsInt numSingleton = numSingletonPtr ? *numSingletonPtr : 0;

#if !ENABLE_SPARSIFY_FOR_LP
    if (mipsolver == nullptr && numSingleton != 0) continue;
#endif
    HighsInt delRow = -1;
    if (it == buckets.end())
      ++numRowBuckets;
    else
      storeRow(i);
    while (it != buckets.end() && it->first == rowHashes[i]) {
      HighsInt parallelRowCand = it->second;
      last = it++;

      numSingletonPtr = numRowSingletons.find(parallelRowCand);
      const HighsInt numSingletonCandidate =
          numSingletonPtr ? *numSingletonPtr : 0;
#if !ENABLE_SPARSIFY_FOR_LP
      if (mipsolver == nullptr && numSingletonCandidate != 0) continue;
#endif
      if (rowsize[i] - numSingleton !=
          rowsize[parallelRowCand] - numSingletonCandidate)
        continue;

      if (numSingletonCandidate > 1 || numSingleton > 1) {
        // we only handle the case where the rows have at most one extra
        // singleton except when one row has no extra singleton and is an
        // equation. In that case we sparsify the other row by adding the
        // equation and can subsequently solve it as an individual component as
        // it is a row which only contains singletons
        if ((numSingleton != 0 || model->rowLower_[i] != model->rowUpper_[i]) &&
            (numSingletonCandidate != 0 ||
             model->rowLower_[parallelRowCand] !=
                 model->rowUpper_[parallelRowCand]))
          continue;
      } else if (numSingletonCandidate != numSingleton) {
        // if only one of the two constraints has an extra singleton,
        // we require at least one of the constraints to be an equation
        // if that is the case we can add that equation to the other row
        // and will make it into either a row singleton or a doubleton equation
        // which is removed afterwards
        if (model->rowLower_[i] != model->rowUpper_[i] &&
            model->rowLower_[parallelRowCand] !=
                model->rowUpper_[parallelRowCand])
          continue;
      }

      double rowScale = rowMax[parallelRowCand].first / rowMax[i].first;
      // check parallel case
      bool parallel = true;
      for (const HighsSliceNonzero& rowNz : getStoredRow()) {
        if (colsize[rowNz.index()] == 1)  // skip singletons
          continue;
        HighsInt nzPos = findNonzero(parallelRowCand, rowNz.index());
        if (nzPos == -1) {
          parallel = false;
          break;
        }

        if (std::abs(double(Avalue[nzPos] -
                            HighsCDouble(rowScale) * rowNz.value())) >
            options->small_matrix_value) {
          parallel = false;
          break;
        }
      }
      if (!parallel) continue;

      if (numSingleton == 0 && numSingletonCandidate == 0) {
        bool rowLowerTightened = false;
        bool rowUpperTightened = false;
        double newUpper;
        double newLower;
        if (rowScale > 0) {
          newUpper = model->rowUpper_[i] * rowScale;
          newLower = model->rowLower_[i] * rowScale;
        } else {
          newLower = model->rowUpper_[i] * rowScale;
          newUpper = model->rowLower_[i] * rowScale;
        }

        if (newUpper < model->rowUpper_[parallelRowCand]) {
          if (newUpper < model->rowLower_[parallelRowCand] -
                             options->primal_feasibility_tolerance)
            return Result::PrimalInfeasible;

          if (newUpper <= model->rowLower_[parallelRowCand] +
                              options->primal_feasibility_tolerance)
            newUpper = model->rowLower_[parallelRowCand];

          if (newUpper < model->rowUpper_[parallelRowCand]) {
            rowUpperTightened = true;
            if (rowScale > 0) {
              double tmp = rowDualUpper[i] / rowScale;
              rowDualUpper[i] = rowDualUpper[parallelRowCand] * rowScale;
              rowDualUpper[parallelRowCand] = tmp;
            } else {
              double tmp = rowDualLower[i] / rowScale;
              rowDualLower[i] = rowDualUpper[parallelRowCand] * rowScale;
              rowDualUpper[parallelRowCand] = tmp;
            }

            model->rowUpper_[parallelRowCand] = newUpper;
          }
        }

        if (newLower > model->rowLower_[parallelRowCand]) {
          if (newLower > model->rowUpper_[parallelRowCand] +
                             options->primal_feasibility_tolerance)
            return Result::PrimalInfeasible;

          if (newLower >= model->rowUpper_[parallelRowCand] -
                              options->primal_feasibility_tolerance)
            newLower = model->rowUpper_[parallelRowCand];

          if (newLower > model->rowLower_[parallelRowCand]) {
            // the rows lower bound is tightened
            // instead of updating the activities of dual constraints, we
            // can simply swap the bounds on the row duals. If the old
            // lower bound on the row dual was finite, the new row dual
            // lower bound is infinite as the new row lower bound must be
            // a finite value. This infinite contribution, was, however,
            // already counted from the parallel row. Therefore by
            // swapping the bounds unlinking the other row will not
            // decrease the infinity counter, but simply remove a bound
            // with zero contribution. For a negative scale we need to
            // swap with the negated upper bound of the row dual of row i.
            rowLowerTightened = true;
            if (rowScale > 0) {
              double tmp = rowDualLower[i] / rowScale;
              rowDualLower[i] = rowDualLower[parallelRowCand] * rowScale;
              rowDualLower[parallelRowCand] = tmp;
            } else {
              double tmp = rowDualUpper[i] / rowScale;
              rowDualUpper[i] = rowDualLower[parallelRowCand] * rowScale;
              rowDualLower[parallelRowCand] = tmp;
            }

            model->rowLower_[parallelRowCand] = newLower;
          }
        }
        if (rowDualLowerSource[parallelRowCand] != -1)
          changeImplRowDualLower(parallelRowCand, -HIGHS_CONST_INF, -1);
        if (rowDualUpperSource[parallelRowCand] != -1)
          changeImplRowDualUpper(parallelRowCand, HIGHS_CONST_INF, -1);

        postSolveStack.duplicateRow(parallelRowCand, rowUpperTightened,
                                    rowLowerTightened, i, rowScale);
        delRow = i;
        markRowDeleted(i);
        for (HighsInt rowiter : rowpositions) unlink(rowiter);
        break;
      } else if (model->rowLower_[i] == model->rowUpper_[i]) {
        // row i is equation and parallel (except for singletons)
        // add to the row parallelRowCand
        // printf(
        //    "nearly parallel case with %" HIGHSINT_FORMAT " singletons in eq
        //    row and %" HIGHSINT_FORMAT " " "singletons in other row(eq=%"
        //    HIGHSINT_FORMAT ")\n", numSingleton, numSingletonCandidate,
        //    model->rowLower_[parallelRowCand] ==
        //        model->rowUpper_[parallelRowCand]);
        postSolveStack.equalityRowAddition(parallelRowCand, i, -rowScale,
                                           getStoredRow());
        for (const HighsSliceNonzero& rowNz : getStoredRow()) {
          HighsInt pos = findNonzero(parallelRowCand, rowNz.index());
          if (pos != -1)
            unlink(pos);  // all common nonzeros are cancelled, as the rows are
                          // parallel
          else            // might introduce a singleton
            addToMatrix(parallelRowCand, rowNz.index(),
                        -rowScale * rowNz.value());
        }

        if (model->rowUpper_[parallelRowCand] != HIGHS_CONST_INF)
          model->rowUpper_[parallelRowCand] =
              double(model->rowUpper_[parallelRowCand] -
                     HighsCDouble(rowScale) * model->rowUpper_[i]);
        if (model->rowLower_[parallelRowCand] != -HIGHS_CONST_INF)
          model->rowLower_[parallelRowCand] =
              double(model->rowLower_[parallelRowCand] -
                     HighsCDouble(rowScale) * model->rowUpper_[i]);

        // parallelRowCand is now a singleton row, doubleton equation, or a row
        // that contains only singletons and we let the normal row presolve
        // handle the cases
        HPRESOLVE_CHECKED_CALL(rowPresolve(postSolveStack, parallelRowCand));
        delRow = parallelRowCand;
      } else if (model->rowLower_[parallelRowCand] ==
                 model->rowUpper_[parallelRowCand]) {
        // printf(
        //    "nearly parallel case with %" HIGHSINT_FORMAT " singletons in eq
        //    row and %" HIGHSINT_FORMAT " " "singletons in other inequality
        //    row\n", numSingletonCandidate, numSingleton);
        // the row parallelRowCand is an equation; add it to the other row
        double scale = -rowMax[i].first / rowMax[parallelRowCand].first;
        postSolveStack.equalityRowAddition(i, parallelRowCand, scale,
                                           getRowVector(parallelRowCand));
        for (const HighsSliceNonzero& rowNz : getRowVector(parallelRowCand)) {
          HighsInt pos = findNonzero(i, rowNz.index());
          if (pos != -1)
            unlink(pos);  // all common nonzeros are cancelled, as the rows are
                          // parallel
          else            // might introduce a singleton
            addToMatrix(i, rowNz.index(), scale * rowNz.value());
        }

        if (model->rowUpper_[i] != HIGHS_CONST_INF)
          model->rowUpper_[i] =
              double(model->rowUpper_[i] +
                     HighsCDouble(scale) * model->rowUpper_[parallelRowCand]);
        if (model->rowLower_[i] != -HIGHS_CONST_INF)
          model->rowLower_[i] =
              double(model->rowLower_[i] +
                     HighsCDouble(scale) * model->rowUpper_[parallelRowCand]);

        HPRESOLVE_CHECKED_CALL(rowPresolve(postSolveStack, i));
        delRow = i;
      } else {
        assert(numSingleton == 1);
        assert(numSingletonCandidate == 1);

        double rowUpper;
        double rowLower;
        if (rowScale > 0) {
          rowUpper = model->rowUpper_[i] * rowScale;
          rowLower = model->rowLower_[i] * rowScale;
        } else {
          rowLower = model->rowUpper_[i] * rowScale;
          rowUpper = model->rowLower_[i] * rowScale;
        }
        // todo: two inequalities with one singleton. check whether the rows can
        // be converted to equations by introducing a shared slack variable
        // which is the case if the singletons have similar properties
        // (objective sign, bounds, scaled coefficient) and the scaled right
        // hand sides match. Then the case reduces to adding one equation to the
        // other and substituting one of the singletons due to the resulting
        // doubleton equation.
        //        printf("todo, two inequalities with one additional
        //        singleton\n");
        (void)rowLower;
        (void)rowUpper;
      }
    }

    if (delRow != -1) {
      if (delRow != i) buckets.erase(last);

      HPRESOLVE_CHECKED_CALL(checkLimits(postSolveStack));
    } else
      buckets.emplace_hint(last, rowHashes[i], i);
  }

  return Result::Ok;
}

void HPresolve::setRelaxedImpliedBounds() {
  double hugeBound = options->primal_feasibility_tolerance / HIGHS_CONST_TINY;
  for (HighsInt i = 0; i != model->numCol_; ++i) {
    if (model->colLower_[i] >= implColLower[i] &&
        model->colUpper_[i] <= implColUpper[i])
      continue;

    if (std::abs(implColLower[i]) <= hugeBound) {
      // if the bound is derived from a small nonzero value
      // then we want to increase the margin so that we make sure
      // the row it was derived from is violated if the column sits
      // at this relaxed bound in the final solution.
      HighsInt nzPos = findNonzero(colLowerSource[i], i);
      double boundRelax = 128.0 * options->primal_feasibility_tolerance /
                          std::min(1.0, std::abs(Avalue[nzPos]));
      double newLb =
          implColLower[i] -
          std::max(boundRelax, options->primal_feasibility_tolerance *
                                   std::abs(implColLower[i]));
      if (newLb > model->colLower_[i]) model->colLower_[i] = newLb;
    }

    if (std::abs(implColUpper[i]) <= hugeBound) {
      HighsInt nzPos = findNonzero(colUpperSource[i], i);
      double boundRelax = 128.0 * options->primal_feasibility_tolerance /
                          std::min(1.0, std::abs(Avalue[nzPos]));
      double newUb =
          implColUpper[i] +
          std::max(boundRelax, options->primal_feasibility_tolerance *
                                   std::abs(implColUpper[i]));
      if (newUb < model->colUpper_[i]) model->colUpper_[i] = newUb;
    }
  }
}

void HPresolve::debug(const HighsLp& lp, const HighsOptions& options) {
  HighsSolution reducedsol;
  HighsBasis reducedbasis;

  HighsSolution sol;
  HighsBasis basis;

  HighsLp model = lp;
  model.integrality_.assign(lp.numCol_, HighsVarType::CONTINUOUS);

  HighsPostsolveStack postSolveStack;
  postSolveStack.initializeIndexMaps(lp.numRow_, lp.numCol_);
  {
    HPresolve presolve;
    presolve.setInput(model, options);
    // presolve.setReductionLimit(1622017);
    if (presolve.run(postSolveStack) != HighsModelStatus::NOTSET) return;
    Highs highs;
    highs.passModel(model);
    highs.passHighsOptions(options);
    highs.setHighsOptionValue("presolve", "off");
    highs.run();
    if (highs.getModelStatus(true) != HighsModelStatus::OPTIMAL) return;
    reducedsol = highs.getSolution();
    reducedbasis = highs.getBasis();
  }
  model = lp;
  sol = reducedsol;
  basis = reducedbasis;
  postSolveStack.undo(options, sol, basis);
  refineBasis(lp, sol, basis);
  calculateRowValues(model, sol);
#if 0
  Highs highs;
  highs.passModel(model);
  highs.passHighsOptions(options);
  highs.setSolution(sol);
  highs.setBasis(basis);
  highs.run();
  return;
#endif
  std::vector<HighsInt> flagCol(lp.numCol_, 1);
  std::vector<HighsInt> flagRow(lp.numRow_, 1);
  std::vector<HighsInt> Aend;
  std::vector<HighsInt> ARstart;
  std::vector<HighsInt> ARindex;
  std::vector<double> ARvalue;
  dev_kkt_check::KktInfo kktinfo = dev_kkt_check::initInfo();
  Aend.assign(model.Astart_.begin() + 1, model.Astart_.end());
  highsSparseTranspose(model.numRow_, model.numCol_, model.Astart_,
                       model.Aindex_, model.Avalue_, ARstart, ARindex, ARvalue);
  dev_kkt_check::State state(
      model.numCol_, model.numRow_, model.Astart_, Aend, model.Aindex_,
      model.Avalue_, ARstart, ARindex, ARvalue, model.colCost_, model.colLower_,
      model.colUpper_, model.rowLower_, model.rowUpper_, flagCol, flagRow,
      sol.col_value, sol.col_dual, sol.row_value, sol.row_dual,
      basis.col_status, basis.row_status);
  bool checkResult = dev_kkt_check::checkKkt(state, kktinfo);
  if (checkResult && kktinfo.pass_bfs) {
    printf("kkt check of postsolved solution and basis passed\n");
    return;
  }
  size_t good = postSolveStack.numReductions();
  size_t bad = 0;
  size_t reductionLim = (good + bad) / 2;

  // good = 1734357, bad = 1734289;
  // good = 1050606, bad = 1050605;
  // good = 1811527, bad = 1811526;
  // reductionLim = bad;
  do {
    model = lp;
    model.integrality_.assign(lp.numCol_, HighsVarType::CONTINUOUS);

    {
      HPresolve presolve;
      presolve.setInput(model, options);
      presolve.computeIntermediateMatrix(flagRow, flagCol, reductionLim);
    }
#if 1
    model = lp;
    model.integrality_.assign(lp.numCol_, HighsVarType::CONTINUOUS);
    HPresolve presolve;
    presolve.setInput(model, options);
    HighsPostsolveStack tmp;
    tmp.initializeIndexMaps(model.numRow_, model.numCol_);
    presolve.setReductionLimit(reductionLim);
    presolve.run(tmp);

    sol = reducedsol;
    basis = reducedbasis;
    postSolveStack.undoUntil(options, flagRow, flagCol, sol, basis,
                             tmp.numReductions());

    HighsBasis tmpBasis;
    HighsSolution tmpSol;
    tmpBasis.col_status.resize(model.numCol_);
    tmpSol.col_dual.resize(model.numCol_);
    tmpSol.col_value.resize(model.numCol_);
    for (HighsInt i = 0; i != model.numCol_; ++i) {
      tmpSol.col_dual[i] = sol.col_dual[tmp.getOrigColIndex(i)];
      tmpSol.col_value[i] = sol.col_value[tmp.getOrigColIndex(i)];
      tmpBasis.col_status[i] = basis.col_status[tmp.getOrigColIndex(i)];
    }

    tmpBasis.row_status.resize(model.numRow_);
    tmpSol.row_dual.resize(model.numRow_);
    for (HighsInt i = 0; i != model.numRow_; ++i) {
      tmpSol.row_dual[i] = sol.row_dual[tmp.getOrigRowIndex(i)];
      tmpBasis.row_status[i] = basis.row_status[tmp.getOrigRowIndex(i)];
    }
    tmpSol.row_value.resize(model.numRow_);
    calculateRowValues(model, sol);
    tmpBasis.valid_ = true;
    refineBasis(model, tmpSol, tmpBasis);
    Highs highs;
    highs.passHighsOptions(options);
    highs.passModel(model);
    highs.setBasis(tmpBasis);
    // highs.writeModel("model.mps");
    // highs.writeBasis("bad.bas");
    highs.run();
    printf("simplex iterations with postsolved basis: %" HIGHSINT_FORMAT "\n",
           highs.getSimplexIterationCount());
    checkResult = highs.getSimplexIterationCount() == 0;
#else

    if (reductionLim == good) break;

    Aend.assign(model.Astart_.begin() + 1, model.Astart_.end());
    highsSparseTranspose(model.numRow_, model.numCol_, model.Astart_,
                         model.Aindex_, model.Avalue_, ARstart, ARindex,
                         ARvalue);
    sol = reducedsol;
    basis = reducedbasis;
    postSolveStack.undoUntil(options, flagRow, flagCol, sol, basis,
                             reductionLim);

    calculateRowValues(model, sol);
    kktinfo = dev_kkt_check::initInfo();
    checkResult = dev_kkt_check::checkKkt(state, kktinfo);
    checkResult = checkResult && kktinfo.pass_bfs;
#endif
    if (bad == good - 1) break;

    if (checkResult) {
      good = reductionLim;
    } else {
      bad = reductionLim;
    }
    reductionLim = (bad + good) / 2;
    printf("binary search ongoing: good=%zu, bad=%zu\n", good, bad);
  } while (true);

  printf("binary search finished: good=%zu, bad=%zu\n", good, bad);
  assert(false);
}

HPresolve::Result HPresolve::sparsify(HighsPostsolveStack& postSolveStack) {
  std::vector<HighsPostsolveStack::Nonzero> sparsifyRows;
  HPRESOLVE_CHECKED_CALL(removeRowSingletons(postSolveStack));
  HPRESOLVE_CHECKED_CALL(removeDoubletonEquations(postSolveStack));
  std::vector<HighsInt> tmpEquations;
  tmpEquations.reserve(equations.size());

  const double minNonzeroVal = std::sqrt(options->primal_feasibility_tolerance);

  for (const auto& eq : equations) tmpEquations.emplace_back(eq.second);
  for (HighsInt eqrow : tmpEquations) {
    if (rowDeleted[eqrow]) continue;

    assert(!rowDeleted[eqrow]);
    assert(model->rowLower_[eqrow] == model->rowUpper_[eqrow]);

    storeRow(eqrow);

    HighsInt secondSparsestColumn = -1;
    HighsInt sparsestCol = Acol[rowpositions[0]];
    HighsInt sparsestColLen = HIGHS_CONST_I_INF;
    for (size_t i = 1; i < rowpositions.size(); ++i) {
      HighsInt col = Acol[rowpositions[i]];
      if (colsize[col] < sparsestColLen) {
        sparsestColLen = colsize[col];
        secondSparsestColumn = sparsestCol;
        sparsestCol = col;
      }
    }

    if (colsize[secondSparsestColumn] < colsize[sparsestCol])
      std::swap(sparsestCol, secondSparsestColumn);

    assert(sparsestCol != -1 && secondSparsestColumn != -1);

    std::map<double, HighsInt> possibleScales;
    sparsifyRows.clear();

    for (const HighsSliceNonzero& colNz : getColumnVector(sparsestCol)) {
      HighsInt candRow = colNz.index();
      if (candRow == eqrow) continue;

      possibleScales.clear();

      HighsInt misses = 0;
      // allow no fillin if a completely continuous row is used to cancel a row
      // that has integers as there are instances where this leads to a huge
      // deterioration of cut performance
      HighsInt maxMisses = 1;
      if (rowsizeInteger[eqrow] == 0 && rowsizeInteger[candRow] != 0)
        --maxMisses;
      for (const HighsSliceNonzero& nonzero : getStoredRow()) {
        double candRowVal;
        if (nonzero.index() == sparsestCol) {
          candRowVal = colNz.value();
        } else {
          HighsInt nzPos = findNonzero(candRow, nonzero.index());
          if (nzPos == -1) {
            if (model->integrality_[nonzero.index()] == HighsVarType::INTEGER &&
                model->colUpper_[nonzero.index()] -
                        model->colLower_[nonzero.index()] >
                    1.5) {
              // do not allow fillin of general integers
              misses = 2;
              break;
            }
            ++misses;
            if (misses > maxMisses) break;
            continue;
          }
          candRowVal = Avalue[nzPos];
        }

        double scale = -candRowVal / nonzero.value();
        if (std::abs(scale) > 1e3) continue;

        double scaleTolerance = minNonzeroVal / std::abs(nonzero.value());
        auto it = possibleScales.lower_bound(scale - scaleTolerance);
        if (it != possibleScales.end() &&
            std::abs(it->first - scale) <= scaleTolerance) {
          // there already is a scale that is very close and could produces
          // a matrix value for this nonzero that is below the allowed
          // threshold. Therefore we check if the matrix value is small enough
          // for this nonzero to be deleted, in which case the number of
          // deleted nonzeros for the other scale is increased. If it is not
          // small enough we do not use this scale or the other one because
          // such small matrix values may lead to numerical troubles.

          // scale is already marked to be numerically bad
          if (it->second == -1) continue;

          if (std::abs(it->first * nonzero.value() + candRowVal) <=
              options->small_matrix_value)
            it->second += 1;
          else
            it->second = -1;
        } else
          possibleScales.emplace(scale, 1);
      }

      if (misses > maxMisses || possibleScales.empty()) continue;

      HighsInt numCancel = 0;
      double scale = 0.0;

      for (const auto& s : possibleScales) {
        if (s.second <= misses) continue;

        if (s.second > numCancel ||
            (s.second == numCancel && std::abs(s.first) < std::abs(scale))) {
          scale = s.first;
          numCancel = s.second;
        }
      }

      assert(scale != 0.0 || numCancel == 0);

      // cancels at least one nonzero if the scale cancels more than there is
      // fillin
      if (numCancel > misses) sparsifyRows.emplace_back(candRow, scale);
    }

    if (model->integrality_[sparsestCol] != HighsVarType::INTEGER ||
        (model->colUpper_[sparsestCol] - model->colLower_[sparsestCol]) < 1.5) {
      // now check for rows which do not contain the sparsest column but all
      // other columns by scanning the second sparsest column
      for (const HighsSliceNonzero& colNz :
           getColumnVector(secondSparsestColumn)) {
        HighsInt candRow = colNz.index();
        if (candRow == eqrow) continue;

        if (rowsizeInteger[eqrow] == 0 && rowsizeInteger[candRow] != 0)
          continue;

        HighsInt sparsestColPos = findNonzero(candRow, sparsestCol);

        // if the row has a nonzero for the sparsest column we have already
        // checked it
        if (sparsestColPos != -1) continue;

        possibleScales.clear();
        bool skip = false;
        for (const HighsSliceNonzero& nonzero : getStoredRow()) {
          double candRowVal;
          if (nonzero.index() == secondSparsestColumn) {
            candRowVal = colNz.value();
          } else {
            HighsInt nzPos = findNonzero(candRow, nonzero.index());
            if (nzPos == -1) {
              // we already have a miss for the sparsest column, so with another
              // one we want to skip the row
              skip = true;
              break;
            }

            candRowVal = Avalue[nzPos];
          }

          double scale = -candRowVal / nonzero.value();
          if (std::abs(scale) > 1e3) continue;

          double scaleTolerance = minNonzeroVal / std::abs(nonzero.value());
          auto it = possibleScales.lower_bound(scale - scaleTolerance);
          if (it != possibleScales.end() &&
              std::abs(it->first - scale) <= scaleTolerance) {
            // there already is a scale that is very close and could produces
            // a matrix value for this nonzero that is below the allowed
            // threshold. Therefore we check if the matrix value is small enough
            // for this nonzero to be deleted, in which case the number of
            // deleted nonzeros for the other scale is increased. If it is not
            // small enough we do not use this scale or the other one because
            // such small matrix values may lead to numerical troubles.

            // scale is already marked to be numerically bad
            if (it->second == -1) continue;

            if (std::abs(it->first * nonzero.value() + candRowVal) <=
                options->small_matrix_value) {
              it->second += 1;
            } else {
              // mark scale to be numerically bad
              it->second = -1;
              continue;
            }
          } else
            possibleScales.emplace(scale, 1);
        }

        if (skip || possibleScales.empty()) continue;

        HighsInt numCancel = 0;
        double scale = 0.0;

        for (const auto& s : possibleScales) {
          if (s.second <= 1) continue;
          if (s.second > numCancel ||
              (s.second == numCancel && std::abs(s.first) < std::abs(scale))) {
            scale = s.first;
            numCancel = s.second;
          }
        }

        assert(scale != 0.0 || numCancel == 0);

        // cancels at least one nonzero if the scale cancels more than there is
        // fillin
        if (numCancel > 1) sparsifyRows.emplace_back(candRow, scale);
      }
    }

    if (sparsifyRows.empty()) continue;

    postSolveStack.equalityRowAdditions(eqrow, getStoredRow(), sparsifyRows);
    double rhs = model->rowLower_[eqrow];
    for (const auto& sparsifyRow : sparsifyRows) {
      HighsInt row = sparsifyRow.index;
      double scale = sparsifyRow.value;

      if (model->rowLower_[row] != -HIGHS_CONST_INF)
        model->rowLower_[row] += scale * rhs;

      if (model->rowUpper_[row] != HIGHS_CONST_INF)
        model->rowUpper_[row] += scale * rhs;

      for (HighsInt pos : rowpositions)
        addToMatrix(row, Acol[pos], scale * Avalue[pos]);

      if (model->rowLower_[row] == model->rowUpper_[row] &&
          eqiters[row] != equations.end() &&
          eqiters[row]->first != rowsize[row]) {
        // if that is the case reinsert it into the equation set that is ordered
        // by sparsity
        equations.erase(eqiters[row]);
        eqiters[row] = equations.emplace(rowsize[row], row).first;
      }
    }

    HPRESOLVE_CHECKED_CALL(checkLimits(postSolveStack));
    HPRESOLVE_CHECKED_CALL(removeRowSingletons(postSolveStack));
    HPRESOLVE_CHECKED_CALL(removeDoubletonEquations(postSolveStack));
  }

  return Result::Ok;
}

}  // namespace presolve<|MERGE_RESOLUTION|>--- conflicted
+++ resolved
@@ -879,17 +879,11 @@
     }
 
     domain.propagate();
-<<<<<<< HEAD
-  }
-
-  cliquetable.cleanupFixed(domain);
-=======
     if (domain.infeasible()) return Result::PrimalInfeasible;
   }
 
   cliquetable.cleanupFixed(domain);
   if (domain.infeasible()) return Result::PrimalInfeasible;
->>>>>>> 1dda3b89
 
   // store binary variables in vector with their number of implications on
   // other binaries
