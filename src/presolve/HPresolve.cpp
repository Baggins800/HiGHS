--- conflicted
+++ resolved
@@ -4194,9 +4194,10 @@
     matrix.start_[i] = matrix.value_.size();
   }
 
-  printf("HPresolve::removeDependentEquations Matrix setup finished [%d rows, %d cols]\n",
-	 (int)matrix.num_row_,
-	 (int)matrix.num_col_);
+  printf(
+      "HPresolve::removeDependentEquations Matrix setup finished [%d rows, %d "
+      "cols]\n",
+      (int)matrix.num_row_, (int)matrix.num_col_);
 
   std::vector<HighsInt> colSet(matrix.num_col_);
   std::iota(colSet.begin(), colSet.end(), 0);
@@ -4204,12 +4205,13 @@
   factor.setup(matrix, colSet);
   HighsInt rank_deficiency = factor.build();
 
-  printf("HPresolve::removeDependentEquations Rank deficiency is %d\n", (int)rank_deficiency);
+  printf("HPresolve::removeDependentEquations Rank deficiency is %d\n",
+         (int)rank_deficiency);
   HighsInt num_removed_row = 0;
   HighsInt num_removed_nz = 0;
   HighsInt num_fictitious_rows_skipped = 0;
   for (HighsInt k = 0; k < rank_deficiency; k++) {
-    if (factor.var_with_no_pivot[k]>=0) {
+    if (factor.var_with_no_pivot[k] >= 0) {
       HighsInt redundant_row = eqSet[factor.var_with_no_pivot[k]];
       num_removed_row++;
       num_removed_nz += rowsize[redundant_row];
@@ -4220,14 +4222,11 @@
     }
   }
 
-<<<<<<< HEAD
   printf("HPresolve::removeDependentEquations Removed %d rows and %d nonzeros",
-	 (int)num_removed_row,
-	 (int)num_removed_nz);
-  if (num_fictitious_rows_skipped) printf(", avoiding %d fictitious rows", (int)num_fictitious_rows_skipped);
+         (int)num_removed_row, (int)num_removed_nz);
+  if (num_fictitious_rows_skipped)
+    printf(", avoiding %d fictitious rows", (int)num_fictitious_rows_skipped);
   printf("\n");
-=======
-  printf("num removed nonzeros: %d\n", (int)numRemovedNz);
 
   return Result::kOk;
 }
@@ -4236,7 +4235,7 @@
     HighsPostsolveStack& postSolveStack) {
   return Result::kOk;
 
-  //todo the postsolve step does not work properly
+  // todo the postsolve step does not work properly
   std::vector<HighsInt> freeCols;
   freeCols.reserve(model->num_col_);
 
@@ -4276,7 +4275,10 @@
     matrix.start_[i + 1] = matrix.value_.size();
   }
 
-  printf("matrix setup finished\n");
+  printf(
+      "HPresolve::removeDependentFreeCols Matrix setup finished [%d rows, %d "
+      "cols]\n",
+      (int)matrix.num_row_, (int)matrix.num_col_);
 
   std::vector<HighsInt> colSet(matrix.num_col_);
   std::iota(colSet.begin(), colSet.end(), 0);
@@ -4284,16 +4286,26 @@
   factor.setup(matrix, colSet);
   HighsInt rank_deficiency = factor.build();
 
-  printf("number of dependent free cols: %d\n", (int)rank_deficiency);
-  HighsInt numRemovedNz = 0;
+  printf("HPresolve::removeDependentFreeCols Rank deficiency is %d\n",
+         (int)rank_deficiency);
+  HighsInt num_removed_row = 0;
+  HighsInt num_removed_nz = 0;
+  HighsInt num_fictitious_cols_skipped = 0;
   for (HighsInt k = 0; k < rank_deficiency; k++) {
-    HighsInt redundantCol = freeCols[factor.var_with_no_pivot[k]];
-    numRemovedNz += colsize[redundantCol];
-    fixColToZero(postSolveStack, redundantCol);
-  }
-
-  printf("num removed nonzeros: %d\n", (int)numRemovedNz);
->>>>>>> dd9450b7
+    if (factor.var_with_no_pivot[k] >= 0) {
+      HighsInt redundant_col = freeCols[factor.var_with_no_pivot[k]];
+      num_removed_nz += colsize[redundant_col];
+      fixColToZero(postSolveStack, redundant_col);
+    } else {
+      num_fictitious_cols_skipped++;
+    }
+  }
+
+  printf("HPresolve::removeDependentFreeCols Removed %d rows and %d nonzeros",
+         (int)num_removed_row, (int)num_removed_nz);
+  if (num_fictitious_cols_skipped)
+    printf(", avoiding %d fictitious rows", (int)num_fictitious_cols_skipped);
+  printf("\n");
 
   return Result::kOk;
 }
