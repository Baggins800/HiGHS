--- conflicted
+++ resolved
@@ -2531,6 +2531,7 @@
                                     rhs, substLower, substUpper,
                                     model->col_cost_[substcol], lowerTightened,
                                     upperTightened, getColumnVector(substcol));
+
   // finally modify matrix
   markColDeleted(substcol);
   removeRow(row);
@@ -2705,9 +2706,8 @@
   const bool logging_on = analysis_.logging_on_;
   // check for dominated column
   if (colDualLower > options->dual_feasibility_tolerance) {
-    if (model->col_lower_[col] == -kHighsInf) {
+    if (model->col_lower_[col] == -kHighsInf) 
       return Result::kDualInfeasible;
-    }
     if (logging_on) analysis_.startPresolveRuleLog(kPresolveRuleDominatedCol);
     fixColToLower(postsolve_stack, col);
     analysis_.logging_on_ = logging_on;
@@ -2716,9 +2716,8 @@
   }
 
   if (colDualUpper < -options->dual_feasibility_tolerance) {
-    if (model->col_upper_[col] == kHighsInf) {
+    if (model->col_upper_[col] == kHighsInf)
       return Result::kDualInfeasible;
-    }
     if (logging_on) analysis_.startPresolveRuleLog(kPresolveRuleDominatedCol);
     fixColToUpper(postsolve_stack, col);
     analysis_.logging_on_ = logging_on;
@@ -2906,21 +2905,6 @@
     return checkLimits(postsolve_stack);
   }
 
-<<<<<<< HEAD
-  double rowUpper = implRowDualLower[row] > options->dual_feasibility_tolerance
-                        ? model->row_lower_[row]
-                        : model->row_upper_[row];
-  double rowLower = implRowDualUpper[row] < -options->dual_feasibility_tolerance
-                        ? model->row_upper_[row]
-                        : model->row_lower_[row];
-
-  if (rowsize[row] == 2 && rowLower == rowUpper) {
-    if (analysis_.allow_rule_[kPresolveRuleDoubletonEquation]) {
-      model->row_lower_[row] = rowLower;
-      model->row_upper_[row] = rowUpper;
-      // Allow rule to consider doubleton equations
-      return doubletonEq(postsolve_stack, row);
-=======
   if (model->row_lower_[row] != model->row_upper_[row]) {
     if (implRowDualLower[row] > options->dual_feasibility_tolerance) {
       model->row_upper_[row] = model->row_lower_[row];
@@ -2971,15 +2955,16 @@
           }
         }
       }
->>>>>>> c0b55441
     }
   }
 
   double rowUpper = model->row_upper_[row];
   double rowLower = model->row_lower_[row];
 
-  if (rowsize[row] == 2 && rowLower == rowUpper)
-    return doubletonEq(postsolve_stack, row);
+  if (rowsize[row] == 2 && rowLower == rowUpper) {
+    if (analysis_.allow_rule_[kPresolveRuleDoubletonEquation])
+      return doubletonEq(postsolve_stack, row);
+  }
 
   // todo: do additional single row presolve for mip here. It may assume a
   // non-redundant and non-infeasible row when considering variable and implied
