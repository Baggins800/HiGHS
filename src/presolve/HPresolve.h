--- conflicted
+++ resolved
@@ -36,53 +36,6 @@
 
 namespace presolve {
 
-enum PresolveRuleType : uint8_t {
-  kPresolveRuleMin = 0,
-  kPresolveRuleEmptyRow = kPresolveRuleMin,
-  kPresolveRuleSingletonRow,
-  kPresolveRuleRedundantRow,
-  kPresolveRuleForcingRow,
-  kPresolveRuleDuplicateRow,
-  kPresolveRuleFixedCol,
-  kPresolveRuleFixedColAtLower,
-  kPresolveRuleFixedColAtUpper,
-  kPresolveRuleFixedColAtZero,
-  kPresolveRuleFreeColSubstitution,
-  kPresolveRuleForcingCol,
-  kPresolveRuleForcingColRemovedRow,
-  kPresolveRuleDuplicateCol,
-  kPresolveRuleDoubletonEquation,
-  kPresolveRuleDependentEquations,
-  kPresolveRuleDependentFreeCols,
-  kPresolveRuleEqualityRowAddition,
-  kPresolveRuleLinearTransform,
-  kPresolveRuleMax = kPresolveRuleLinearTransform,
-  kPresolveRuleCount,
-};
-
-enum PresolveReductionType : uint8_t {
-  kPresolveReductionMin = 0,
-  kPresolveReductionEmptyRow = kPresolveReductionMin,
-  kPresolveReductionSingletonRow,
-  kPresolveReductionRedundantRow,
-  kPresolveReductionForcingRow,
-  kPresolveReductionDuplicateRow,
-  kPresolveReductionFixedCol,
-  kPresolveReductionFixedColAtLower,
-  kPresolveReductionFixedColAtUpper,
-  kPresolveReductionFixedColAtZero,
-  kPresolveReductionFreeColSubstitution,
-  kPresolveReductionForcingCol,
-  kPresolveReductionForcingColRemovedRow,
-  kPresolveReductionDuplicateCol,
-  kPresolveReductionDoubletonEquation,
-  kPresolveReductionDependentEquation,
-  kPresolveReductionEqualityRowAddition,
-  kPresolveReductionLinearTransform,
-  kPresolveReductionMax = kPresolveReductionLinearTransform,
-  kPresolveReductionCount,
-};
-
 class HighsPostsolveStack;
 
 class HPresolve {
@@ -172,13 +125,6 @@
   HighsInt numDeletedRows;
   HighsInt numDeletedCols;
 
-<<<<<<< HEAD
-  // store original problem sizes for reference
-  HighsInt original_num_col_;
-  HighsInt original_num_row_;
-
-=======
->>>>>>> 30ae1a2c
   // store old problem sizes to compute percentage reductions in
   // presolve loop
   HighsInt oldNumCol;
@@ -192,18 +138,8 @@
     kStopped,
   };
 
-<<<<<<< HEAD
-  std::vector<bool> allow_rule_;
-  std::vector<uint64_t> rule_num_call_;
-  std::vector<HighsInt> rule_num_col_removed_;
-  std::vector<HighsInt> rule_num_row_removed_;
-  std::vector<HighsInt> reduction_num_call_;
-  std::vector<HighsInt> reduction_num_col_removed_;
-  std::vector<HighsInt> reduction_num_row_removed_;
-=======
   HPresolveAnalysis analysis_;
 
->>>>>>> 30ae1a2c
   // private functions for different shared functionality and matrix
   // modification
 
@@ -402,18 +338,6 @@
   void setRelaxedImpliedBounds();
 
   static void debug(const HighsLp& lp, const HighsOptions& options);
-
-  void reportPresolveRulesAllowed(const bool report_allowed = true);
-  std::string presolveReductionTypeToString(const HighsInt reduction_type);
-  std::string presolveRuleTypeToString(const HighsInt rule_type);
-  void updatePresolveRuleLog(const HighsInt rule_type,
-                             const HighsInt num_removed_col,
-                             const HighsInt num_removed_row);
-  void updatePresolveReductionLog(const HighsInt reduction_type,
-                                  const HighsInt num_removed_col_ = -1,
-                                  const HighsInt num_removed_row_ = -1);
-  bool analysePresolveReductionLog(const bool report = false);
-  bool analysePresolveRuleLog(const bool report = false);
 };
 
 }  // namespace presolve
