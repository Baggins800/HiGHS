--- conflicted
+++ resolved
@@ -78,8 +78,9 @@
       return false;
     }
     if (options.dualize) {
-      HighsPrintMessage(options.output, options.message_level, ML_ALWAYS,
-			"ICrashError: breakpoints does not support dualize option.\n");
+      HighsPrintMessage(
+          options.output, options.message_level, ML_ALWAYS,
+          "ICrashError: breakpoints does not support dualize option.\n");
       return false;
     }
     HighsPrintMessage(options.output, options.message_level, ML_ALWAYS,
@@ -89,7 +90,7 @@
 
   if (options.strategy == ICrashStrategy::kPenalty)
     HighsPrintMessage(
-        ML_ALWAYS,
+        options.output, options.message_level, ML_ALWAYS,
         "ICrash Warning: Using solveSubproblemICA with lambda = 0.\n");
 
   return true;
@@ -103,10 +104,10 @@
   if (isEqualityProblem(ilp)) {
     if (options.dualize) {
       status = dualizeEqualityProblem(ilp, local_lp);
-      if (status==HighsStatus::OK) {
-	ilp = local_lp;
+      if (status == HighsStatus::OK) {
+        ilp = local_lp;
       } else {
-	printf("Cannot dualise equality problem\n");
+        printf("Cannot dualise equality problem\n");
       }
     }
   } else {
@@ -114,7 +115,7 @@
     assert(!options.breakpoints);  // remove when implementing breakpoints and
                                    // add if else.
     status = transformIntoEqualityProblem(ilp, local_lp);
-    if (status==HighsStatus::OK) {
+    if (status == HighsStatus::OK) {
       ilp = local_lp;
     } else {
       printf("Cannot transform into equality problem\n");
@@ -123,10 +124,10 @@
       // Add slacks & dualize.
       // dualizeEqualityProblem returns a minimization equality problem.
       status = dualizeEqualityProblem(ilp, local_lp);
-      if (status==HighsStatus::OK) {
-	ilp = local_lp;
+      if (status == HighsStatus::OK) {
+        ilp = local_lp;
       } else {
-	printf("Cannot dualise equality problem\n");
+        printf("Cannot dualise equality problem\n");
       }
     }
   }
@@ -221,7 +222,8 @@
     }
     case ICrashStrategy::kAdmm: {
       HighsPrintMessage(
-          ML_ALWAYS, "ICrash Error: ADMM parameter update not implemented\n.");
+          options.output, options.message_level, ML_ALWAYS,
+          "ICrash Error: ADMM parameter update not implemented\n.");
       break;
     }
   }
@@ -274,55 +276,21 @@
       break;
     }
     case ICrashStrategy::kPenalty: {
-<<<<<<< HEAD
-      assert(!options.exact);
-      solveSubproblemICA(idata, options);
-      break;
-    }
-    default: {
-      HighsPrintMessage(ML_ALWAYS, "ICrashError: Not implemented yet.\n");
-=======
       HighsPrintMessage(options.output, options.message_level, ML_ALWAYS,
-			"ICrashError: Not implemented yet.\n");
+                        "ICrashError: Not implemented yet.\n");
       return false;
     }
     default: {
       HighsPrintMessage(options.output, options.message_level, ML_ALWAYS,
-			"ICrashError: Not implemented yet.\n");
->>>>>>> b4c8c9a6
+                        "ICrashError: Not implemented yet.\n");
       return false;
     }
   }
   return true;
 }
 
-<<<<<<< HEAD
-void reportICrashIterationDetails(
-    const std::vector<ICrashIterationDetails>& details) {
-  // Report iteration outcome.
-  std::stringstream ss;
-
-  ss << std::endl
-     << " It ,    mu    ,   lambda_2  ,     ctx     ,  quad_obj   ,     r_2    "
-        " , time"
-     << std::endl;
-  HighsPrintMessage(ML_ALWAYS, ss.str().c_str());
-
-  for (int k = 0; k < (int)details.size(); k++) {
-    ss.str("");
-    ss.clear();
-    ss << " " << std::left << std::setw(2) << details[k].num << " , "
-       << std::setprecision(2) << std::setw(5) << std::scientific
-       << details[k].weight << " , " << std::setprecision(5) << std::setw(7)
-       << std::scientific << details[k].lambda_norm_2 << " , " << std::setw(7)
-       << std::scientific << details[k].lp_objective << " , " << std::setw(7)
-       << std::scientific << details[k].quadratic_objective << " , "
-       << std::setw(7) << std::scientific << details[k].residual_norm_2 << " , "
-       << std::setw(7) << std::setprecision(2) << details[k].time << std::endl;
-    HighsPrintMessage(ML_ALWAYS, ss.str().c_str());
-  }
-=======
-void reportSubproblem(const ICrashOptions options, const Quadratic& idata, const int iteration) {
+void reportSubproblem(const ICrashOptions options, const Quadratic& idata,
+                      const int iteration) {
   std::stringstream ss;
   // Report outcome.
   if (iteration == 0) {
@@ -337,8 +305,7 @@
        << ", quad_obj " << idata.quadratic_objective << std::endl;
   }
   HighsPrintMessage(options.output, options.message_level, ML_ALWAYS,
-		    ss.str().c_str());
->>>>>>> b4c8c9a6
+                    ss.str().c_str());
 }
 
 std::string ICrashtrategyToString(const ICrashStrategy strategy) {
@@ -371,7 +338,7 @@
   }
   ss << "\n";
   HighsPrintMessage(options.output, options.message_level, ML_ALWAYS,
-		    ss.str().c_str());
+                    ss.str().c_str());
 }
 
 HighsStatus callICrash(const HighsLp& lp, const ICrashOptions& options,
@@ -383,7 +350,7 @@
   reportOptions(options);
   initialize(idata, options);
   update(idata);
-<<<<<<< HEAD
+  reportSubproblem(options, idata, 0);
   idata.details.push_back(fillDetails(0, idata));
 
   // Initialize clocks.
@@ -391,10 +358,6 @@
       start_iteration, end_iteration;
   std::chrono::duration<double> elapsed_seconds;
   start = std::chrono::system_clock::now();
-=======
-  reportSubproblem(options, idata, 0);
-  result.details.push_back(fillDetails(0, idata));
->>>>>>> b4c8c9a6
 
   // Main loop.
   int iteration = 0;
@@ -409,14 +372,11 @@
     elapsed_seconds = end_iteration - start_iteration;
 
     update(idata);
-<<<<<<< HEAD
+
+    reportSubproblem(options, idata, iteration);
     idata.details.push_back(fillDetails(iteration, idata));
     assert(iteration + 1 == (int)idata.details.size());
     idata.details[iteration].time = elapsed_seconds.count();
-=======
-    reportSubproblem(options, idata, iteration);
-    result.details.push_back(fillDetails(iteration, idata));
->>>>>>> b4c8c9a6
 
     // Exit if feasible.
     if (idata.residual_norm_2 < kExitTolerance) {
@@ -431,7 +391,7 @@
   // Fill in return values.
   iteration--;
   result.details = std::move(idata.details);
-  reportICrashIterationDetails(result.details);
+  // reportICrashIterationDetails(result.details);
   fillICrashInfo(iteration, result);
   result.x_values = idata.xk.col_value;
 
@@ -439,7 +399,7 @@
   elapsed_seconds = end - start;
   result.total_time = elapsed_seconds.count();
 
-  HighsPrintMessage(ML_ALWAYS,
+  HighsPrintMessage(options.output, options.message_level, ML_ALWAYS,
                     "\nICrash finished successfully after: %.2f sec.\n\n",
                     result.total_time);
 
