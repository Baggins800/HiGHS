/* * * * * * * * * * * * * * * * * * * * * * * * * * * * * * * * * * * * */
/*                                                                       */
/*    This file is part of the HiGHS linear optimization suite           */
/*                                                                       */
/*    Written and engineered 2008-2020 at the University of Edinburgh    */
/*                                                                       */
/*    Available as open-source under the MIT License                     */
/*                                                                       */
/* * * * * * * * * * * * * * * * * * * * * * * * * * * * * * * * * * * * */
/**@file presolve/Presolve.cpp
 * @brief
 * @author Julian Hall, Ivet Galabova, Qi Huangfu and Michael Feldmeier
 */
#include "presolve/Presolve.h"

//#include "simplex/HFactor.h"
#include <algorithm>
#include <cassert>
#include <cmath>
#include <cstdio>
#include <iomanip>
#include <iostream>
#include <iterator>
#include <queue>
#include <sstream>

#include "io/HighsIO.h"
#include "lp_data/HConst.h"
#include "presolve/PresolveUtils.h"

namespace presolve {

using std::cout;
using std::endl;
using std::flush;
using std::get;
using std::ios;
using std::list;
using std::make_pair;
using std::max;
using std::min;
using std::ofstream;
using std::setprecision;
using std::setw;
using std::stringstream;

void Presolve::load(const HighsLp& lp) {
  timer.recordStart(MATRIX_COPY);
  numCol = lp.numCol_;
  numRow = lp.numRow_;
  numTot = numTot;
  Astart = lp.Astart_;
  Aindex = lp.Aindex_;
  Avalue = lp.Avalue_;

  colCost = lp.colCost_;
  if (lp.sense_ == ObjSense::MAXIMIZE) {
    for (unsigned int col = 0; col < lp.colCost_.size(); col++)
      colCost[col] = -colCost[col];
  }

  colLower = lp.colLower_;
  colUpper = lp.colUpper_;
  rowLower = lp.rowLower_;
  rowUpper = lp.rowUpper_;

  modelName = lp.model_name_;
  timer.recordFinish(MATRIX_COPY);
}

void Presolve::setNumericalTolerances() {
  const bool use_original_tol = false;
  const double zero_tolerance = 1e-16;
  if (use_original_tol) {
    inconsistent_bounds_tolerance = tol;
    fixed_column_tolerance =
        zero_tolerance;  // Since exact equality is currently used
    doubleton_equation_bound_tolerance = tol;
    doubleton_inequality_bound_tolerance = tol;
    presolve_small_matrix_value = tol;
    empty_row_bound_tolerance = tol;
    dominated_column_tolerance = tol;
    weakly_dominated_column_tolerance = tol;
  } else {
    // Tolerance on bounds being inconsistent: should be twice
    // primal_feasibility_tolerance since bounds inconsistent by this
    // value can be satisfied to within the primal feasibility tolerance
    // by a primal vlaue at their midpoint. The following is twice the
    // default primal_feasibility_tolerance.
    inconsistent_bounds_tolerance = 2 * default_primal_feasiblility_tolerance;
    // Tolerance on column bounds differences being considered to be
    // zero, allowing a column to be fixed
    fixed_column_tolerance =
        zero_tolerance;  // Since exact equality is currently used
    //        2 * default_primal_feasiblility_tolerance;
    // Tolerance on bound differences being considered to be zero,
    // allowing a doubleton to be treated as an equation. What value
    // this should have is unclear. It could depend on the coefficients
    // of the two variables and the values of the bounds, as there's an
    // implicit infeasibility created when the optimal value for one
    // variable is substituted to deduce the optimal value of the other.
    doubleton_equation_bound_tolerance =
        2 * default_primal_feasiblility_tolerance;
    doubleton_inequality_bound_tolerance = doubleton_equation_bound_tolerance;
    // Need to decide when a matrix coefficient changed by substitution
    // is zeroed: should be the small_matrix_value, for which the
    // following is the default value
    presolve_small_matrix_value = default_small_matrix_value;
    // Tolerance on the lower and upper bound being sufficiently close
    // to zero to allowing an empty row to be removed, rather than have
    // the LP deduced as infeasible. This should be t =
    // primal_feasibility_tolerance since the row activity of zero
    // satisfies a lower bound of at most t, and an upper bound of at
    // least -t. The following is the default
    // primal_feasibility_tolerance.
    empty_row_bound_tolerance = default_primal_feasiblility_tolerance;
    dominated_column_tolerance = default_dual_feasiblility_tolerance;
    weakly_dominated_column_tolerance = default_dual_feasiblility_tolerance;
  }
  timer.model_name = modelName;
  // Initialise the numerics records. JAJH thinks that this has to be
  // done here, as the tolerances are only known in Presolve.h/cpp so
  // have to be passed in
  timer.presolve_numerics.resize(PRESOLVE_NUMERICS_COUNT);
  timer.initialiseNumericsRecord(INCONSISTENT_BOUNDS, "Inconsistent bounds",
                                 inconsistent_bounds_tolerance);
  timer.initialiseNumericsRecord(FIXED_COLUMN, "Fixed column",
                                 fixed_column_tolerance);
  timer.initialiseNumericsRecord(DOUBLETON_EQUATION_BOUND,
                                 "Doubleton equation bound",
                                 doubleton_equation_bound_tolerance);
  timer.initialiseNumericsRecord(DOUBLETON_INEQUALITY_BOUND,
                                 "Doubleton inequality bound",
                                 doubleton_inequality_bound_tolerance);
  timer.initialiseNumericsRecord(SMALL_MATRIX_VALUE, "Small matrix value",
                                 presolve_small_matrix_value);
  timer.initialiseNumericsRecord(EMPTY_ROW_BOUND, "Empty row bounds",
                                 empty_row_bound_tolerance);
  timer.initialiseNumericsRecord(DOMINATED_COLUMN, "Dominated column",
                                 dominated_column_tolerance);
  timer.initialiseNumericsRecord(WEAKLY_DOMINATED_COLUMN,
                                 "Weakly dominated column",
                                 weakly_dominated_column_tolerance);
}

// printing with cout goes here.
void reportDev(const string& message) {
  std::cout << message << std::flush;
  return;
}

void printMainLoop(const MainLoop& l) {
  std::cout << "    loop : " << l.rows << "," << l.cols << "," << l.nnz << "   "
            << std::endl;
}

void printDevStats(const DevStats& stats) {
  assert(stats.n_loops == (int)stats.loops.size());

  std::cout << "dev-presolve-stats::" << std::endl;
  std::cout << "  n_loops = " << stats.n_loops << std::endl;
  std::cout << "    loop : rows, cols, nnz " << std::endl;
  for (const MainLoop l : stats.loops) printMainLoop(l);
  return;
}

void getRowsColsNnz(const std::vector<int>& flagRow,
                    const std::vector<int>& flagCol,
                    const std::vector<int>& nzRow,
                    const std::vector<int>& nzCol, int& _rows, int& _cols,
                    int& _nnz) {
  int numCol = flagCol.size();
  int numRow = flagRow.size();
  int rows = 0;
  int cols = 0;

  std::vector<int> nnz_rows(numRow, 0);
  std::vector<int> nnz_cols(numCol, 0);

  int total_rows = 0;
  int total_cols = 0;

  for (int i = 0; i < numRow; i++)
    if (flagRow.at(i)) {
      rows++;
      nnz_rows[i] += nzRow[i];
      total_rows += nzRow[i];
    }

  for (int j = 0; j < numCol; j++)
    if (flagCol.at(j)) {
      cols++;
      nnz_cols[j] += nzCol[j];
      total_cols += nzCol[j];
    }

  // Nonzeros.
  assert(total_cols == total_rows);

  _rows = rows;
  _cols = cols;
  _nnz = total_cols;
}

void Presolve::reportDevMidMainLoop() {
  if (iPrint == 0) return;

  int rows = 0;
  int cols = 0;
  int nnz = 0;
  getRowsColsNnz(flagRow, flagCol, nzRow, nzCol, rows, cols, nnz);

  std::cout << "                                             counts " << rows
            << ",  " << cols << ", " << nnz << std::endl;
}

void Presolve::reportDevMainLoop() {
  if (iPrint == 0) {
    if (timer.getTime() > 10)
      HighsPrintMessage(output, message_level, ML_VERBOSE,
                        "Presolve finished main loop %d... ",
                        stats.dev.n_loops + 1);
  } else {
    int rows = 0;
    int cols = 0;
    int nnz = 0;

    getRowsColsNnz(flagRow, flagCol, nzRow, nzCol, rows, cols, nnz);

    stats.dev.n_loops++;
    stats.dev.loops.push_back(MainLoop{rows, cols, nnz});

    std::cout << "Starting loop " << stats.dev.n_loops;

    printMainLoop(stats.dev.loops[stats.dev.n_loops - 1]);
  }
  return;
}

int Presolve::runPresolvers(const std::vector<Presolver>& order) {
  //***************** main loop ******************

  checkBoundsAreConsistent();
  if (status) return status;

  for (Presolver main_loop_presolver : order) {
    double time_start = timer.timer_.readRunHighsClock();
    if (iPrint) std::cout << "----> ";
    auto it = kPresolverNames.find(main_loop_presolver);
    assert(it != kPresolverNames.end());
    if (iPrint) std::cout << (*it).second << std::endl;

    switch (main_loop_presolver) {
      case Presolver::kMainRowSingletons:
        timer.recordStart(REMOVE_ROW_SINGLETONS);
        removeRowSingletons();
        timer.recordFinish(REMOVE_ROW_SINGLETONS);
        break;
      case Presolver::kMainForcing:
        timer.recordStart(REMOVE_FORCING_CONSTRAINTS);
        removeForcingConstraints();
        timer.recordFinish(REMOVE_FORCING_CONSTRAINTS);
        break;
      case Presolver::kMainColSingletons:
        timer.recordStart(REMOVE_COLUMN_SINGLETONS);
        removeColumnSingletons();
        timer.recordFinish(REMOVE_COLUMN_SINGLETONS);
        break;
      case Presolver::kMainDoubletonEq:
        timer.recordStart(REMOVE_DOUBLETON_EQUATIONS);
        removeDoubletonEquations();
        timer.recordFinish(REMOVE_DOUBLETON_EQUATIONS);
        break;
      case Presolver::kMainDominatedCols:
        timer.recordStart(REMOVE_DOMINATED_COLUMNS);
        removeDominatedColumns();
        timer.recordFinish(REMOVE_DOMINATED_COLUMNS);
        break;
<<<<<<< HEAD
      case Presolver::kMainSingletonsOnly:
        // To implement
        // timer.recordStart(SING_ONLY);
        removeSingletonsOnly();
        // timer.recordFinish(SING_ONLY);
=======
      case Presolver::kKnapsack:
        removeKnapsackConstraints();
        break;
>>>>>>> 374baeae
    }

    double time_end = timer.timer_.readRunHighsClock();
    if (iPrint)
      std::cout << (*it).second << " time: " << time_end - time_start
                << std::endl;
    reportDevMidMainLoop();
    if (status) return status;
  }

  //***************** main loop ******************
  return status;
}

void Presolve::removeSingletonsOnly() {
  for (int row = 0; row < numRow; row++) {
    if (!flagRow[row]) continue;
    bool valid = true;
    int nz_col = 0;
    for (int k = ARstart[row]; k < ARstart[row + 1]; k++) { 
      const int col = ARindex[k];
      if (!flagCol[col]) continue;
      if (nzCol[col] != 1) {
        valid = false;
        break;
      }
      nz_col++;
    }
    if (!valid) continue;
    if (nz_col == 0) {
      flagRow[row] = false;
      continue;
    }

    std::cout << "Singletons only row found! nzcol = " << nz_col << " L = " << rowLower[row] << " U = " << rowUpper[row] << std::endl;
  }
}

void Presolve::removeFixed() {
  timer.recordStart(FIXED_COL);
  for (int j = 0; j < numCol; ++j)
    if (flagCol.at(j)) {
      // Analyse dependency on numerical tolerance
      timer.updateNumericsRecord(FIXED_COLUMN,
                                 fabs(colUpper.at(j) - colLower.at(j)));
      if (fabs(colUpper.at(j) - colLower.at(j)) > fixed_column_tolerance)
        continue;
      removeFixedCol(j);
      if (status) {
        timer.recordFinish(FIXED_COL);
        return;
      }
    }
  timer.recordFinish(FIXED_COL);
}

int Presolve::presolve(int print) {
  timer.start_time = timer.getTime();

  if (iPrint > 0) {
    cout << "Presolve started ..." << endl;
    cout << "Original problem ... N=" << numCol << "  M=" << numRow << endl;
  }

  if (iPrint < 0) {
    stringstream ss;
    ss << "dev-presolve: model:      rows, colx, nnz , " << modelName << ":  "
       << numRow << ",  " << numCol << ",  " << (int)Avalue.size() << std::endl;
    reportDev(ss.str());
  }

  initializeVectors();
  if (status) return status;

  int iter = 1;

  removeFixed();
  if (status) return status;

  if (order.size() == 0) {
    // pre_release_order:
    order.push_back(Presolver::kMainRowSingletons);
    order.push_back(Presolver::kMainForcing);
    order.push_back(Presolver::kMainRowSingletons);
    order.push_back(Presolver::kMainDoubletonEq);
    order.push_back(Presolver::kMainRowSingletons);
    order.push_back(Presolver::kMainColSingletons);
    order.push_back(Presolver::kMainDominatedCols);
    // order.push_back(Presolver::kMainSingletonsOnly);
  }
  
  int prev_cols_rows = 0;
  double prev_diff = 0;
  // Else: The order has been modified for experiments
  while (hasChange == 1) {
    if (max_iterations > 0 && iter > max_iterations) break;
    hasChange = false;

    reportDevMainLoop();
    timer.recordStart(RUN_PRESOLVERS);
    int run_status = runPresolvers(order);
    timer.recordFinish(RUN_PRESOLVERS);
    assert(run_status == status);
    if (status) return status;

    // Exit check
    int current_cols_rows = 0;
    for (int i=0;i<numRow;i++) if (flagRow[i]) current_cols_rows++;
    for (int i=0;i<numCol;i++) if (flagCol[i]) current_cols_rows++;
 
    if (current_cols_rows == 0) break;

    if (iter == 1) {
      prev_cols_rows = current_cols_rows;
      iter++;
      continue;
    } else {
      double diff = (double) prev_cols_rows - (double) current_cols_rows;
      if (iter < 10) {
        prev_diff = diff;
        iter++;
        continue;
      }
      // iter > 10 : check difference
      // if (prev_diff * diff / current_cols_rows < 0.05) break;
    }

    iter++;
  }

  // std::cout << "   MAIN LOOP ITER = " << iter << std::endl;

  reportDevMainLoop();

  timer.recordStart(RESIZE_MATRIX);
  checkForChanges(iter);
  timer.recordFinish(RESIZE_MATRIX);

  timer.updateInfo();

  if (iPrint != 0) printDevStats(stats.dev);

  return status;
}

HighsPresolveStatus Presolve::presolve() {
  timer.recordStart(TOTAL_PRESOLVE_TIME);
  HighsPresolveStatus presolve_status = HighsPresolveStatus::NotReduced;
  int result = presolve(0);
  switch (result) {
    case stat::Unbounded:
      presolve_status = HighsPresolveStatus::Unbounded;
      break;
    case stat::Infeasible:
      presolve_status = HighsPresolveStatus::Infeasible;
      break;
    case stat::Reduced:
      if (numCol > 0 || numRow > 0)
        presolve_status = HighsPresolveStatus::Reduced;
      else
        presolve_status = HighsPresolveStatus::ReducedToEmpty;
      break;
    case stat::Empty:
      presolve_status = HighsPresolveStatus::Empty;
      break;
    case stat::Optimal:
      // reduced problem solution indicated as optimal by
      // the solver.
      break;
    case stat::Timeout:
      presolve_status = HighsPresolveStatus::Timeout;
  }
  timer.recordFinish(TOTAL_PRESOLVE_TIME);
  if (iPrint > 0) {
    timer.reportClocks();
    timer.reportNumericsRecords();
  }
  return presolve_status;
}

void Presolve::checkBoundsAreConsistent() {
  for (int col = 0; col < numCol; col++) {
    if (flagCol[col]) {
      // Analyse dependency on numerical tolerance
      timer.updateNumericsRecord(INCONSISTENT_BOUNDS,
                                 colLower[col] - colUpper[col]);
      if (colLower[col] - colUpper[col] > inconsistent_bounds_tolerance) {
        status = Infeasible;
        return;
      }
    }
  }

  for (int row = 0; row < numRow; row++) {
    if (flagRow[row]) {
      // Analyse dependency on numerical tolerance
      timer.updateNumericsRecord(INCONSISTENT_BOUNDS,
                                 rowLower[row] - rowUpper[row]);
      if (rowLower[row] - rowUpper[row] > inconsistent_bounds_tolerance) {
        status = Infeasible;
        return;
      }
    }
  }
}

/**
 * returns <x, y>
 * 		   <x, -1> if we need to skip row
 *
 * 		   row is of form akx_x + aky_y = b,
 */
pair<int, int> Presolve::getXYDoubletonEquations(const int row) {
  pair<int, int> colIndex;
  // row is of form akx_x + aky_y = b, where k=row and y is present in fewer
  // constraints

  int col1 = -1;
  int col2 = -1;
  int kk = ARstart.at(row);
  while (kk < ARstart.at(row + 1)) {
    if (flagCol.at(ARindex.at(kk))) {
      if (col1 == -1)
        col1 = ARindex.at(kk);
      else if (col2 == -1)
        col2 = ARindex.at(kk);
      else {
        cout << "ERROR: doubleton eq row" << row
             << " has more than two variables. \n";
        col2 = -2;
        break;
      }
      ++kk;
    } else
      ++kk;
  }
  if (col2 == -1)
    cout << "ERROR: doubleton eq row" << row
         << " has less than two variables. \n";
  if (col2 < 0) {
    colIndex.second = -1;
    return colIndex;
  }

  int x, y;
  if (nzCol.at(col1) <= nzCol.at(col2)) {
    y = col1;
    x = col2;
  } else {
    x = col1;
    y = col2;
  }

  colIndex.first = x;
  colIndex.second = y;
  return colIndex;
}

void Presolve::processRowDoubletonEquation(const int row, const int x,
                                           const int y, const double akx,
                                           const double aky, const double b) {
  // std::cout << "col 2... c = " << colCost.at(2)<< std::endl;
  // presolve::printCol(2, numRow, numCol, flagRow, flagCol, colLower,
  //                    colUpper, valueRowDual, Astart, Aend, Aindex, Avalue);

  postValue.push(akx);
  postValue.push(aky);
  postValue.push(b);

  // modify bounds on variable x (j), variable y (col,k) is substituted out
  // double aik = Avalue.at(k);
  // double aij = Avalue.at(kk);
  pair<double, double> p = getNewBoundsDoubletonConstraint(row, y, x, aky, akx);
  double low = p.first;
  double upp = p.second;

  // add old bounds of x to checker and for postsolve
  if (iKKTcheck == 1) {
    vector<pair<int, double>> bndsL, bndsU, costS;
    bndsL.push_back(make_pair(x, colLower.at(x)));
    bndsU.push_back(make_pair(x, colUpper.at(x)));
    costS.push_back(make_pair(x, colCost.at(x)));

    chk2.cLowers.push(bndsL);
    chk2.cUppers.push(bndsU);
    chk2.costs.push(costS);
  }

  vector<double> bnds({colLower.at(y), colUpper.at(y), colCost.at(y)});
  vector<double> bnds2({colLower.at(x), colUpper.at(x), colCost.at(x)});
  oldBounds.push(make_pair(y, bnds));
  oldBounds.push(make_pair(x, bnds2));

  if (low > colLower.at(x)) colLower.at(x) = low;
  if (upp < colUpper.at(x)) colUpper.at(x) = upp;

  // modify cost of xj
  colCost.at(x) = colCost.at(x) - colCost.at(y) * akx / aky;

  // for postsolve: need the new bounds too
  assert(x >= 0 && x < numCol);
  vector<double> bnds3({colLower.at(x), colUpper.at(x), colCost.at(x)});
  oldBounds.push(make_pair(x, bnds3));

  addChange(DOUBLETON_EQUATION, row, y);

  // remove y (col) and the row
  if (iPrint > 0)
    cout << "PR: Doubleton equation removed. Row " << row << ", column " << y
         << ", column left is " << x << "    nzy=" << nzCol.at(y) << endl;

  flagRow.at(row) = 0;
  nzCol.at(x)--;

  countRemovedRows(DOUBLETON_EQUATION);
  countRemovedCols(DOUBLETON_EQUATION);

  //----------------------------
  flagCol.at(y) = 0;
  if (!hasChange) hasChange = true;
}

void Presolve::caseTwoSingletonsDoubletonInequality(const int row, const int x,
                                                  const int y) {
  
  // std::cout << "Call caseTwoSing..." << std::endl;

  // std::cout << "Two column singletons: row " << row << ", x = " << x << ", y = " << y << std::endl;
  // std::cout << "                     cx = " << colCost[x] << "  cy = " << colCost[y] << std::endl;
  // std::cout << "                     ax = " << getaij(row, x) << "  ay = " << getaij(row, y) << std::endl;
  // std::cout << "   L = " << rowLower[row] << "  U = " << rowUpper[row] << std::endl;
  // std::cout << "   lx = " << colLower[x] << "  ux = " << colUpper[x] << std::endl;
  // std::cout << "   ly = " << colLower[y] << "  uy = " << colUpper[y] << std::endl;
  
  assert(nzRow[row] = 2);
  assert(nzCol[x] = 1);
  assert(nzCol[y] = 1);

  assert(flagCol[x]);
  assert(flagCol[y]);
  assert(flagRow[row]);

  // trivial case
  // if(rowLower[row] == 0 && rowUpper[row] == 0) {
  //   if ((colLower[x] <= 0 && colUpper[x] >= 0) && 
  //       (colLower[y] <= 0 && colUpper[y] >= 0)) {
    
  //     // primal and dual values set to 0 already. just flagRow
  //     flagRow[row] = false;
  //     flagCol[x] = false;
  //     flagCol[y] = false;
  //     postValue.push((double)y);
  //     addChange(PresolveRule::TWO_COL_SING_TRIVIAL, row, x);
  //     std::cout << "Trivial case row " << row << std::endl;
  //   }
  // }
}

void Presolve::removeDoubletonEquations() {
  if (timer.reachLimit()) {
    status = stat::Timeout;
    return;
  }
  timer.recordStart(DOUBLETON_EQUATION);
  // flagCol should have one more element at end which is zero
  // needed for AR matrix manipulation
  if ((int)flagCol.size() == numCol) flagCol.push_back(0);

  int iter = 0;

  for (int row = 0; row < numRow; row++) {
    if (flagRow.at(row)) {
      // Analyse dependency on numerical tolerance
      if (nzRow.at(row) == 2 && rowLower[row] > -HIGHS_CONST_INF &&
          rowUpper[row] < HIGHS_CONST_INF) {
        // Possible doubleton equation
        timer.updateNumericsRecord(DOUBLETON_EQUATION_BOUND,
                                   fabs(rowLower[row] - rowUpper[row]));
      }
      if (nzRow.at(row) == 2 && rowLower[row] > -HIGHS_CONST_INF &&
          rowUpper[row] < HIGHS_CONST_INF &&
          fabs(rowLower[row] - rowUpper[row]) <=
              doubleton_equation_bound_tolerance) {
        // row is of form akx_x + aky_y = b, where k=row and y is present in
        // fewer constraints
        const double b = rowLower.at(row);
        pair<int, int> colIndex = getXYDoubletonEquations(row);
        const int x = colIndex.first;
        const int y = colIndex.second;

        if (x >= 0 && y == -1) {
          // no second variable
          nzRow[row]--;
          continue;
        }

        // two singletons case handled elsewhere
        // if (y < 0 || ((nzCol.at(y) == 1 && nzCol.at(x) == 1))) {
        //   caseTwoSingletonsDoubletonInequality(row, x, y);
        //   continue;
        // }

        // singleton rows only in y column which is present in fewer constraints
        // and eliminated. bool rs_only = true; for (int k = Astart.at(y); k <
        // Aend.at(y); ++k)
        //   if (flagRow.at(Aindex.at(k)) && Aindex.at(k) != row) {
        //     if (nzRow[row]  > 1) {
        //       rs_only = false;
        //       break;
        //     }
        //   }
        // if (rs_only) continue;

        const double akx = getaij(row, x);
        const double aky = getaij(row, y);
        processRowDoubletonEquation(row, x, y, akx, aky, b);
        if (status) {
          timer.recordFinish(DOUBLETON_EQUATION);
          return;
        }

        // printRow(row, numRow, numCol, flagRow, flagCol, rowLower, rowUpper,
        //          valuePrimal, ARstart, ARindex, ARvalue);

        for (int k = Astart.at(y); k < Aend.at(y); ++k)
          if (flagRow.at(Aindex.at(k)) && Aindex.at(k) != row) {
            const int i = Aindex.at(k);
            const double aiy = Avalue.at(k);

            // update row bounds
            if (iKKTcheck == 1) {
              vector<pair<int, double>> bndsL, bndsU;
              bndsL.push_back(make_pair(i, rowLower.at(i)));
              bndsU.push_back(make_pair(i, rowUpper.at(i)));
              chk2.rLowers.push(bndsL);
              chk2.rUppers.push(bndsU);
              addChange(DOUBLETON_EQUATION_ROW_BOUNDS_UPDATE, i, y);
            }

            if (rowLower.at(i) > -HIGHS_CONST_INF)
              rowLower.at(i) -= b * aiy / aky;
            if (rowUpper.at(i) < HIGHS_CONST_INF)
              rowUpper.at(i) -= b * aiy / aky;

            if (implRowValueLower.at(i) > -HIGHS_CONST_INF)
              implRowValueLower.at(i) -= b * aiy / aky;
            if (implRowValueUpper.at(i) < HIGHS_CONST_INF)
              implRowValueUpper.at(i) -= b * aiy / aky;

            // update matrix coefficients
            if (isZeroA(i, x)) {
              UpdateMatrixCoeffDoubletonEquationXzero(i, x, y, aiy, akx, aky);
              // std::cout << "   . row " << i << " zero " << std::endl;
            } else {
              UpdateMatrixCoeffDoubletonEquationXnonZero(i, x, y, aiy, akx,
                                                         aky);
              // std::cout << "   . row " << i << " zero " << std::endl;
            }
          }
        if (Avalue.size() > 40000000) {
          trimA();
        }

        iter++;
      }
    }
  }
  timer.recordFinish(DOUBLETON_EQUATION);
}

void Presolve::UpdateMatrixCoeffDoubletonEquationXzero(const int i, const int x,
                                                       const int y,
                                                       const double aiy,
                                                       const double akx,
                                                       const double aky) {
  // case x is zero initially
  // row nonzero count doesn't change here
  // cout<<"case: x not present "<<i<<" "<<endl;

  // update AR
  int ind;
  for (ind = ARstart.at(i); ind < ARstart.at(i + 1); ++ind)
    if (ARindex.at(ind) == y) {
      break;
    }

  assert(ARvalue.at(ind) == aiy);

  postValue.push(aiy);
  postValue.push(y);
  addChange(DOUBLETON_EQUATION_X_ZERO_INITIALLY, i, x);

  ARindex.at(ind) = x;
  ARvalue.at(ind) = -aiy * akx / aky;

  // update A: append X column to end of array
  const int st = Avalue.size();
  for (int ind = Astart.at(x); ind < Aend.at(x); ++ind) {
    Avalue.push_back(Avalue.at(ind));
    Aindex.push_back(Aindex.at(ind));
  }
  Avalue.push_back(-aiy * akx / aky);
  Aindex.push_back(i);
  Astart.at(x) = st;
  Aend.at(x) = Avalue.size();

  nzCol.at(x)++;
  // nzRow does not change here.
}

void Presolve::UpdateMatrixCoeffDoubletonEquationXnonZero(
    const int i, const int x, const int y, const double aiy, const double akx,
    const double aky) {
  int ind;

  // update nonzeros: for removal of
  nzRow.at(i)--;
  if (nzRow.at(i) == 1) singRow.push_back(i);

  if (nzRow.at(i) == 0) {
    // singRow.remove(i);
    removeEmptyRow(i);
    countRemovedRows(DOUBLETON_EQUATION);
  }

  double xNew;
  for (ind = ARstart.at(i); ind < ARstart.at(i + 1); ++ind)
    if (ARindex.at(ind) == x) break;

  xNew = ARvalue.at(ind) - (aiy * akx) / aky;
  // Analyse dependency on numerical tolerance
  timer.updateNumericsRecord(SMALL_MATRIX_VALUE, fabs(xNew));
  if (fabs(xNew) > presolve_small_matrix_value) {
    // case new x != 0
    // cout<<"case: x still there row "<<i<<" "<<endl;

    postValue.push(ARvalue.at(ind));
    addChange(DOUBLETON_EQUATION_NEW_X_NONZERO, i, x);
    ARvalue.at(ind) = xNew;

    // update A:
    for (ind = Astart.at(x); ind < Aend.at(x); ++ind)
      if (Aindex.at(ind) == i) {
        break;
      }
    Avalue.at(ind) = xNew;
  } else {
    // case new x == 0
    // cout<<"case: x also disappears from row "<<i<<" "<<endl;
    // update nz row
    nzRow.at(i)--;
    // update singleton row list
    if (nzRow.at(i) == 1) singRow.push_back(i);

    if (nzRow.at(i) == 0) {
      removeEmptyRow(i);
      countRemovedRows(DOUBLETON_EQUATION);
    }

    if (nzRow.at(i) > 0) {
      // AR update
      // set ARindex of element for x to numCol
      // flagCol[numCol] = false
      // mind when resizing: should be OK
      postValue.push(ARvalue.at(ind));

      ARindex.at(ind) = numCol;

      addChange(DOUBLETON_EQUATION_NEW_X_ZERO_AR_UPDATE, i, x);
    }

    if (nzCol.at(x) > 0) {
      // A update for case when x is zero: move x entry to end and set
      // Aend to be Aend - 1;
      int indi;
      for (indi = Astart.at(x); indi < Aend.at(x); ++indi)
        if (Aindex.at(indi) == i) break;

      postValue.push(Avalue.at(indi));

      // if indi is not Aend-1 swap elements indi and Aend-1
      if (indi != Aend.at(x) - 1) {
        double tmp = Avalue.at(Aend.at(x) - 1);
        int tmpi = Aindex.at(Aend.at(x) - 1);
        Avalue.at(Aend.at(x) - 1) = Avalue.at(indi);
        Aindex.at(Aend.at(x) - 1) = Aindex.at(indi);
        Avalue.at(indi) = tmp;
        Aindex.at(indi) = tmpi;
      }
      Aend.at(x)--;
      addChange(DOUBLETON_EQUATION_NEW_X_ZERO_A_UPDATE, i, x);
    }

    // update nz col
    nzCol.at(x)--;
    // update singleton col list
    if (nzCol.at(x) == 1) singCol.push_back(x);
    if (nzCol.at(x) == 0) {
      removeEmptyColumn(x);
    }
  }
}

void Presolve::trimA() {
  int cntEl = 0;
  for (int j = 0; j < numCol; ++j)
    if (flagCol.at(j)) cntEl += nzCol.at(j);

  vector<pair<int, size_t>> vp;
  vp.reserve(numCol);

  for (int i = 0; i != numCol; ++i) {
    vp.push_back(make_pair(Astart.at(i), i));
  }

  // Sorting will put lower values ahead of larger ones,
  // resolving ties using the original index
  sort(vp.begin(), vp.end());

  vector<int> Aendtmp;
  Aendtmp = Aend;

  int iPut = 0;
  for (size_t i = 0; i != vp.size(); ++i) {
    int col = vp.at(i).second;
    if (flagCol.at(col)) {
      int k = vp.at(i).first;
      Astart.at(col) = iPut;
      while (k < Aendtmp.at(col)) {
        if (flagRow.at(Aindex.at(k))) {
          Avalue[iPut] = Avalue.at(k);
          Aindex[iPut] = Aindex.at(k);
          iPut++;
        }
        k++;
      }
      Aend.at(col) = iPut;
    }
  }
  Avalue.resize(iPut);
  Aindex.resize(iPut);
}

void Presolve::resizeProblem() {
  int nz = 0;
  int nR = 0;
  int nC = 0;

  // arrays to keep track of indices
  rIndex.assign(numRow, -1);
  cIndex.assign(numCol, -1);

  for (int i = 0; i < numRow; ++i)
    if (flagRow.at(i)) {
      nz += nzRow.at(i);
      rIndex.at(i) = nR;
      nR++;
    }

  for (int i = 0; i < numCol; ++i)
    if (flagCol.at(i)) {
      cIndex.at(i) = nC;
      nC++;
    }

  // counts
  numRowOriginal = numRow;
  numColOriginal = numCol;
  numRow = nR;
  numCol = nC;
  numTot = nR + nC;

  if (iPrint < 0) {
    stringstream ss;
    ss << ",  Reduced : " << numRow << ",  " << numCol << ",  ";
    reportDev(ss.str());
  }

  chk2.setBoundsCostRHS(colUpper, colLower, colCost, rowLower, rowUpper);

  if (nR + nC == 0) {
    status = Empty;
    return;
  }

  // matrix
  vector<int> iwork(numCol, 0);
  Astart.assign(numCol + 1, 0);
  Aend.assign(numCol + 1, 0);
  Aindex.resize(nz);
  Avalue.resize(nz);

  for (int i = 0; i < numRowOriginal; ++i)
    if (flagRow.at(i))
      for (int k = ARstart.at(i); k < ARstart.at(i + 1); ++k) {
        const int j = ARindex.at(k);
        if (flagCol.at(j)) iwork.at(cIndex.at(j))++;
      }

  for (int i = 1; i <= numCol; ++i)
    Astart.at(i) = Astart.at(i - 1) + iwork.at(i - 1);
  for (int i = 0; i < numCol; ++i) iwork.at(i) = Aend.at(i) = Astart.at(i);
  for (int i = 0; i < numRowOriginal; ++i) {
    if (flagRow.at(i)) {
      int iRow = rIndex.at(i);
      for (int k = ARstart.at(i); k < ARstart.at(i + 1); ++k) {
        const int j = ARindex.at(k);
        if (flagCol.at(j)) {
          int iCol = cIndex.at(j);
          int iPut = iwork.at(iCol)++;
          Aindex.at(iPut) = iRow;
          Avalue.at(iPut) = ARvalue.at(k);
        }
      }
    }
  }

  if (iPrint < 0) {
    stringstream ss;
    ss << Avalue.size() << ", ";
    reportDev(ss.str());
  }

  // also call before trimming
  resizeImpliedBounds();

  // cost, bounds
  colCostAtEl = colCost;
  vector<double> tempCost = colCost;
  vector<double> temp = colLower;
  vector<double> teup = colUpper;

  colCost.resize(numCol);
  colLower.resize(numCol);
  colUpper.resize(numCol);

  int k = 0;
  for (int i = 0; i < numColOriginal; ++i)
    if (flagCol.at(i)) {
      colCost.at(k) = tempCost.at(i);
      colLower.at(k) = temp.at(i);
      colUpper.at(k) = teup.at(i);
      k++;
    }

  // RHS and bounds
  rowLowerAtEl = rowLower;
  rowUpperAtEl = rowUpper;
  temp = rowLower;
  teup = rowUpper;
  rowLower.resize(numRow);
  rowUpper.resize(numRow);
  k = 0;
  for (int i = 0; i < numRowOriginal; ++i)
    if (flagRow.at(i)) {
      rowLower.at(k) = temp.at(i);
      rowUpper.at(k) = teup.at(i);
      k++;
    }
}

void Presolve::initializeVectors() {
  // copy original bounds
  colCostOriginal = colCost;
  rowUpperOriginal = rowUpper;
  rowLowerOriginal = rowLower;
  colUpperOriginal = colUpper;
  colLowerOriginal = colLower;

  makeARCopy();

  valueRowDual.resize(numRow);
  valuePrimal.resize(numCol);
  valueColDual.resize(numCol);

  flagCol.assign(numCol, 1);
  flagRow.assign(numRow, 1);

  if (iKKTcheck) setKKTcheckerData();

  nzCol.assign(numCol, 0);
  nzRow.assign(numRow, 0);

  for (int i = 0; i < numRow; ++i) {
    nzRow.at(i) = ARstart.at(i + 1) - ARstart.at(i);
    if (nzRow.at(i) == 1) singRow.push_back(i);
    if (nzRow.at(i) == 0) {
      timer.recordStart(EMPTY_ROW);
      removeEmptyRow(i);
      countRemovedRows(EMPTY_ROW);
      timer.recordFinish(EMPTY_ROW);
    }
  }

  Aend.resize(numCol + 1);
  for (int i = 0; i < numCol; ++i) {
    Aend.at(i) = Astart.at(i + 1);
    nzCol.at(i) = Aend.at(i) - Astart.at(i);
    if (nzCol.at(i) == 1) singCol.push_back(i);
  }
  objShift = 0;

  implColUpper = colUpper;  // working copies of primal variable bounds
  implColLower = colLower;
  implColLowerRowIndex.assign(numCol, -1);
  implColUpperRowIndex.assign(numCol, -1);

  implRowDualLowerSingColRowIndex.assign(numRow, -1);
  implRowDualUpperSingColRowIndex.assign(numRow, -1);
  implRowDualLower.assign(numRow, -HIGHS_CONST_INF);
  implRowDualUpper.assign(numRow, HIGHS_CONST_INF);

  implColDualLower.assign(numCol, -HIGHS_CONST_INF);
  implColDualUpper.assign(numCol, HIGHS_CONST_INF);
  implRowValueLower = rowLower;
  implRowValueUpper = rowUpper;

  for (int i = 0; i < numRow; ++i) {
    if (rowLower.at(i) <= -HIGHS_CONST_INF) implRowDualUpper.at(i) = 0;
    if (rowUpper.at(i) >= HIGHS_CONST_INF) implRowDualLower.at(i) = 0;
  }

  for (int i = 0; i < numCol; ++i) {
    if (colLower.at(i) <= -HIGHS_CONST_INF) implColDualUpper.at(i) = 0;
    if (colUpper.at(i) >= HIGHS_CONST_INF) implColDualLower.at(i) = 0;
  }

  colCostAtEl = colCost;
  rowLowerAtEl = rowLower;
  rowUpperAtEl = rowUpper;
}

void Presolve::removeFixedCol(int j) {
  setPrimalValue(j, colUpper.at(j));
  addChange(FIXED_COL, 0, j);
  if (iPrint > 0)
    cout << "PR: Fixed variable " << j << " = " << colUpper.at(j)
         << ". Column eliminated." << endl;

  countRemovedCols(FIXED_COL);

  for (int k = Astart.at(j); k < Aend.at(j); ++k) {
    if (flagRow.at(Aindex.at(k))) {
      int i = Aindex.at(k);

      if (nzRow.at(i) == 0) {
        removeEmptyRow(i);
        if (status == stat::Infeasible) return;
        countRemovedRows(FIXED_COL);
      }
    }
  }
}

void Presolve::removeEmptyRow(int i) {
  // Analyse dependency on numerical tolerance
  double value = min(rowLower.at(i), -rowUpper.at(i));
  timer.updateNumericsRecord(EMPTY_ROW_BOUND, value);
  if (rowLower.at(i) <= empty_row_bound_tolerance &&
      rowUpper.at(i) >= -empty_row_bound_tolerance) {
    if (iPrint > 0) cout << "PR: Empty row " << i << " removed. " << endl;
    flagRow.at(i) = 0;
    valueRowDual.at(i) = 0;
    addChange(EMPTY_ROW, i, 0);
  } else {
    if (iPrint > 0) cout << "PR: Problem infeasible." << endl;
    status = Infeasible;
    return;
  }
}

void Presolve::removeEmptyColumn(int j) {
  flagCol.at(j) = 0;
  // singCol.remove(j);
  double value;
  if ((colCost.at(j) < 0 && colUpper.at(j) >= HIGHS_CONST_INF) ||
      (colCost.at(j) > 0 && colLower.at(j) <= -HIGHS_CONST_INF)) {
    if (iPrint > 0) cout << "PR: Problem unbounded." << endl;
    status = Unbounded;
    return;
  }

  if (colCost.at(j) > 0)
    value = colLower.at(j);
  else if (colCost.at(j) < 0)
    value = colUpper.at(j);
  else if (colUpper.at(j) >= 0 && colLower.at(j) <= 0)
    value = 0;
  else if (colUpper.at(j) < 0)
    value = colUpper.at(j);
  else
    value = colLower.at(j);

  setPrimalValue(j, value);
  valueColDual.at(j) = colCost.at(j);

  addChange(EMPTY_COL, 0, j);

  if (iPrint > 0)
    cout << "PR: Column: " << j
         << " eliminated: all nonzero rows have been removed. Cost = "
         << colCost.at(j) << ", value = " << value << endl;

  countRemovedCols(EMPTY_COL);
}

void Presolve::rowDualBoundsDominatedColumns() {
  int col, i, k;

  // for each row calc yihat and yibar and store in implRowDualLower and
  // implRowDualUpper
  for (list<int>::iterator it = singCol.begin(); it != singCol.end(); ++it)
    if (flagCol.at(*it)) {
      col = *it;
      k = getSingColElementIndexInA(col);
      if (k < 0) continue;
      assert(k < (int)Aindex.size());
      i = Aindex.at(k);

      if (!flagRow.at(i)) {
        cout << "ERROR: column singleton " << col << " is in row " << i
             << " which is already mapped off\n";
        exit(-1);
      }

      if (colLower.at(col) <= -HIGHS_CONST_INF ||
          colUpper.at(col) >= HIGHS_CONST_INF) {
        if (colLower.at(col) > -HIGHS_CONST_INF &&
            colUpper.at(col) >= HIGHS_CONST_INF) {
          if (Avalue.at(k) > 0)
            if ((colCost.at(col) / Avalue.at(k)) < implRowDualUpper.at(i))
              implRowDualUpper.at(i) = colCost.at(col) / Avalue.at(k);
          if (Avalue.at(k) < 0)
            if ((colCost.at(col) / Avalue.at(k)) > implRowDualLower.at(i))
              implRowDualLower.at(i) = colCost.at(col) / Avalue.at(k);
        } else if (colLower.at(col) <= -HIGHS_CONST_INF &&
                   colUpper.at(col) < HIGHS_CONST_INF) {
          if (Avalue.at(k) > 0)
            if ((colCost.at(col) / Avalue.at(k)) > implRowDualLower.at(i))
              implRowDualUpper.at(i) = -colCost.at(col) / Avalue.at(k);
          if (Avalue.at(k) < 0)
            if ((colCost.at(col) / Avalue.at(k)) < implRowDualUpper.at(i))
              implRowDualUpper.at(i) = colCost.at(col) / Avalue.at(k);
        } else if (colLower.at(col) <= -HIGHS_CONST_INF &&
                   colUpper.at(col) >= HIGHS_CONST_INF) {
          // all should be removed earlier but use them
          if ((colCost.at(col) / Avalue.at(k)) > implRowDualLower.at(i))
            implRowDualLower.at(i) = colCost.at(col) / Avalue.at(k);
          if ((colCost.at(col) / Avalue.at(k)) < implRowDualUpper.at(i))
            implRowDualUpper.at(i) = colCost.at(col) / Avalue.at(k);
        }

        if (implRowDualLower.at(i) > implRowDualUpper.at(i)) {
          cout << "Error: inconstistent bounds for Lagrange multiplier for row "
               << i << " detected after column singleton " << col
               << ". In presolve::dominatedColumns" << endl;
          exit(0);
        }
      }
    }
}

pair<double, double> Presolve::getImpliedColumnBounds(int j) {
  pair<double, double> out;
  double e = 0;
  double d = 0;

  int i;
  for (int k = Astart.at(j); k < Aend.at(j); ++k) {
    i = Aindex.at(k);
    if (flagRow.at(i)) {
      if (Avalue.at(k) < 0) {
        if (implRowDualUpper.at(i) < HIGHS_CONST_INF)
          e += Avalue.at(k) * implRowDualUpper.at(i);
        else {
          e = -HIGHS_CONST_INF;
          break;
        }
      } else {
        if (implRowDualLower.at(i) > -HIGHS_CONST_INF)
          e += Avalue.at(k) * implRowDualLower.at(i);
        else {
          e = -HIGHS_CONST_INF;
          break;
        }
      }
    }
  }

  for (int k = Astart.at(j); k < Aend.at(j); ++k) {
    i = Aindex.at(k);
    if (flagRow.at(i)) {
      if (Avalue.at(k) < 0) {
        if (implRowDualLower.at(i) > -HIGHS_CONST_INF)
          d += Avalue.at(k) * implRowDualLower.at(i);
        else {
          d = HIGHS_CONST_INF;
          break;
        }
      } else {
        if (implRowDualUpper.at(i) < HIGHS_CONST_INF)
          d += Avalue.at(k) * implRowDualUpper.at(i);
        else {
          d = HIGHS_CONST_INF;
          break;
        }
      }
    }
  }

  if (e > d) {
    cout << "Error: inconstistent bounds for Lagrange multipliers for column "
         << j << ": e>d. In presolve::dominatedColumns" << endl;
    exit(-1);
  }
  out.first = d;
  out.second = e;
  return out;
}

void Presolve::removeDominatedColumns() {
  // for each column j calculate e and d and check:
  double e, d;
  pair<double, double> p;
  if (timer.reachLimit()) {
    status = stat::Timeout;
    return;
  }
  for (int j = 0; j < numCol; ++j)
    if (flagCol.at(j)) {
      p = getImpliedColumnBounds(j);
      d = p.first;
      e = p.second;

      // Analyse dependency on numerical tolerance
      bool dominated = colCost.at(j) - d > tol;
      timer.updateNumericsRecord(DOMINATED_COLUMN, colCost.at(j) - d);
      if (!dominated) {
        timer.updateNumericsRecord(DOMINATED_COLUMN, e - colCost.at(j));
      }

      // check if it is dominated
      if (colCost.at(j) - d > tol) {
        if (colLower.at(j) <= -HIGHS_CONST_INF) {
          if (iPrint > 0) cout << "PR: Problem unbounded." << endl;
          status = Unbounded;
          return;
        }
        setPrimalValue(j, colLower.at(j));
        addChange(DOMINATED_COLS, 0, j);
        if (iPrint > 0)
          cout << "PR: Dominated column " << j
               << " removed. Value := " << valuePrimal.at(j) << endl;
        countRemovedCols(DOMINATED_COLS);
      } else if (colCost.at(j) - e < -tol) {
        if (colUpper.at(j) >= HIGHS_CONST_INF) {
          if (iPrint > 0) cout << "PR: Problem unbounded." << endl;
          status = Unbounded;
          return;
        }
        setPrimalValue(j, colUpper.at(j));
        addChange(DOMINATED_COLS, 0, j);
        if (iPrint > 0)
          cout << "PR: Dominated column " << j
               << " removed. Value := " << valuePrimal.at(j) << endl;
        countRemovedCols(DOMINATED_COLS);
      } else {
        // update implied bounds
        if (implColDualLower.at(j) < (colCost.at(j) - d))
          implColDualLower.at(j) = colCost.at(j) - d;
        if (implColDualUpper.at(j) > (colCost.at(j) - e))
          implColDualUpper.at(j) = colCost.at(j) - e;
        if (implColDualLower.at(j) > implColDualUpper.at(j))
          cout << "INCONSISTENT\n";

        removeIfWeaklyDominated(j, d, e);
        continue;
      }
      if (status) return;
    }
}

void Presolve::removeIfWeaklyDominated(const int j, const double d,
                                       const double e) {
  int i;
  // check if it is weakly dominated: Excluding singletons!
  if (nzCol.at(j) > 1) {
    // Analyse dependency on numerical tolerance
    bool possible = d < HIGHS_CONST_INF && colLower.at(j) > -HIGHS_CONST_INF;
    timer.updateNumericsRecord(WEAKLY_DOMINATED_COLUMN,
                               fabs(colCost.at(j) - d));
    if (possible &&
        fabs(colCost.at(j) - d) < weakly_dominated_column_tolerance) {
      if (e > -HIGHS_CONST_INF && colUpper.at(j) < HIGHS_CONST_INF)
        timer.updateNumericsRecord(WEAKLY_DOMINATED_COLUMN,
                                   fabs(colCost.at(j) - e));
    }

    if (d < HIGHS_CONST_INF &&
        fabs(colCost.at(j) - d) < weakly_dominated_column_tolerance &&
        colLower.at(j) > -HIGHS_CONST_INF) {
      setPrimalValue(j, colLower.at(j));
      addChange(WEAKLY_DOMINATED_COLS, 0, j);
      if (iPrint > 0)
        cout << "PR: Weakly Dominated column " << j
             << " removed. Value := " << valuePrimal.at(j) << endl;

      countRemovedCols(WEAKLY_DOMINATED_COLS);
    } else if (e > -HIGHS_CONST_INF &&
               fabs(colCost.at(j) - e) < weakly_dominated_column_tolerance &&
               colUpper.at(j) < HIGHS_CONST_INF) {
      setPrimalValue(j, colUpper.at(j));
      addChange(WEAKLY_DOMINATED_COLS, 0, j);
      if (iPrint > 0)
        cout << "PR: Weakly Dominated column " << j
             << " removed. Value := " << valuePrimal.at(j) << endl;

      countRemovedCols(WEAKLY_DOMINATED_COLS);
    } else {
      double bnd;

      // calculate new bounds
      if (colLower.at(j) > -HIGHS_CONST_INF ||
          colUpper.at(j) >= HIGHS_CONST_INF)
        for (int kk = Astart.at(j); kk < Aend.at(j); ++kk)
          if (flagRow.at(Aindex.at(kk)) && d < HIGHS_CONST_INF) {
            i = Aindex.at(kk);
            if (Avalue.at(kk) > 0 &&
                implRowDualLower.at(i) > -HIGHS_CONST_INF) {
              bnd =
                  -(colCost.at(j) + d) / Avalue.at(kk) + implRowDualLower.at(i);
              if (bnd < implRowDualUpper.at(i) &&
                  !(bnd < implRowDualLower.at(i)))
                implRowDualUpper.at(i) = bnd;
            } else if (Avalue.at(kk) < 0 &&
                       implRowDualUpper.at(i) < HIGHS_CONST_INF) {
              bnd =
                  -(colCost.at(j) + d) / Avalue.at(kk) + implRowDualUpper.at(i);
              if (bnd > implRowDualLower.at(i) &&
                  !(bnd > implRowDualUpper.at(i)))
                implRowDualLower.at(i) = bnd;
            }
          }

      if (colLower.at(j) <= -HIGHS_CONST_INF ||
          colUpper.at(j) < HIGHS_CONST_INF)
        for (int kk = Astart.at(j); kk < Aend.at(j); ++kk)
          if (flagRow.at(Aindex.at(kk)) && e > -HIGHS_CONST_INF) {
            i = Aindex.at(kk);
            if (Avalue.at(kk) > 0 && implRowDualUpper.at(i) < HIGHS_CONST_INF) {
              bnd =
                  -(colCost.at(j) + e) / Avalue.at(kk) + implRowDualUpper.at(i);
              if (bnd > implRowDualLower.at(i) &&
                  !(bnd > implRowDualUpper.at(i)))
                implRowDualLower.at(i) = bnd;
            } else if (Avalue.at(kk) < 0 &&
                       implRowDualLower.at(i) > -HIGHS_CONST_INF) {
              bnd =
                  -(colCost.at(j) + e) / Avalue.at(kk) + implRowDualLower.at(i);
              if (bnd < implRowDualUpper.at(i) &&
                  !(bnd < implRowDualLower.at(i)))
                implRowDualUpper.at(i) = bnd;
            }
          }
    }
  }
}

void Presolve::setProblemStatus(const int s) {
  if (s == Infeasible)
    cout << "NOT-OPT status = 1, returned from solver after presolve: Problem "
            "infeasible.\n";
  else if (s == Unbounded)
    cout << "NOT-OPT status = 2, returned from solver after presolve: Problem "
            "unbounded.\n";
  else if (s == 0) {
    status = Optimal;
    return;
  } else
    cout << "unknown problem status returned from solver after presolve: " << s
         << endl;
  status = s;
}

void Presolve::setKKTcheckerData() {
  // after initializing equations.
  chk2.setBoundsCostRHS(colUpper, colLower, colCost, rowLower, rowUpper);
}

pair<double, double> Presolve::getNewBoundsDoubletonConstraint(
    const int row, const int col, const int j, const double aik,
    const double aij) {
  int i = row;

  double upp = HIGHS_CONST_INF;
  double low = -HIGHS_CONST_INF;

  if (aij > 0 && aik > 0) {
    if (colLower.at(col) > -HIGHS_CONST_INF && rowUpper.at(i) < HIGHS_CONST_INF)
      upp = (rowUpper.at(i) - aik * colLower.at(col)) / aij;
    if (colUpper.at(col) < HIGHS_CONST_INF && rowLower.at(i) > -HIGHS_CONST_INF)
      low = (rowLower.at(i) - aik * colUpper.at(col)) / aij;
  } else if (aij > 0 && aik < 0) {
    if (colLower.at(col) > -HIGHS_CONST_INF &&
        rowLower.at(i) > -HIGHS_CONST_INF)
      low = (rowLower.at(i) - aik * colLower.at(col)) / aij;
    if (colUpper.at(col) < HIGHS_CONST_INF && rowUpper.at(i) < HIGHS_CONST_INF)
      upp = (rowUpper.at(i) - aik * colUpper.at(col)) / aij;
  } else if (aij < 0 && aik > 0) {
    if (colLower.at(col) > -HIGHS_CONST_INF && rowUpper.at(i) < HIGHS_CONST_INF)
      low = (rowUpper.at(i) - aik * colLower.at(col)) / aij;
    if (colUpper.at(col) < HIGHS_CONST_INF && rowLower.at(i) > -HIGHS_CONST_INF)
      upp = (rowLower.at(i) - aik * colUpper.at(col)) / aij;
  } else {
    if (colLower.at(col) > -HIGHS_CONST_INF &&
        rowLower.at(i) > -HIGHS_CONST_INF)
      upp = (rowLower.at(i) - aik * colLower.at(col)) / aij;
    if (colUpper.at(col) < HIGHS_CONST_INF && rowUpper.at(i) < HIGHS_CONST_INF)
      low = (rowUpper.at(i) - aik * colUpper.at(col)) / aij;
  }

  if (upp - low < -inconsistent_bounds_tolerance) {
    if (iPrint > 0)
      std::cout << "Presolve warning: inconsistent bounds in doubleton "
                   "constraint row "
                << row << std::endl;
  }

  return make_pair(low, upp);
}

void Presolve::removeFreeColumnSingleton(const int col, const int row,
                                         const int k) {
  if (iPrint > 0)
    cout << "PR: Free column singleton " << col << " removed. Row " << row
         << " removed." << endl;

  // modify costs
  vector<pair<int, double>> newCosts;
  int j;
  for (int kk = ARstart.at(row); kk < ARstart.at(row + 1); ++kk) {
    j = ARindex.at(kk);
    if (flagCol.at(j) && j != col) {
      newCosts.push_back(make_pair(j, colCost.at(j)));
      colCost.at(j) =
          colCost.at(j) - colCost.at(col) * ARvalue.at(kk) / Avalue.at(k);
    }
  }
  if (iKKTcheck == 1) chk2.costs.push(newCosts);

  flagCol.at(col) = 0;
  postValue.push(colCost.at(col));
  fillStackRowBounds(row);

  valueColDual.at(col) = 0;
  valueRowDual.at(row) = -colCost.at(col) / Avalue.at(k);

  addChange(FREE_SING_COL, row, col);
  removeRow(row);

  countRemovedCols(FREE_SING_COL);
  countRemovedRows(FREE_SING_COL);
}

bool Presolve::removeColumnSingletonInDoubletonInequality(const int col,
                                                          const int i,
                                                          const int k) {
  // second column index j
  // second column row array index kk
  int j = -1;

  // count
  int kk = ARstart.at(i);
  while (kk < ARstart.at(i + 1)) {
    j = ARindex.at(kk);
    if (flagCol.at(j) && j != col)
      break;
    else
      ++kk;
  }
  if (kk == ARstart.at(i + 1))
    cout << "ERROR: nzRow[" << i << "]=2, but no second variable in row. \n";

  // only inequality case and case two singletons here,
  // others handled in doubleton equation
  // Analyse dependency on numerical tolerance
  if (nzCol.at(j) > 1)
    timer.updateNumericsRecord(DOUBLETON_INEQUALITY_BOUND,
                               fabs(rowLower.at(i) - rowUpper.at(i)));
  if ((fabs(rowLower.at(i) - rowUpper.at(i)) <
       doubleton_inequality_bound_tolerance) &&
      (nzCol.at(j) > 1))
    return false;

  // additional check if it is indeed implied free
  // needed since we handle inequalities and it may not be true
  // low and upp to be tighter than original bounds for variable col
  // so it is indeed implied free and we can remove it
  pair<double, double> p =
      getNewBoundsDoubletonConstraint(i, j, col, ARvalue.at(kk), Avalue.at(k));
  if (!(colLower.at(col) <= p.first && colUpper.at(col) >= p.second)) {
    return false;
  }

  postValue.push(ARvalue.at(kk));
  postValue.push(Avalue.at(k));

  // modify bounds on variable j, variable col (k) is substituted out
  // double aik = Avalue.at(k);
  // double aij = Avalue.at(kk);
  p = getNewBoundsDoubletonConstraint(i, col, j, Avalue.at(k), ARvalue.at(kk));
  double low = p.first;
  double upp = p.second;

  // add old bounds of xj to checker and for postsolve
  if (iKKTcheck == 1) {
    vector<pair<int, double>> bndsL, bndsU, costS;
    bndsL.push_back(make_pair(j, colLower.at(j)));
    bndsU.push_back(make_pair(j, colUpper.at(j)));
    costS.push_back(make_pair(j, colCost.at(j)));
    chk2.cLowers.push(bndsL);
    chk2.cUppers.push(bndsU);
    chk2.costs.push(costS);
  }

  vector<double> bndsCol({colLower.at(col), colUpper.at(col), colCost.at(col)});
  vector<double> bndsJ({colLower.at(j), colUpper.at(j), colCost.at(j)});
  oldBounds.push(make_pair(col, bndsCol));
  oldBounds.push(make_pair(j, bndsJ));

  // modify bounds of xj
  if (low > colLower.at(j)) colLower.at(j) = low;
  if (upp < colUpper.at(j)) colUpper.at(j) = upp;

  // modify cost of xj
  colCost.at(j) =
      colCost.at(j) - colCost.at(col) * ARvalue.at(kk) / Avalue.at(k);

  // for postsolve: need the new bounds too
  // oldBounds.push_back(colLower.at(j)); oldBounds.push_back(colUpper.at(j));
  bndsJ.at(0) = (colLower.at(j));
  bndsJ.at(1) = (colUpper.at(j));
  bndsJ.at(2) = (colCost.at(j));
  oldBounds.push(make_pair(j, bndsJ));

  // remove col as free column singleton
  if (iPrint > 0)
    cout << "PR: Column singleton " << col
         << " in a doubleton inequality constraint removed. Row " << i
         << " removed. variable left is " << j << endl;

  flagCol.at(col) = 0;
  fillStackRowBounds(i);
  countRemovedCols(SING_COL_DOUBLETON_INEQ);
  countRemovedRows(SING_COL_DOUBLETON_INEQ);

  valueColDual.at(col) = 0;
  valueRowDual.at(i) =
      -colCost.at(col) /
      Avalue.at(k);  // may be changed later, depending on bounds.
  addChange(SING_COL_DOUBLETON_INEQ, i, col);

  // if not special case two column singletons
  if (nzCol.at(j) > 1)
    removeRow(i);
  else if (nzCol.at(j) == 1)
    removeSecondColumnSingletonInDoubletonRow(j, i);

  return true;
}

void Presolve::removeSecondColumnSingletonInDoubletonRow(const int j,
                                                         const int i) {
  // case two singleton columns
  // when we get here bounds on xj are updated so we can choose low/upper one
  // depending on the cost of xj
  // throw; // does not get triggered by ctest or small.
  flagRow.at(i) = 0;
  double value;
  if (colCost.at(j) > 0) {
    if (colLower.at(j) <= -HIGHS_CONST_INF) {
      if (iPrint > 0) cout << "PR: Problem unbounded." << endl;
      status = Unbounded;
      return;
    }
    value = colLower.at(j);
  } else if (colCost.at(j) < 0) {
    if (colUpper.at(j) >= HIGHS_CONST_INF) {
      if (iPrint > 0) cout << "PR: Problem unbounded." << endl;
      status = Unbounded;
      return;
    }
    value = colUpper.at(j);
  } else {  //(colCost.at(j) == 0)
    if (colUpper.at(j) >= 0 && colLower.at(j) <= 0)
      value = 0;
    else if (fabs(colUpper.at(j)) < fabs(colLower.at(j)))
      value = colUpper.at(j);
    else
      value = colLower.at(j);
  }
  setPrimalValue(j, value);
  addChange(SING_COL_DOUBLETON_INEQ_SECOND_SING_COL, 0, j);
  if (iPrint > 0)
    cout << "PR: Second singleton column " << j << " in doubleton row " << i
         << " removed.\n";
  countRemovedCols(SING_COL_DOUBLETON_INEQ);
  // singCol.remove(j);
}

void Presolve::removeZeroCostColumnSingleton(const int col, const int row,
                                             const int k) {
  assert(Aindex[k] == row);
  assert(fabs(colCost[col]) < tol);
  std::cout << "Zero cost column singleton: col = " << col << ", row " << row << ", coeff = " << Avalue[k] << ", cost = " << colCost[col] << std::endl;
  std::cout << "   L = " << rowLower[row] << "  U = " << rowUpper[row] << std::endl;
  std::cout << "   l = " << colLower[col] << "  u = " << colUpper[col] << std::endl;


}

void Presolve::removeColumnSingletons() {
  list<int>::iterator it = singCol.begin();

  if (timer.reachLimit()) {
    status = stat::Timeout;
    return;
  }

  while (it != singCol.end()) {
    if (flagCol[*it]) {
      const int col = *it;
      assert(0 <= col && col <= numCol);
      const int k = getSingColElementIndexInA(col);
      if (k < 0) {
        it = singCol.erase(it);
        continue;
      }
      assert(k < (int)Aindex.size());
      const int i = Aindex.at(k);

      // zero cost
      bool on_zero_cost = false;
      if (on_zero_cost && fabs(colCost.at(col)) < tol) {
        removeZeroCostColumnSingleton(col, i, k);
        it = singCol.erase(it);
        continue;
      }

      // free
      if (colLower.at(col) <= -HIGHS_CONST_INF &&
          colUpper.at(col) >= HIGHS_CONST_INF) {
        removeFreeColumnSingleton(col, i, k);
        it = singCol.erase(it);
        continue;
      }

      // implied free
      const bool result = removeIfImpliedFree(col, i, k);
      if (result) {
        it = singCol.erase(it);
        continue;
      }

      // singleton column in a doubleton inequality
      // case two column singletons
      if (nzRow.at(i) == 2) {
        const bool result_di =
            removeColumnSingletonInDoubletonInequality(col, i, k);
        if (result_di) {
          it = singCol.erase(it);
          continue;
        }
      }
      it++;

      if (status) return;
    } else
      it = singCol.erase(it);
  }
}

void Presolve::removeKnapsackConstraints() {
  timer.recordStart(KNAPSACK);

  list<int>::iterator it = singCol.begin();
  while (it != singCol.end()) {
    const int col = *it;
    if (!flagCol[col]) {
      it = singCol.erase(it);
      continue;
    }

    bool remove = isKnapsack(col);
    if (remove) {
      removeKnapsack(col);
      it = singCol.erase(it);
      continue;
    }
  }

  timer.recordFinish(KNAPSACK);
}

void Presolve::removeKnapsack(const int col) {
  for (int k = Astart[col]; k<Aend[col]; k++) {
    assert(Aindex[k] >= 0 && Aindex[k] <= numRow);
    // todo:
  }

  return;
}


bool Presolve::isKnapsack(const int col) const {
  for (int k = Astart[col]; k<Aend[col]; k++) {
    assert(Aindex[k] >= 0 && Aindex[k] <= numRow);
    if (flagRow[Aindex[k]]) {
      if (nzCol[Aindex[k]] !=1) return false;
    }
  }
  return true;
}

pair<double, double> Presolve::getBoundsImpliedFree(double lowInit,
                                                    double uppInit,
                                                    const int col, const int i,
                                                    const int k) {
  double low = lowInit;
  double upp = uppInit;

  // use implied bounds with original bounds
  int j;
  double l, u;
  // if at any stage low becomes  or upp becomes inf break loop
  // can't use bounds for variables generated by the same row.
  // low
  for (int kk = ARstart.at(i); kk < ARstart.at(i + 1); ++kk) {
    j = ARindex.at(kk);
    if (flagCol.at(j) && j != col) {
      // check if new bounds are precisely implied bounds from same row
      if (i != implColLowerRowIndex.at(j))
        l = max(colLower.at(j), implColLower.at(j));
      else
        l = colLower.at(j);
      if (i != implColUpperRowIndex.at(j))
        u = min(colUpper.at(j), implColUpper.at(j));
      else
        u = colUpper.at(j);

      if ((Avalue.at(k) < 0 && ARvalue.at(kk) > 0) ||
          (Avalue.at(k) > 0 && ARvalue.at(kk) < 0))
        if (l <= -HIGHS_CONST_INF) {
          low = -HIGHS_CONST_INF;
          break;
        } else
          low -= ARvalue.at(kk) * l;
      else if (u >= HIGHS_CONST_INF) {
        low = -HIGHS_CONST_INF;
        break;
      } else
        low -= ARvalue.at(kk) * u;
    }
  }
  // upp
  for (int kk = ARstart.at(i); kk < ARstart.at(i + 1); ++kk) {
    j = ARindex.at(kk);
    if (flagCol.at(j) && j != col) {
      // check if new bounds are precisely implied bounds from same row
      if (i != implColLowerRowIndex.at(j))
        l = max(colLower.at(j), implColLower.at(j));
      else
        l = colLower.at(j);
      if (i != implColUpperRowIndex.at(j))
        u = min(colUpper.at(j), implColUpper.at(j));
      else
        u = colUpper.at(j);
      // if at any stage low becomes  or upp becomes inf it's not implied free
      // low::
      if ((Avalue.at(k) < 0 && ARvalue.at(kk) > 0) ||
          (Avalue.at(k) > 0 && ARvalue.at(kk) < 0))
        if (u >= HIGHS_CONST_INF) {
          upp = HIGHS_CONST_INF;
          break;
        } else
          upp -= ARvalue.at(kk) * u;
      else if (l <= -HIGHS_CONST_INF) {
        upp = HIGHS_CONST_INF;
        break;
      } else
        upp -= ARvalue.at(kk) * l;
    }
  }
  return make_pair(low, upp);
}

void Presolve::removeImpliedFreeColumn(const int col, const int i,
                                       const int k) {
  if (iPrint > 0)
    cout << "PR: Implied free column singleton " << col << " removed.  Row "
         << i << " removed." << endl;

  countRemovedCols(IMPLIED_FREE_SING_COL);
  countRemovedRows(IMPLIED_FREE_SING_COL);

  // modify costs
  int j;
  vector<pair<int, double>> newCosts;
  for (int kk = ARstart.at(i); kk < ARstart.at(i + 1); ++kk) {
    j = ARindex.at(kk);
    if (flagCol.at(j) && j != col) {
      newCosts.push_back(make_pair(j, colCost.at(j)));
      colCost.at(j) =
          colCost.at(j) - colCost.at(col) * ARvalue.at(kk) / Avalue.at(k);
    }
  }
  if (iKKTcheck == 1) chk2.costs.push(newCosts);

  flagCol.at(col) = 0;
  postValue.push(colCost.at(col));
  fillStackRowBounds(i);

  valueColDual.at(col) = 0;
  valueRowDual.at(i) = -colCost.at(col) / Avalue.at(k);
  addChange(IMPLIED_FREE_SING_COL, i, col);
  removeRow(i);
}

bool Presolve::removeIfImpliedFree(int col, int i, int k) {
  // first find which bound is active for row i
  // A'y + c = z so yi = -ci/aij
  double aij = getaij(i, col);
  if (aij != Avalue.at(k)) cout << "ERROR during implied free";
  double yi = -colCost.at(col) / aij;
  double low, upp;

  if (yi > 0) {
    if (rowUpper.at(i) >= HIGHS_CONST_INF) return false;
    low = rowUpper.at(i);
    upp = rowUpper.at(i);
  } else if (yi < 0) {
    if (rowLower.at(i) <= -HIGHS_CONST_INF) return false;
    low = rowLower.at(i);
    upp = rowLower.at(i);
  } else {
    low = rowLower.at(i);
    upp = rowUpper.at(i);
  }

  pair<double, double> p = getBoundsImpliedFree(low, upp, col, i, k);
  low = p.first;
  upp = p.second;

  if (low > -HIGHS_CONST_INF) low = low / Avalue.at(k);
  if (upp < HIGHS_CONST_INF) upp = upp / Avalue.at(k);

  // if implied free
  if (colLower.at(col) <= low && low <= upp && upp <= colUpper.at(col)) {
    removeImpliedFreeColumn(col, i, k);
    return true;
  }
  // else calculate implied bounds
  else if (colLower.at(col) <= low && low <= upp) {
    if (implColLower.at(col) < low) {
      implColLower.at(col) = low;
      implColUpperRowIndex.at(col) = i;
    }
    implColDualUpper.at(col) = 0;
  } else if (low <= upp && upp <= colUpper.at(col)) {
    if (implColUpper.at(col) > upp) {
      implColUpper.at(col) = upp;
      implColUpperRowIndex.at(col) = i;
    }
    implColDualLower.at(col) = 0;
  }

  return false;
}

// used to remove column too, now possible to just modify bounds
void Presolve::removeRow(int i) {
  hasChange = true;
  flagRow.at(i) = 0;
  for (int k = ARstart.at(i); k < ARstart.at(i + 1); ++k) {
    int j = ARindex.at(k);
    if (flagCol.at(j)) {
      nzCol.at(j)--;
      // if now singleton add to list
      if (nzCol.at(j) == 1) {
        int index = getSingColElementIndexInA(j);
        if (index >= 0)
          singCol.push_back(j);
        else
          cout << "Warning: Column " << j
               << " with 1 nz but not in singCol or? Row removing of " << i
               << ". Ignored.\n";
      }
      // if it was a singleton column remove from list and problem
      if (nzCol.at(j) == 0) removeEmptyColumn(j);
    }
  }
}

void Presolve::fillStackRowBounds(int row) {
  postValue.push(rowUpper.at(row));
  postValue.push(rowLower.at(row));
}

pair<double, double> Presolve::getImpliedRowBounds(int row) {
  double g = 0;
  double h = 0;

  int col;
  for (int k = ARstart.at(row); k < ARstart.at(row + 1); ++k) {
    col = ARindex.at(k);
    if (flagCol.at(col)) {
      if (ARvalue.at(k) < 0) {
        if (colUpper.at(col) < HIGHS_CONST_INF)
          g += ARvalue.at(k) * colUpper.at(col);
        else {
          g = -HIGHS_CONST_INF;
          break;
        }
      } else {
        if (colLower.at(col) > -HIGHS_CONST_INF)
          g += ARvalue.at(k) * colLower.at(col);
        else {
          g = -HIGHS_CONST_INF;
          break;
        }
      }
    }
  }

  for (int k = ARstart.at(row); k < ARstart.at(row + 1); ++k) {
    col = ARindex.at(k);
    if (flagCol.at(col)) {
      if (ARvalue.at(k) < 0) {
        if (colLower.at(col) > -HIGHS_CONST_INF)
          h += ARvalue.at(k) * colLower.at(col);
        else {
          h = HIGHS_CONST_INF;
          break;
        }
      } else {
        if (colUpper.at(col) < HIGHS_CONST_INF)
          h += ARvalue.at(k) * colUpper.at(col);
        else {
          h = HIGHS_CONST_INF;
          break;
        }
      }
    }
  }
  return make_pair(g, h);
}

void Presolve::setVariablesToBoundForForcingRow(const int row,
                                                const bool isLower) {
  int k, col;
  if (iPrint > 0)
    cout << "PR: Forcing row " << row
         << " removed. Following variables too:   nzRow=" << nzRow.at(row)
         << endl;

  flagRow.at(row) = 0;
  addChange(FORCING_ROW, row, 0);
  k = ARstart.at(row);
  while (k < ARstart.at(row + 1)) {
    col = ARindex.at(k);
    if (flagCol.at(col)) {
      double value;
      if ((ARvalue.at(k) < 0 && isLower) || (ARvalue.at(k) > 0 && !isLower))
        value = colUpper.at(col);
      else
        value = colLower.at(col);

      setPrimalValue(col, value);
      valueColDual.at(col) = colCost.at(col);
      vector<double> bnds({colLower.at(col), colUpper.at(col)});
      oldBounds.push(make_pair(col, bnds));
      addChange(FORCING_ROW_VARIABLE, 0, col);

      if (iPrint > 0)
        cout << "PR:      Variable  " << col << " := " << value << endl;
      countRemovedCols(FORCING_ROW);
    }
    ++k;
  }

  countRemovedRows(FORCING_ROW);
}

void Presolve::dominatedConstraintProcedure(const int i, const double g,
                                            const double h) {
  int j;
  double val;
  if (h < HIGHS_CONST_INF) {
    // fill in implied bounds arrays
    if (h < implRowValueUpper.at(i)) {
      implRowValueUpper.at(i) = h;
    }
    if (h <= rowUpper.at(i)) implRowDualLower.at(i) = 0;

    // calculate implied bounds for discovering free column singletons
    for (int k = ARstart.at(i); k < ARstart.at(i + 1); ++k) {
      j = ARindex.at(k);
      if (flagCol.at(j)) {
        if (ARvalue.at(k) < 0 && colLower.at(j) > -HIGHS_CONST_INF) {
          val = (rowLower.at(i) - h) / ARvalue.at(k) + colLower.at(j);
          if (val < implColUpper.at(j)) {
            implColUpper.at(j) = val;
            implColUpperRowIndex.at(j) = i;
          }
        } else if (ARvalue.at(k) > 0 && colUpper.at(j) < HIGHS_CONST_INF) {
          val = (rowLower.at(i) - h) / ARvalue.at(k) + colUpper.at(j);
          if (val > implColLower.at(j)) {
            implColLower.at(j) = val;
            implColLowerRowIndex.at(j) = i;
          }
        }
      }
    }
  }
  if (g > -HIGHS_CONST_INF) {
    // fill in implied bounds arrays
    if (g > implRowValueLower.at(i)) {
      implRowValueLower.at(i) = g;
    }
    if (g >= rowLower.at(i)) implRowDualUpper.at(i) = 0;

    // calculate implied bounds for discovering free column singletons
    for (int k = ARstart.at(i); k < ARstart.at(i + 1); ++k) {
      int j = ARindex.at(k);
      if (flagCol.at(j)) {
        if (ARvalue.at(k) < 0 && colUpper.at(j) < HIGHS_CONST_INF) {
          val = (rowUpper.at(i) - g) / ARvalue.at(k) + colUpper.at(j);
          if (val > implColLower.at(j)) {
            implColLower.at(j) = val;
            implColLowerRowIndex.at(j) = i;
          }
        } else if (ARvalue.at(k) > 0 && colLower.at(j) > -HIGHS_CONST_INF) {
          val = (rowUpper.at(i) - g) / ARvalue.at(k) + colLower.at(j);
          if (val < implColUpper.at(j)) {
            implColUpper.at(j) = val;
            implColUpperRowIndex.at(j) = i;
          }
        }
      }
    }
  }
}

void Presolve::removeForcingConstraints() {
  double g, h;
  pair<double, double> implBounds;

  if (timer.reachLimit()) {
    status = stat::Timeout;
    return;
  }
  for (int i = 0; i < numRow; ++i)
    if (flagRow.at(i)) {
      if (status) return;
      if (nzRow.at(i) == 0) {
        removeEmptyRow(i);
        countRemovedRows(EMPTY_ROW);
        continue;
      }

      // removeRowSingletons will handle just after removeForcingConstraints
      if (nzRow.at(i) == 1) continue;

      implBounds = getImpliedRowBounds(i);

      g = implBounds.first;
      h = implBounds.second;

      // Infeasible row
      if (g > rowUpper.at(i) || h < rowLower.at(i)) {
        if (iPrint > 0) cout << "PR: Problem infeasible." << endl;
        status = Infeasible;
        return;
      }
      // Forcing row
      else if (g == rowUpper.at(i)) {
        setVariablesToBoundForForcingRow(i, true);
      } else if (h == rowLower.at(i)) {
        setVariablesToBoundForForcingRow(i, false);
      }
      // Redundant row
      else if (g >= rowLower.at(i) && h <= rowUpper.at(i)) {
        removeRow(i);
        addChange(REDUNDANT_ROW, i, 0);
        if (iPrint > 0)
          cout << "PR: Redundant row " << i << " removed." << endl;
        countRemovedRows(REDUNDANT_ROW);
      }
      // Dominated constraints
      else {
        dominatedConstraintProcedure(i, g, h);
        continue;
      }
    }
}

void Presolve::removeRowSingletons() {
  if (timer.reachLimit()) {
    status = stat::Timeout;
    return;
  }
  timer.recordStart(SING_ROW);

  list<int>::iterator it = singRow.begin();
  while (it != singRow.end()) {
    if (flagRow[*it]) {
      const int i = *it;
      assert(i >= 0 && i < numRow);

      const int k = getSingRowElementIndexInAR(i);
      if (k < 0) {
        it = singRow.erase(it);
        // kxx
        continue;
      }

      const int j = ARindex.at(k);

      // add old bounds OF X to checker and for postsolve
      if (iKKTcheck == 1) {
        vector<pair<int, double>> bndsL, bndsU, costS;
        bndsL.push_back(make_pair(j, colLower.at(j)));
        bndsU.push_back(make_pair(j, colUpper.at(j)));
        costS.push_back(make_pair(j, colCost.at(j)));

        chk2.cLowers.push(bndsL);
        chk2.cUppers.push(bndsU);
        chk2.costs.push(costS);
      }

      vector<double> bnds(
          {colLower.at(j), colUpper.at(j), rowLower.at(i), rowUpper.at(i)});
      oldBounds.push(make_pair(j, bnds));

      double aij = ARvalue.at(k);
      /*		//before update bounds of x take it out of rows with
      implied row bounds for (int r = Astart.at(j); r<Aend.at(j); r++) { if
      (flagRow[Aindex[r]]) { int rr = Aindex[r]; if (implRowValueLower[rr] >
      -HIGHS_CONST_INF) { if (aij > 0) implRowValueLower[rr] =
      implRowValueLower[rr] - aij*colLower.at(j); else implRowValueLower[rr] =
      implRowValueLower[rr] - aij*colUpper.at(j);
                      }
                      if (implRowValueUpper[rr] < HIGHS_CONST_INF) {
                              if (aij > 0)
                                      implRowValueUpper[rr] =
      implRowValueUpper[rr] - aij*colUpper.at(j); else implRowValueUpper[rr] =
      implRowValueUpper[rr] - aij*colLower.at(j);
                      }
              }
      }*/

      // update bounds of X
      if (aij > 0) {
        if (rowLower.at(i) != -HIGHS_CONST_INF)
          colLower.at(j) =
              max(max(rowLower.at(i) / aij, -HIGHS_CONST_INF), colLower.at(j));
        if (rowUpper.at(i) != HIGHS_CONST_INF)
          colUpper.at(j) =
              min(min(rowUpper.at(i) / aij, HIGHS_CONST_INF), colUpper.at(j));
      } else if (aij < 0) {
        if (rowLower.at(i) != -HIGHS_CONST_INF)
          colUpper.at(j) =
              min(min(rowLower.at(i) / aij, HIGHS_CONST_INF), colUpper.at(j));
        if (rowUpper.at(i) != HIGHS_CONST_INF)
          colLower.at(j) =
              max(max(rowUpper.at(i) / aij, -HIGHS_CONST_INF), colLower.at(j));
      }

      /*		//after update bounds of x add to rows with implied row
      bounds for (int r = Astart.at(j); r<Aend.at(j); r++) { if (flagRow[r]) {
                      int rr = Aindex[r];
                      if (implRowValueLower[rr] > -HIGHS_CONST_INF) {
                              if (aij > 0)
                                      implRowValueLower[rr] =
      implRowValueLower[rr] + aij*colLower.at(j); else implRowValueLower[rr] =
      implRowValueLower[rr] + aij*colUpper.at(j);
                      }
                      if (implRowValueUpper[rr] < HIGHS_CONST_INF) {
                              if (aij > 0)
                                      implRowValueUpper[rr] =
      implRowValueUpper[rr] + aij*colUpper.at(j); else implRowValueUpper[rr] =
      implRowValueUpper[rr] + aij*colLower.at(j);
                      }
              }
      }*/

      // check for feasibility
      // Analyse dependency on numerical tolerance
      timer.updateNumericsRecord(INCONSISTENT_BOUNDS,
                                 colLower.at(j) - colUpper.at(j));
      if (colLower.at(j) - colUpper.at(j) > inconsistent_bounds_tolerance) {
        status = Infeasible;
        timer.recordFinish(SING_ROW);
        return;
      }

      if (iPrint > 0)
        cout << "PR: Singleton row " << i << " removed. Bounds of variable  "
             << j << " modified: l= " << colLower.at(j)
             << " u=" << colUpper.at(j) << ", aij = " << aij << endl;

      addChange(SING_ROW, i, j);
      postValue.push(colCost.at(j));
      removeRow(i);

      if (flagCol.at(j)) {
        // Analyse dependency on numerical tolerance
        timer.updateNumericsRecord(FIXED_COLUMN,
                                   fabs(colUpper.at(j) - colLower.at(j)));
        if (fabs(colUpper.at(j) - colLower.at(j)) <= fixed_column_tolerance)
          removeFixedCol(j);
      }
      countRemovedRows(SING_ROW);

      if (status) {
        timer.recordFinish(SING_ROW);
        return;
      }
      it = singRow.erase(it);
    } else {
      it++;
    }
  }
  timer.recordFinish(SING_ROW);
}

void Presolve::addChange(PresolveRule type, int row, int col) {
  change ch;
  ch.type = type;
  ch.row = row;
  ch.col = col;
  chng.push(ch);

  if (type < PRESOLVE_RULES_COUNT) timer.addChange(type);
}

// when setting a value to a primal variable and eliminating row update b,
// singleton Rows linked list, number of nonzeros in rows
void Presolve::setPrimalValue(int j, double value) {
  flagCol.at(j) = 0;
  if (!hasChange) hasChange = true;
  valuePrimal.at(j) = value;

  // update nonzeros
  for (int k = Astart.at(j); k < Aend.at(j); ++k) {
    int row = Aindex.at(k);
    if (flagRow.at(row)) {
      nzRow.at(row)--;

      // update singleton row list
      if (nzRow.at(row) == 1) singRow.push_back(row);
    }
  }

  // update values if necessary
  if (fabs(value) > 0) {
    // RHS
    vector<pair<int, double>> bndsL, bndsU;

    for (int k = Astart.at(j); k < Aend.at(j); ++k)
      if (flagRow.at(Aindex.at(k))) {
        const int row = Aindex[k];

        if (iKKTcheck == 1) {
          bndsL.push_back(make_pair(row, rowLower.at(row)));
          bndsU.push_back(make_pair(row, rowUpper.at(row)));
        }
        if (rowLower.at(row) > -HIGHS_CONST_INF)
          rowLower.at(row) -= Avalue.at(k) * value;
        if (rowUpper.at(row) < HIGHS_CONST_INF)
          rowUpper.at(row) -= Avalue.at(k) * value;

        if (implRowValueLower.at(row) > -HIGHS_CONST_INF)
          implRowValueLower.at(row) -= Avalue.at(k) * value;
        if (implRowValueUpper.at(row) < HIGHS_CONST_INF)
          implRowValueUpper.at(row) -= Avalue.at(k) * value;

        // std::cout << "Bounds of row " << row << " updated." << std::endl;
      }

    if (iKKTcheck == 1) {
      chk2.rLowers.push(bndsL);
      chk2.rUppers.push(bndsU);
    }

    // shift objective
    if (colCost.at(j) != 0) objShift += colCost.at(j) * value;
  }
}

void Presolve::checkForChanges(int iteration) {
  if (iteration <= 2) {
    // flagCol has one more element at end which is zero
    // from removeDoubletonEquatoins, needed for AR matrix manipulation
    if (none_of(flagCol.begin(), flagCol.begin() + numCol,
                [](int i) { return i == 0; }) &&
        none_of(flagRow.begin(), flagRow.begin() + numRow,
                [](int i) { return i == 0; })) {
      if (iPrint > 0)
        cout << "PR: No variables were eliminated at presolve." << endl;
      noPostSolve = true;
      return;
    }
  }
  resizeProblem();
  status = stat::Reduced;
}

// void Presolve::reportTimes() {
//   int reportList[] = {EMPTY_ROW,
//                       FIXED_COL,
//                       SING_ROW,
//                       DOUBLETON_EQUATION,
//                       FORCING_ROW,
//                       REDUNDANT_ROW,
//                       FREE_SING_COL,
//                       SING_COL_DOUBLETON_INEQ,
//                       IMPLIED_FREE_SING_COL,
//                       DOMINATED_COLS,
//                       WEAKLY_DOMINATED_COLS};
//   int reportCount = sizeof(reportList) / sizeof(int);

//   printf("Presolve rules ");
//   for (int i = 0; i < reportCount; ++i) {
//     printf(" %s", timer.itemNames[reportList[i]].c_str());
//     cout << flush;
//   }

//   printf("\n");
//   cout << "Time spent     " << flush;
//   for (int i = 0; i < reportCount; ++i) {
//     float f = (float)timer.itemTicks[reportList[i]];
//     if (f < 0.01)
//       cout << setw(4) << " <.01 ";
//     else
//       printf(" %3.2f ", f);
//   }
//   printf("\n");
// }

// void Presolve::recordCounts(const string fileName) {
//   ofstream myfile;
//   myfile.open(fileName.c_str(), ios::app);
//   int reportList[] = {EMPTY_ROW,
//                       FIXED_COL,
//                       SING_ROW,
//                       DOUBLETON_EQUATION,
//                       FORCING_ROW,
//                       REDUNDANT_ROW,
//                       FREE_SING_COL,
//                       SING_COL_DOUBLETON_INEQ,
//                       IMPLIED_FREE_SING_COL,
//                       DOMINATED_COLS,
//                       WEAKLY_DOMINATED_COLS,
//                       EMPTY_COL};
//   int reportCount = sizeof(reportList) / sizeof(int);

//   myfile << "Problem " << modelName << ":\n";
//   myfile << "Rule   , removed rows , removed cols , time  \n";

//   int cRows = 0, cCols = 0;
//   for (int i = 0; i < reportCount; ++i) {
//     float f = (float)timer.itemTicks[reportList[i]];

//     myfile << setw(7) << timer.itemNames[reportList[i]].c_str() << ", "
//            << setw(7) << countRemovedRows[reportList[i]] << ", " << setw(7)
//            << countRemovedCols[reportList[i]] << ", ";
//     if (f < 0.001)
//       myfile << setw(7) << " <.001 ";
//     else
//       myfile << setw(7) << setprecision(3) << f;
//     myfile << endl;

//     cRows += countRemovedRows[reportList[i]];
//     cCols += countRemovedCols[reportList[i]];
//   }

//   if (!noPostSolve) {
//     if (cRows != numRowOriginal - numRow) cout << "Wrong row reduction
//     count\n"; if (cCols != numColOriginal - numCol) cout << "Wrong col
//     reduction count\n";

//     myfile << setw(7) << "Total "
//            << ", " << setw(7) << numRowOriginal - numRow << ", " << setw(7)
//            << numColOriginal - numCol;
//   } else {
//     myfile << setw(7) << "Total "
//            << ", " << setw(7) << 0 << ", " << setw(7) << 0;
//   }
//   myfile << endl << " \\\\ " << endl;
//   myfile.close();
// }

void Presolve::resizeImpliedBounds() {
  // implied bounds for crashes
  // row duals
  vector<double> temp = implRowDualLower;
  vector<double> teup = implRowDualUpper;
  implRowDualLower.resize(numRow);
  implRowDualUpper.resize(numRow);

  int k = 0;
  for (int i = 0; i < numRowOriginal; ++i)
    if (flagRow.at(i)) {
      implRowDualLower.at(k) = temp.at(i);
      implRowDualUpper.at(k) = teup.at(i);
      k++;
    }

  // row value
  temp = implRowValueLower;
  teup = implRowValueUpper;
  implRowValueLower.resize(numRow);
  implRowValueUpper.resize(numRow);
  k = 0;
  for (int i = 0; i < numRowOriginal; ++i)
    if (flagRow.at(i)) {
      if (temp.at(i) < rowLower.at(i)) temp.at(i) = rowLower.at(i);
      implRowValueLower.at(k) = temp.at(i);
      if (teup.at(i) > rowUpper.at(i)) teup.at(i) = rowUpper.at(i);
      implRowValueUpper.at(k) = teup.at(i);
      k++;
    }

  // column dual
  temp = implColDualLower;
  teup = implColDualUpper;
  implColDualLower.resize(numCol);
  implColDualUpper.resize(numCol);

  k = 0;
  for (int i = 0; i < numColOriginal; ++i)
    if (flagCol.at(i)) {
      implColDualLower.at(k) = temp.at(i);
      implColDualUpper.at(k) = teup.at(i);
      k++;
    }

  // column value
  temp = implColLower;
  teup = implColUpper;
  implColLower.resize(numCol);
  implColUpper.resize(numCol);

  k = 0;
  for (int i = 0; i < numColOriginal; ++i)
    if (flagCol.at(i)) {
      if (temp.at(i) < colLower.at(i)) temp.at(i) = colLower.at(i);
      implColLower.at(k) = temp.at(i);
      if (teup.at(i) > colUpper.at(i)) teup.at(i) = colUpper.at(i);
      implColUpper.at(k) = teup.at(i);
      k++;
    }
}

int Presolve::getSingRowElementIndexInAR(int i) {
  assert(i >= 0 && i < numRow);
  int k = ARstart.at(i);
  while (k < ARstart[i + 1] && !flagCol.at(ARindex.at(k))) k++;
  if (k >= ARstart.at(i + 1)) {
    return -1;
  }
  int rest = k + 1;
  while (rest < ARstart.at(i + 1) && !flagCol.at(ARindex.at(rest))) ++rest;
  if (rest < ARstart.at(i + 1)) {
    return -1;
  }
  return k;
}

int Presolve::getSingColElementIndexInA(int j) {
  int k = Astart.at(j);
  assert(k >= 0 && k < Aindex.size());
  const int row = Aindex[k];
  assert(row >= 0 && row < numRow);
  assert(flagRow.size() == (unsigned int)numRow);

  while (!flagRow.at(Aindex.at(k))) ++k;
  if (k >= Aend.at(j)) {
    return -1;
  }
  int rest = k + 1;
  while (rest < Aend.at(j) && !flagRow.at(Aindex.at(rest))) ++rest;
  if (rest < Aend.at(j)) {
    // Occurs if a singleton column is no longer singleton.
    return -1;
  }
  return k;
}

void Presolve::testAnAR(int post) {
  int rows = numRow;
  int cols = numCol;

  double valueA = 0;
  double valueAR = 0;
  bool hasValueA, hasValueAR;

  if (post) {
    rows = numRowOriginal;
    cols = numColOriginal;
  }

  // check that A = AR
  for (int i = 0; i < rows; ++i) {
    for (int j = 0; j < cols; ++j) {
      if (post == 0)
        if (!flagRow.at(i) || !flagCol.at(j)) continue;
      hasValueA = false;
      for (int k = Astart.at(j); k < Aend.at(j); ++k)
        if (Aindex.at(k) == i) {
          hasValueA = true;
          valueA = Avalue.at(k);
        }

      hasValueAR = false;
      for (int k = ARstart.at(i); k < ARstart.at(i + 1); ++k)
        if (ARindex.at(k) == j) {
          hasValueAR = true;
          valueAR = ARvalue.at(k);
        }

      if (hasValueA != hasValueAR)
        cout << "    MATRIX is0   DIFF row=" << i << " col=" << j
             << "           ------------A: " << hasValueA
             << "  AR: " << hasValueAR << endl;
      else if (hasValueA && valueA != valueAR)
        cout << "    MATRIX VAL  DIFF row=" << i << " col=" << j
             << "           ------------A: " << valueA << "  AR: " << valueAR
             << endl;
    }
  }

  if (post == 0) {
    // check nz
    int nz = 0;
    for (int i = 0; i < rows; ++i) {
      if (!flagRow.at(i)) continue;
      nz = 0;
      for (int k = ARstart.at(i); k < ARstart.at(i + 1); ++k)
        if (flagCol.at(ARindex.at(k))) nz++;
      if (nz != nzRow.at(i))
        cout << "    NZ ROW      DIFF row=" << i << " nzRow=" << nzRow.at(i)
             << " actually " << nz << "------------" << endl;
    }

    for (int j = 0; j < cols; ++j) {
      if (!flagCol.at(j)) continue;
      nz = 0;
      for (int k = Astart.at(j); k < Aend.at(j); ++k)
        if (flagRow.at(Aindex.at(k))) nz++;
      if (nz != nzCol.at(j))
        cout << "    NZ COL      DIFF col=" << j << " nzCol=" << nzCol.at(j)
             << " actually " << nz << "------------" << endl;
    }
  }
}

// todo: error reporting.
HighsPostsolveStatus Presolve::postsolve(const HighsSolution& reduced_solution,
                                         const HighsBasis& reduced_basis,
                                         HighsSolution& recovered_solution,
                                         HighsBasis& recovered_basis) {
  colValue = reduced_solution.col_value;
  colDual = reduced_solution.col_dual;
  rowDual = reduced_solution.row_dual;

  col_status = reduced_basis.col_status;
  row_status = reduced_basis.row_status;

  makeACopy();  // so we can efficiently calculate primal and dual values

  //	iKKTcheck = false;
  // set corresponding parts of solution vectors:
  int j_index = 0;
  vector<int> eqIndexOfReduced(numCol, -1);
  vector<int> eqIndexOfReduROW(numRow, -1);
  for (int i = 0; i < numColOriginal; ++i)
    if (cIndex.at(i) > -1) {
      eqIndexOfReduced.at(j_index) = i;
      ++j_index;
    }
  j_index = 0;
  for (int i = 0; i < numRowOriginal; ++i)
    if (rIndex.at(i) > -1) {
      eqIndexOfReduROW.at(j_index) = i;
      ++j_index;
    }

  vector<HighsBasisStatus> temp_col_status = col_status;
  vector<HighsBasisStatus> temp_row_status = row_status;

  nonbasicFlag.assign(numColOriginal + numRowOriginal, 1);
  col_status.assign(numColOriginal, HighsBasisStatus::NONBASIC);  // Was LOWER
  row_status.assign(numRowOriginal, HighsBasisStatus::NONBASIC);  // Was LOWER

  for (int i = 0; i < numCol; ++i) {
    int iCol = eqIndexOfReduced.at(i);
    assert(iCol < (int)valuePrimal.size());
    assert(iCol < (int)valueColDual.size());
    assert(iCol >= 0);
    valuePrimal[iCol] = colValue.at(i);
    valueColDual[iCol] = colDual.at(i);
    col_status.at(iCol) = temp_col_status.at(i);
  }

  for (int i = 0; i < numRow; ++i) {
    int iRow = eqIndexOfReduROW.at(i);
    valueRowDual[iRow] = rowDual.at(i);
    row_status.at(iRow) = temp_row_status.at(i);
  }

  // cmpNBF(-1, -1);
  // testBasisMatrixSingularity();

  if (iKKTcheck) {
    cout << std::endl << "~~~~~ KKT check on HiGHS solution ~~~~~\n";
    checkKkt();
  }

  vector<int> fRjs;
  while (!chng.empty()) {
    change c = chng.top();
    chng.pop();
    // cout<<"chng.pop:       "<<c.col<<"       "<<c.row << endl;

    setBasisElement(c);
    switch (c.type) {
      case TWO_COL_SING_TRIVIAL: { 
        int y = (int) postValue.top();
        postValue.pop();
        int x = (int) postValue.top();
        postValue.pop();
        assert(x == c.col);
        flagRow[c.row] = true;
        flagCol[x] = true;
        flagCol[y] = true;
        row_status.at(c.row) = HighsBasisStatus::BASIC;
      }
      case DOUBLETON_EQUATION: {  // Doubleton equation row
        getDualsDoubletonEquation(c.row, c.col);

        if (iKKTcheck == 1) {
          if (chk2.print == 1)
            cout
                << "----KKT check after doubleton equation re-introduced. Row: "
                << c.row << ", column " << c.col << " -----\n";
          chk2.addChange(17, c.row, c.col, valuePrimal[c.col],
                         valueColDual[c.col], valueRowDual[c.row]);
          checkKkt();
        }
        // exit(2);
        break;
      }
      case DOUBLETON_EQUATION_ROW_BOUNDS_UPDATE: {
        // new bounds from doubleton equation, retrieve old ones
        // just for KKT check, not called otherwise
        chk2.addChange(171, c.row, c.col, 0, 0, 0);
        break;
      }
      case DOUBLETON_EQUATION_NEW_X_NONZERO: {
        // matrix transformation from doubleton equation, case x still there
        // case new x is not 0
        // just change value of entry in row for x
        int indi;
        for (indi = ARstart[c.row]; indi < ARstart[c.row + 1]; ++indi)
          if (ARindex.at(indi) == c.col) break;
        ARvalue.at(indi) = postValue.top();
        for (indi = Astart[c.col]; indi < Aend[c.col]; ++indi)
          if (Aindex.at(indi) == c.row) break;
        Avalue.at(indi) = postValue.top();

        if (iKKTcheck == 1)
          chk2.addChange(172, c.row, c.col, postValue.top(), 0, 0);
        postValue.pop();

        break;
      }
      case DOUBLETON_EQUATION_X_ZERO_INITIALLY: {
        // matrix transformation from doubleton equation, retrieve old value
        // case when row does not have x initially: entries for row i swap x and
        // y cols

        const int yindex = (int)postValue.top();
        postValue.pop();

        // reverse AR for case when x is zero and y entry has moved
        int indi;
        for (indi = ARstart[c.row]; indi < ARstart[c.row + 1]; ++indi)
          if (ARindex.at(indi) == c.col) break;
        ARvalue.at(indi) = postValue.top();
        ARindex.at(indi) = yindex;

        // reverse A for case when x is zero and y entry has moved
        for (indi = Astart[c.col]; indi < Aend[c.col]; ++indi)
          if (Aindex.at(indi) == c.row) break;

        // recover x: column decreases by 1
        // if indi is not Aend-1 swap elements indi and Aend-1
        if (indi != Aend[c.col] - 1) {
          double tmp = Avalue[Aend[c.col] - 1];
          int tmpi = Aindex[Aend[c.col] - 1];
          Avalue[Aend[c.col] - 1] = Avalue.at(indi);
          Aindex[Aend[c.col] - 1] = Aindex.at(indi);
          Avalue.at(indi) = tmp;
          Aindex.at(indi) = tmpi;
        }
        Aend[c.col]--;

        // recover y: column increases by 1
        // update A: append X column to end of array
        int st = Avalue.size();
        for (int ind = Astart[yindex]; ind < Aend[yindex]; ++ind) {
          Avalue.push_back(Avalue.at(ind));
          Aindex.push_back(Aindex.at(ind));
        }
        Avalue.push_back(postValue.top());
        Aindex.push_back(c.row);
        Astart[yindex] = st;
        Aend[yindex] = Avalue.size();

        double topp = postValue.top();
        postValue.pop();
        if (iKKTcheck == 1) {
          chk2.addChange(173, c.row, c.col, topp, (double)yindex, 0);
        }

        break;
      }
      case DOUBLETON_EQUATION_NEW_X_ZERO_AR_UPDATE: {
        // sp case x disappears row representation change
        int indi;
        for (indi = ARstart[c.row]; indi < ARstart[c.row + 1]; ++indi)
          if (ARindex.at(indi) == numColOriginal) break;
        ARindex.at(indi) = c.col;
        ARvalue.at(indi) = postValue.top();

        postValue.pop();

        break;
      }
      case DOUBLETON_EQUATION_NEW_X_ZERO_A_UPDATE: {
        // sp case x disappears column representation change
        // here A is copied from AR array at end of presolve so need to expand x
        // column  Aend[c.col]++; wouldn't do because old value is overriden
        double oldXvalue = postValue.top();
        postValue.pop();
        int x = c.col;

        // update A: append X column to end of array
        int st = Avalue.size();
        for (int ind = Astart.at(x); ind < Aend.at(x); ++ind) {
          Avalue.push_back(Avalue.at(ind));
          Aindex.push_back(Aindex.at(ind));
        }
        Avalue.push_back(oldXvalue);
        Aindex.push_back(c.row);
        Astart.at(x) = st;
        Aend.at(x) = Avalue.size();

        break;
      }
      case EMPTY_ROW: {
        valueRowDual[c.row] = 0;
        flagRow[c.row] = 1;
        if (iKKTcheck == 1) {
          if (chk2.print == 1)
            cout << "----KKT check after empty row " << c.row
                 << " re-introduced-----\n";
          chk2.addChange(0, c.row, 0, 0, 0, 0);
          checkKkt();
        }
        break;
      }
      case SING_ROW: {
        // valuePrimal is already set for this one, colDual also, we need
        // rowDual. AR copy keeps full matrix.  col dual maybe infeasible, we
        // need to check.  recover old bounds and see
        getDualsSingletonRow(c.row, c.col);

        if (iKKTcheck == 1) {
          if (chk2.print == 1)
            cout << "----KKT check after singleton row " << c.row
                 << " re-introduced. Variable: " << c.col << " -----\n";
          chk2.addChange(1, c.row, c.col, valuePrimal[c.col],
                         valueColDual[c.col], valueRowDual[c.row]);
          checkKkt();
        }
        break;
      }
      case FORCING_ROW_VARIABLE:
        fRjs.push_back(c.col);
        flagCol[c.col] = 1;
        if (iKKTcheck == 1 && valuePrimal[c.col] != 0)
          chk2.addChange(22, c.row, c.col, 0, 0, 0);
        break;
      case FORCING_ROW: {
        string str = getDualsForcingRow(c.row, fRjs);

        if (iKKTcheck == 1) {
          if (chk2.print == 1)
            cout << "----KKT check after forcing row " << c.row
                 << " re-introduced. Variable(s): " << str << " -----\n";
          chk2.addChange(3, c.row, 0, 0, 0, valueRowDual[c.row]);
          checkKkt();
        }
        fRjs.clear();
        break;
      }
      case REDUNDANT_ROW: {
        // this is not zero if the row bounds got relaxed and transferred to a
        // column which then had a nonzero dual.
        valueRowDual[c.row] = 0;

        flagRow[c.row] = 1;

        if (iKKTcheck == 1) {
          if (chk2.print == 1)
            cout << "----KKT check after redundant row " << c.row
                 << " re-introduced.----------------\n";
          checkKkt();
        }
        break;
      }
      case FREE_SING_COL:
      case IMPLIED_FREE_SING_COL: {
        // colDual rowDual already set.
        // calculate row value without xj
        double aij = getaij(c.row, c.col);
        double sum = 0;
        for (int k = ARstart[c.row]; k < ARstart[c.row + 1]; ++k)
          if (flagCol.at(ARindex.at(k)))
            sum += valuePrimal.at(ARindex.at(k)) * ARvalue.at(k);

        double rowlb = postValue.top();
        postValue.pop();
        double rowub = postValue.top();
        postValue.pop();

        // calculate xj
        if (valueRowDual[c.row] < 0) {
          // row is at lower bound
          valuePrimal[c.col] = (rowlb - sum) / aij;
        } else if (valueRowDual[c.row] > 0) {
          // row is at upper bound
          valuePrimal[c.col] = (rowub - sum) / aij;
        } else if (rowlb == rowub)
          valuePrimal[c.col] = (rowlb - sum) / aij;
        else if (colCostAtEl[c.col] > 0) {
          // we are interested in the lowest possible value of x:
          // max { l_j, bound implied by row i }
          double bndL;
          if (aij > 0)
            bndL = (rowlb - sum) / aij;
          else
            bndL = (rowub - sum) / aij;
          valuePrimal[c.col] = max(colLowerOriginal[c.col], bndL);
        } else if (colCostAtEl[c.col] < 0) {
          // we are interested in the highest possible value of x:
          // min { u_j, bound implied by row i }
          double bndU;
          if (aij < 0)
            bndU = (rowlb - sum) / aij;
          else
            bndU = (rowub - sum) / aij;
          valuePrimal[c.col] = min(colUpperOriginal[c.col], bndU);
        } else {  // cost is zero
          double bndL, bndU;
          if (aij > 0) {
            bndL = (rowlb - sum) / aij;
            bndU = (rowub - sum) / aij;
          } else {
            bndL = (rowub - sum) / aij;
            bndU = (rowlb - sum) / aij;
          }
          double valuePrimalUB = min(colUpperOriginal[c.col], bndU);
          double valuePrimalLB = max(colLowerOriginal[c.col], bndL);
          if (valuePrimalUB < valuePrimalLB - tol) {
            cout << "Postsolve error: inconsistent bounds for implied free "
                    "column singleton "
                 << c.col << endl;
          }

          if (fabs(valuePrimalLB) < fabs(valuePrimalUB))
            valuePrimal[c.col] = valuePrimalLB;
          else
            valuePrimal[c.col] = valuePrimalUB;
        }
        sum = sum + valuePrimal[c.col] * aij;

        double costAtTimeOfElimination = postValue.top();
        postValue.pop();
        objShift += (costAtTimeOfElimination * sum) / aij;

        flagRow[c.row] = 1;
        flagCol[c.col] = 1;
        // valueRowDual[c.row] = 0;

        if (iKKTcheck == 1) {
          chk2.addCost(c.col, costAtTimeOfElimination);
          if (c.type == FREE_SING_COL && chk2.print == 1)
            cout << "----KKT check after free col singleton " << c.col
                 << " re-introduced. Row: " << c.row << " -----\n";
          else if (c.type == IMPLIED_FREE_SING_COL && chk2.print == 1)
            cout << "----KKT check after implied free col singleton " << c.col
                 << " re-introduced. Row: " << c.row << " -----\n";
          chk2.addChange(4, c.row, c.col, valuePrimal[c.col],
                         valueColDual[c.col], valueRowDual[c.row]);
          checkKkt();
        }
        break;
      }
      case SING_COL_DOUBLETON_INEQ: {
        // column singleton in a doubleton equation.
        // colDual already set. need valuePrimal from stack. maybe change
        // rowDual depending on bounds. old bounds kept in oldBounds. variables
        // j,k : we eliminated j and are left with changed bounds on k and no
        // row. c.col is column COL (K) - eliminated, j is with new bounds
        pair<int, vector<double>> p = oldBounds.top();
        oldBounds.pop();
        const int j = p.first;
        vector<double> v = p.second;
        // double lbNew = v[0];
        // double ubNew = v[1];
        double cjNew = v[2];

        p = oldBounds.top();
        oldBounds.pop();
        v = p.second;
        double ubOld = v[1];
        double lbOld = v[0];
        double cjOld = v[2];

        p = oldBounds.top();
        oldBounds.pop();
        v = p.second;
        double ubCOL = v[1];
        double lbCOL = v[0];
        double ck = v[2];

        double rowlb = postValue.top();
        postValue.pop();
        double rowub = postValue.top();
        postValue.pop();
        double aik = postValue.top();
        postValue.pop();
        double aij = postValue.top();
        postValue.pop();
        double xj = valuePrimal.at(j);

        // calculate xk, depending on signs of coeff and cost
        double upp = HIGHS_CONST_INF;
        double low = -HIGHS_CONST_INF;

        if ((aij > 0 && aik > 0) || (aij < 0 && aik < 0)) {
          if (rowub < HIGHS_CONST_INF) upp = (rowub - aij * xj) / aik;
          if (rowlb > -HIGHS_CONST_INF) low = (rowlb - aij * xj) / aik;
        } else {
          if (rowub < HIGHS_CONST_INF) upp = (rowub - aij * xj) / aik;
          if (rowlb > -HIGHS_CONST_INF) low = (rowlb - aij * xj) / aik;
        }

        double xkValue = 0;
        if (ck == 0) {
          if (low < 0 && upp > 0)
            xkValue = 0;
          else if (fabs(low) < fabs(upp))
            xkValue = low;
          else
            xkValue = upp;
        }

        else if ((ck > 0 && aik > 0) || (ck < 0 && aik < 0)) {
          assert(low > -HIGHS_CONST_INF);
          xkValue = low;
        } else if ((ck > 0 && aik < 0) || (ck < 0 && aik > 0)) {
          assert(low < HIGHS_CONST_INF);
          xkValue = upp;
        }

        // primal value and objective shift
        valuePrimal[c.col] = xkValue;
        objShift += -cjNew * xj + cjOld * xj + ck * xkValue;

        // fix duals
        double rowVal = aij * xj + aik * xkValue;

        // If row is strictly between bounds:
        // Row is basic and column is non basic.
        if ((rowub == HIGHS_CONST_INF || (rowub - rowVal > tol)) &&
            (rowlb == -HIGHS_CONST_INF || (rowVal - rowlb > tol))) {
          row_status.at(c.row) = HighsBasisStatus::BASIC;
          col_status.at(c.col) = HighsBasisStatus::NONBASIC;
          valueRowDual[c.row] = 0;
          flagRow[c.row] = 1;
          valueColDual[c.col] = getColumnDualPost(c.col);
        } else {
          // row is at a bound
          // case fabs(rowlb - rowub) < tol
          double lo = -HIGHS_CONST_INF;
          double up = HIGHS_CONST_INF;

          if (fabs(rowub - rowVal) <= tol) {
            lo = 0;
            up = HIGHS_CONST_INF;
          } else if (fabs(rowlb - rowVal) <= tol) {
            lo = -HIGHS_CONST_INF;
            up = 0;
          }

          colCostAtEl.at(j) = cjOld;  // revert cost before calculating duals
          getBoundOnLByZj(c.row, j, &lo, &up, lbOld, ubOld);
          getBoundOnLByZj(c.row, c.col, &lo, &up, lbCOL, ubCOL);

          // calculate yi
          if (lo - up > tol)
            cout << "PR: Error in postsolving doubleton inequality " << c.row
                 << " : inconsistent bounds for its dual value." << std::endl;

          // WARNING: bound_row_dual not used. commented out to surpress warning
          // but maybe this causes trouble. Look into when you do dual postsolve
          // again (todo)
          //
          //
          // double bound_row_dual = 0;
          // if (lo > 0) {
          //   bound_row_dual = lo;
          // } else if (up < 0) {
          //   bound_row_dual = up;
          // }

          // kxx
          // if (lo > 0 || up < 0)
          if (lo > 0 || up < 0 || ck != 0) {
            // row is nonbasic
            // since either dual value zero for it is infeasible
            // or the column cost has changed for col j hence the row dual has
            // to be nonzero to balance out the Stationarity of Lagrangian.
            row_status.at(c.row) = HighsBasisStatus::NONBASIC;
            col_status.at(c.col) = HighsBasisStatus::BASIC;
            valueColDual[c.col] = 0;
            flagRow[c.row] = 1;
            valueRowDual[c.row] = getRowDualPost(c.row, c.col);
            valueColDual[j] = getColumnDualPost(j);
          } else {
            // zero row dual is feasible, set row to basic and column to
            // nonbasic.
            row_status.at(c.row) = HighsBasisStatus::BASIC;
            col_status.at(c.col) = HighsBasisStatus::NONBASIC;
            valueRowDual[c.row] = 0;
            flagRow[c.row] = 1;
            valueColDual[c.col] = getColumnDualPost(c.col);
          }
        }

        flagCol[c.col] = 1;

        if (iKKTcheck == 1) {
          if (chk2.print == 1)
            cout << "----KKT check after col singleton " << c.col
                 << " in doubleton ineq re-introduced. Row: " << c.row
                 << " -----\n";

          chk2.addChange(5, c.row, c.col, valuePrimal[c.col],
                         valueColDual[c.col], valueRowDual[c.row]);
          checkKkt();
        }
        // exit(2);
        break;
      }
      case EMPTY_COL:
      case DOMINATED_COLS:
      case WEAKLY_DOMINATED_COLS: {
        // got valuePrimal, need colDual
        if (c.type != EMPTY_COL) {
          double z = colCostAtEl[c.col];
          for (int k = Astart[c.col]; k < Astart[c.col + 1]; ++k)
            if (flagRow.at(Aindex.at(k)))
              z = z + valueRowDual.at(Aindex.at(k)) * Avalue.at(k);
          valueColDual[c.col] = z;
        }

        flagCol[c.col] = 1;
        if (iKKTcheck == 1) {
          if (c.type == EMPTY_COL && chk2.print == 1)
            cout << "----KKT check after empty column " << c.col
                 << " re-introduced.-----------\n";
          else if (c.type == DOMINATED_COLS && chk2.print == 1)
            cout << "----KKT check after dominated column " << c.col
                 << " re-introduced.-----------\n";
          else if (c.type == WEAKLY_DOMINATED_COLS && chk2.print == 1)
            cout << "----KKT check after weakly dominated column " << c.col
                 << " re-introduced.-----------\n";

          chk2.addChange(6, 0, c.col, valuePrimal[c.col], valueColDual[c.col],
                         0);
          checkKkt();
        }
        break;
      }

      case FIXED_COL: {
        // got valuePrimal, need colDual
        valueColDual[c.col] = getColumnDualPost(c.col);

        flagCol[c.col] = 1;
        if (iKKTcheck == 1) {
          if (chk2.print == 1)
            cout << "----KKT check after fixed variable " << c.col
                 << " re-introduced.-----------\n";
          chk2.addChange(7, 0, c.col, valuePrimal[c.col], valueColDual[c.col],
                         0);
          checkKkt();
        }
        break;
      }
    }
    // cmpNBF(c.row, c.col);
  }

  // cmpNBF();

  // Check number of basic variables
  int num_basic_var = 0;
  for (int iCol = 0; iCol < numColOriginal; iCol++) {
    if (col_status[iCol] == HighsBasisStatus::BASIC) {
      assert(num_basic_var < numRowOriginal);
      if (num_basic_var == numRowOriginal) {
        printf("Error in postsolve: more basic variables than rows\n");
        break;
      }
      num_basic_var++;
    }
  }
  for (int iRow = 0; iRow < numRowOriginal; iRow++) {
    // int iVar = numColOriginal + iRow;
    if (row_status[iRow] == HighsBasisStatus::BASIC) {
      assert(num_basic_var < numRowOriginal);
      if (num_basic_var == numRowOriginal) {
        printf("Error from postsolve: more basic variables than rows\n");
        break;
      }
      num_basic_var++;
    }
  }
  // Return error if the number of basic variables does not equal the
  // number of rows in the original LP
  assert(num_basic_var == numRowOriginal);
  if (num_basic_var != numRowOriginal) {
    printf(
        "Error from postsolve: number of basic variables = %d != %d = number "
        "of rows\n",
        num_basic_var, numRowOriginal);
    return HighsPostsolveStatus::BasisError;
  }

  // now recover original model data to pass back to HiGHS
  // A is already recovered!
  // however, A is expressed in terms of Astart, Aend and columns are in
  // different order so
  makeACopy();

  numRow = numRowOriginal;
  numCol = numColOriginal;
  numTot = numRow + numCol;

  rowUpper = rowUpperOriginal;
  rowLower = rowLowerOriginal;

  colUpper = colUpperOriginal;
  colLower = colLowerOriginal;

  colCost = colCostOriginal;

  colValue = valuePrimal;
  colDual = valueColDual;
  rowDual = valueRowDual;

  rowValue.assign(numRow, 0);
  for (int i = 0; i < numRowOriginal; ++i) {
    for (int k = ARstart.at(i); k < ARstart.at(i + 1); ++k)
      rowValue.at(i) += valuePrimal.at(ARindex.at(k)) * ARvalue.at(k);
  }

  // cout<<"Singularity check at end of postsolve: ";
  // testBasisMatrixSingularity();

  if (iKKTcheck != 0) {
    cout << "~~~~~ KKT check of postsolved solution with DevKkt checker ~~~~~"
         << std::endl;

    checkKkt(true);
  }

  // Save solution to PresolveComponentData.
  recovered_solution.col_value = colValue;
  recovered_solution.col_dual = colDual;
  recovered_solution.row_value = rowValue;
  recovered_solution.row_dual = rowDual;

  recovered_basis.col_status = col_status;
  recovered_basis.row_status = row_status;

  return HighsPostsolveStatus::SolutionRecovered;
}

void Presolve::checkKkt(bool final) {
  // final = true or intermediate = true
  if (!iKKTcheck) return;

  // update row value done in initState below.

  std::cout << "~~~~~~~~ " << std::endl;
  bool intermediate = !final;
  dev_kkt_check::State state = initState(intermediate);

  dev_kkt_check::KktInfo info = dev_kkt_check::initInfo();

  bool pass = dev_kkt_check::checkKkt(state, info);
  if (final) {
    if (pass)
      std::cout << "KKT PASS" << std::endl;
    else
      std::cout << "KKT FAIL" << std::endl;
  }
  std::cout << "~~~~~~~~ " << std::endl;
}

void Presolve::setBasisElement(change c) {
  // col_status starts off as [numCol] and has already been increased to
  // [numColOriginal] and row_status starts off as [numRow] and has already been
  // increased to [numRowOriginal] so fill fill in gaps in both

  switch (c.type) {
    case EMPTY_ROW: {
      if (report_postsolve) {
        printf("2.1 : Recover row %3d as %3d (basic): empty row\n", c.row,
               numColOriginal + c.row);
      }
      row_status.at(c.row) = HighsBasisStatus::BASIC;
      break;
    }
    case REDUNDANT_ROW: {
      if (report_postsolve) {
        printf("2.3 : Recover row %3d as %3d (basic): redundant\n", c.row,
               numColOriginal + c.row);
      }
      row_status.at(c.row) = HighsBasisStatus::BASIC;
      break;
    }
    case FREE_SING_COL:
    case IMPLIED_FREE_SING_COL: {
      if (report_postsolve) {
        printf(
            "2.4a: Recover col %3d as %3d (basic): implied free singleton "
            "column\n",
            c.col, numColOriginal + c.row);
      }
      col_status.at(c.col) = HighsBasisStatus::BASIC;

      if (report_postsolve) {
        printf(
            "2.5b: Recover row %3d as %3d (nonbasic): implied free singleton "
            "column\n",
            c.row, numColOriginal + c.row);
      }
      row_status.at(c.row) = HighsBasisStatus::NONBASIC;  // Was LOWER
      break;
    }
    case EMPTY_COL:
    case DOMINATED_COLS:
    case WEAKLY_DOMINATED_COLS: {
      if (report_postsolve) {
        printf("2.7 : Recover column %3d (nonbasic): weakly dominated column\n",
               c.col);
      }
      col_status.at(c.col) = HighsBasisStatus::NONBASIC;  // Was LOWER
      break;
    }
    case FIXED_COL: {  // fixed variable:
      // check if it was NOT after singRow
      if (chng.size() > 0)
        if (chng.top().type != SING_ROW) {
          if (report_postsolve) {
            printf(
                "2.8 : Recover column %3d (nonbasic): weakly dominated "
                "column\n",
                c.col);
          }
          col_status.at(c.col) = HighsBasisStatus::NONBASIC;  // Was LOWER
        }
      break;
    }
    default:
      break;
  }
}

/* testing and dev
int Presolve::testBasisMatrixSingularity() {

        HFactor factor;

        //resize matrix in M so we can pass to factor
        int i, j, k;
        int nz = 0;
        int nR = 0;
        int nC = 0;

        numRowOriginal = rowLowerOriginal.size();
        numColOriginal = colLowerOriginal.size();
        //arrays to keep track of indices
        vector<int> rIndex_(numRowOriginal, -1);
        vector<int> cIndex_(numColOriginal, -1);

        for (i=0;i<numRowOriginal;++i)
                if (flagRow.at(i)) {
                        for (j = ARstart.at(i); j<ARstart.at(i+1); ++j)
                                if (flagCol[ARindex.at(j)])
                                        nz ++;
                        rIndex_.at(i) = nR;
                        nR++;
                        }

        for (i=0;i<numColOriginal;++i)
                if (flagCol.at(i)) {
                        cIndex_.at(i) = nC;
                        nC++;
                }


        //matrix
        vector<int>    Mstart(nC + 1, 0);
        vector<int>    Mindex(nz);
        vector<double> Mvalue(nz);

    vector<int> iwork(nC, 0);

    for (i = 0;i<numRowOriginal; ++i)
        if (flagRow.at(i))
            for (int k = ARstart.at(i); k < ARstart.at(i+1);++k ) {
                j = ARindex.at(k);
                if (flagCol.at(j))
                                iwork[cIndex_.at(j)]++;
                        }
    for (i = 1; i <= nC; ++i)
        Mstart.at(i) = Mstart[i - 1] + iwork[i - 1];
   for (i = 0; i < numColOriginal; ++i)
        iwork.at(i) = Mstart.at(i);

   for (i = 0; i < numRowOriginal; ++i) {
        if (flagRow.at(i)) {
                        int iRow = rIndex_.at(i);
                    for (k = ARstart.at(i); k < ARstart[i + 1];++k ) {
                        j = ARindex.at(k);
                        if (flagCol.at(j)) {
                                int iCol = cIndex_.at(j);
                                    int iPut = iwork[iCol]++;
                                    Mindex[iPut] = iRow;
                                    Mvalue[iPut] = ARvalue.at(k);
                                }
                    }
                }
    }

    vector<int>  bindex(nR);
    int countBasic=0;

    printf("To recover this test need to use col/row_status\n");
     for (int i=0; i< nonbasicFlag.size();++i) {
         if (nonbasicFlag.at(i) == 0)
                         countBasic++;
     }

     if (countBasic != nR)
         cout<<" Wrong count of basic variables: != numRow"<<endl;

     int c=0;
     for (int i=0; i< nonbasicFlag.size();++i) {
         if (nonbasicFlag.at(i) == 0) {
                        if (i < numColOriginal)
                                bindex[c] = cIndex_.at(i);
                        else
                                bindex[c] = nC + rIndex_[i - numColOriginal];
                        c++;
         }
    }

        factor.setup(nC, nR, &Mstart[0], &Mindex[0], &Mvalue[0],  &bindex[0]);
/ *	if (1) // for this check both A and M are the full matrix again
        {
                if (nC - numColOriginal != 0)
                        cout<<"columns\n";
                if (nR - numRowOriginal != 0)
                        cout<<"rows\n";
                for (int i=0; i< Mstart.size();++i)
                        if (Mstart.at(i) - Astart.at(i) != 0)
                                cout<<"Mstart "<<i<<"\n";
                for (int i=0; i< Mindex.size();++i)
                        if (Mindex.at(i) - Aindex.at(i) != 0)
                                cout<<"Mindex "<<i<<"\n";
                for (int i=0; i< Mvalue.size();++i)
                        if (Mvalue.at(i) - Avalue.at(i) != 0)
                                cout<<"Mvalue "<<i<<"\n";
                for (int i=0; i< bindex.size();++i)
                        if (nonbasicFlag.at(i) - nbffull.at(i) != 0)
                                cout<<"nbf "<<i<<"\n";
        } * /

        try {
        factor.build();
    } catch (runtime_error& error) {
        cout << error.what() << endl;
        cout << "Postsolve: could not factorize basis matrix." << endl;
        return 0;
    }
    cout << "Postsolve: basis matrix successfully factorized." << endl;

    return 1;
}*/

/***
 * lo and up refer to the place storing the current bounds on y_row
 *
 */
void Presolve::getBoundOnLByZj(int row, int j, double* lo, double* up,
                               double colLow, double colUpp) {
  double cost = colCostAtEl.at(j);  // valueColDual.at(j);
  double x = -cost;

  double sum = 0;
  for (int kk = Astart.at(j); kk < Aend.at(j); ++kk)
    if (flagRow.at(Aindex.at(kk))) {
      sum = sum + Avalue.at(kk) * valueRowDual.at(Aindex.at(kk));
    }
  x = x - sum;

  double aij = getaij(row, j);
  x = x / aij;

  if (fabs(colLow - colUpp) < tol)
    return;  // here there is no restriction on zj so no bound on y

  if ((valuePrimal.at(j) - colLow) > tol &&
      (colUpp - valuePrimal.at(j)) > tol) {
    // set both bounds
    if (x < *up) *up = x;
    if (x > *lo) *lo = x;
  }

  else if ((valuePrimal.at(j) == colLow && aij < 0) ||
           (valuePrimal.at(j) == colUpp && aij > 0)) {
    if (x < *up) *up = x;
  } else if ((valuePrimal.at(j) == colLow && aij > 0) ||
             (valuePrimal.at(j) == colUpp && aij < 0)) {
    if (x > *lo) *lo = x;
  }
}

/**
 * returns z_col
 * z = A'y + c
 */
double Presolve::getColumnDualPost(int col) {
  int row;
  double z;
  double sum = 0;
  for (int cnt = Astart.at(col); cnt < Aend.at(col); cnt++)
    if (flagRow.at(Aindex.at(cnt))) {
      row = Aindex.at(cnt);
      sum = sum + valueRowDual.at(row) * Avalue.at(cnt);
    }
  z = sum + colCostAtEl.at(col);
  return z;
}

/***
 * A'y + c = z
 *
 * returns y_row = -(A'y      +   c   - z )/a_rowcol
 *               (except row)  (at el)
 */
double Presolve::getRowDualPost(int row, int col) {
  double x = 0;

  for (int kk = Astart.at(col); kk < Aend.at(col); ++kk)
    if (flagRow.at(Aindex.at(kk)) && Aindex.at(kk) != row)
      x = x + Avalue.at(kk) * valueRowDual.at(Aindex.at(kk));

  x = x + colCostAtEl.at(col) - valueColDual.at(col);

  double y = getaij(row, col);
  return -x / y;
}

string Presolve::getDualsForcingRow(int row, vector<int>& fRjs) {
  double z;
  stringstream ss;
  int j;

  double lo = -HIGHS_CONST_INF;
  double up = HIGHS_CONST_INF;
  int lo_col = -1;
  int up_col = -1;

  double cost, sum;

  for (size_t jj = 0; jj < fRjs.size(); ++jj) {
    j = fRjs[jj];

    pair<int, vector<double>> p = oldBounds.top();
    vector<double> v = get<1>(p);
    oldBounds.pop();
    double colLow = v[0];
    double colUpp = v[1];

    // calculate bound x imposed by zj
    double save_lo = lo;
    double save_up = up;
    getBoundOnLByZj(row, j, &lo, &up, colLow, colUpp);
    if (lo > save_lo) lo_col = j;
    if (up < save_up) up_col = j;
  }

  // calculate yi
  if (lo > up)
    cout << "PR: Error in postsolving forcing row " << row
         << " : inconsistent bounds for its dual value.\n";

  if (lo <= 0 && up >= 0) {
    valueRowDual.at(row) = 0;
    row_status[row] = HighsBasisStatus::BASIC;
  } else if (lo > 0) {
    // row is set to basic and column to non-basic but that should change
    row_status[row] = HighsBasisStatus::NONBASIC;
    col_status.at(lo_col) = HighsBasisStatus::BASIC;
    valueRowDual.at(row) = lo;
    valueColDual.at(lo_col) = 0;
    // valueColDual[lo_col] should be zero since it imposed the lower bound.
  } else if (up < 0) {
    // row is set to basic and column to non-basic but that should change
    row_status[row] = HighsBasisStatus::NONBASIC;
    col_status.at(up_col) = HighsBasisStatus::BASIC;
    valueRowDual.at(row) = up;
    valueColDual.at(up_col) = 0;
  }

  flagRow.at(row) = 1;

  for (size_t jj = 0; jj < fRjs.size(); ++jj) {
    j = fRjs[jj];
    if (lo > 0 && j == lo_col) continue;
    if (up < 0 && j == up_col) continue;

    col_status[j] = HighsBasisStatus::NONBASIC;

    cost = valueColDual.at(j);
    sum = 0;
    for (int k = Astart.at(j); k < Aend.at(j); ++k)
      if (flagRow.at(Aindex.at(k))) {
        sum = sum + valueRowDual.at(Aindex.at(k)) * Avalue.at(k);
        // cout<<" row "<<Aindex.at(k)<<" dual
        // "<<valueRowDual.at(Aindex.at(k))<<" a_"<<Aindex.at(k)<<"_"<<j<<"\n";
      }
    z = cost + sum;

    valueColDual.at(j) = z;

    if (iKKTcheck == 1) {
      ss << j;
      ss << " ";
      chk2.addChange(2, 0, j, valuePrimal.at(j), valueColDual.at(j), cost);
    }
  }

  return ss.str();
}

void Presolve::getDualsSingletonRow(const int row, const int col) {
  pair<int, vector<double>> bnd = oldBounds.top();
  oldBounds.pop();

  valueRowDual.at(row) = 0;

  const double cost = postValue.top();
  postValue.pop();
  colCostAtEl[col] = cost;

  const double aij = getaij(row, col);
  const double l = (get<1>(bnd))[0];
  const double u = (get<1>(bnd))[1];
  const double lrow = (get<1>(bnd))[2];
  const double urow = (get<1>(bnd))[3];

  flagRow.at(row) = 1;

  HighsBasisStatus local_status = col_status.at(col);
  if (local_status != HighsBasisStatus::BASIC) {
    // x was not basic but is now
    // if x is strictly between original bounds or a_ij*x_j is at a bound.
    if (fabs(valuePrimal.at(col) - l) > tol &&
        fabs(valuePrimal.at(col) - u) > tol) {
      if (report_postsolve) {
        printf("3.1 : Make column %3d basic and row %3d nonbasic\n", col, row);
      }
      col_status.at(col) = HighsBasisStatus::BASIC;
      row_status.at(row) = HighsBasisStatus::NONBASIC;  // Was LOWER
      valueColDual[col] = 0;
      valueRowDual[row] = getRowDualPost(row, col);
    } else {
      // column is at bound
      const bool isRowAtLB = fabs(aij * valuePrimal[col] - lrow) < tol;
      const bool isRowAtUB = fabs(aij * valuePrimal[col] - urow) < tol;

      const double save_dual = valueColDual[col];
      valueColDual[col] = 0;
      const double row_dual = getRowDualPost(row, col);

      if ((isRowAtLB && !isRowAtUB && row_dual > 0) ||
          (!isRowAtLB && isRowAtUB && row_dual < 0) ||
          (!isRowAtLB && !isRowAtUB)) {
        // make row basic
        row_status.at(row) = HighsBasisStatus::BASIC;
        valueRowDual[row] = 0;
        valueColDual[col] = save_dual;
      } else {
        // column is basic
        col_status.at(col) = HighsBasisStatus::BASIC;
        row_status.at(row) = HighsBasisStatus::NONBASIC;
        valueColDual[col] = 0;
        valueRowDual[row] = getRowDualPost(row, col);
      }
    }
  } else {
    // x is basic
    if (report_postsolve) {
      printf("3.3 : Make row %3d basic\n", row);
    }
    row_status.at(row) = HighsBasisStatus::BASIC;
    valueRowDual[row] = 0;
    // if the row dual is zero it does not contribute to the column dual.
  }
}

void Presolve::getDualsDoubletonEquation(const int row, const int col) {
  // colDual already set. need valuePrimal from stack. maybe change rowDual
  // depending on bounds. old bounds kept in oldBounds. variables j,k : we
  // eliminated col(k)(c.col) and are left with changed bounds on j and no row.
  //                               y x

  constexpr bool report = false;

  pair<int, vector<double>> p = oldBounds.top();
  oldBounds.pop();
  vector<double> v = get<1>(p);
  const int x = get<0>(p);
  assert(x >= 0 && x <= numColOriginal);
  const double ubxNew = v[1];
  const double lbxNew = v[0];
  const double cxNew = v[2];

  p = oldBounds.top();
  oldBounds.pop();
  v = get<1>(p);
  const double ubxOld = v[1];
  const double lbxOld = v[0];
  const double cxOld = v[2];

  p = oldBounds.top();
  oldBounds.pop();
  v = get<1>(p);
  const double uby = v[1];
  const double lby = v[0];
  const double cy = v[2];

  const int y = col;
  assert(y >= 0 && y <= numColOriginal);

  const double b = postValue.top();
  postValue.pop();
  const double aky = postValue.top();
  postValue.pop();
  const double akx = postValue.top();
  postValue.pop();
  const double valueX = valuePrimal.at(x);

  // primal value and objective shift
  valuePrimal.at(y) = (b - akx * valueX) / aky;
  objShift += -cxNew * valueX + cxOld * valueX + cy * valuePrimal.at(y);

  // column cost of x
  colCostAtEl.at(x) = cxOld;

  flagRow.at(row) = 1;
  flagCol.at(y) = 1;

  const HighsBasisStatus x_status_reduced = col_status.at(x);
  bool x_make_basic = false;
  bool y_make_basic = false;
  bool row_basic = false;
  // x stayed, y was removed
  if (valuePrimal.at(y) - lby > tol && uby - valuePrimal.at(y) > tol) {
    // If column y has value between bounds set it to basic.
    col_status.at(y) = HighsBasisStatus::BASIC;
    row_status.at(row) = HighsBasisStatus::NONBASIC;

    // makeYBasic();
    valueColDual.at(y) = 0;
    valueRowDual.at(row) = getRowDualPost(row, y);
    if (report) printf("4.2 : Make column %3d basic\n", y);
    return;
  }

  if (((x_status_reduced == HighsBasisStatus::NONBASIC ||
        x_status_reduced == HighsBasisStatus::UPPER) &&
       fabs(valueX - ubxNew) < tol && ubxNew < ubxOld) ||
      ((x_status_reduced == HighsBasisStatus::NONBASIC ||
        x_status_reduced == HighsBasisStatus::LOWER) &&
       fabs(valueX - lbxNew) < tol && lbxNew > lbxOld) ||
      (fabs(valueX - lbxNew) < tol && fabs(lbxOld - lbxNew) < tol &&
       (x_status_reduced == HighsBasisStatus::UPPER ||
        x_status_reduced == HighsBasisStatus::LOWER))) {
    if (ubxNew > lbxNew) {
      // Column x is nonbasic at reduced solution at a reduced bound but needs
      // to be changed to basic since this bound is expanding.
      assert(col_status.at(y) == HighsBasisStatus::NONBASIC);

      x_make_basic = true;
      // makeXBasic()
    }

    if (ubxNew == lbxNew) {
      if (report) {
        printf(
            "4.5 : Maybe dual restriction on column x : no longer on feas "
            "side.\n");
        if (ubxNew == lbxOld && ubxNew < ubxOld)
          std::cout << " u.  " << valueColDual[x] << std::endl;
        if (lbxNew == ubxOld && lbxNew > lbxOld)
          std::cout << " l.  " << valueColDual[x] << std::endl;

        if ((ubxNew == lbxOld && ubxNew < ubxOld && valueColDual[x] < tol) ||
            (lbxNew == ubxOld && lbxNew > lbxOld && valueColDual[x] > tol)) {
          if (report) printf("4.6 : Change dual of x to zero.\n");
        }

        // make x basic.
        valueColDual.at(x) = 0;
        valueRowDual.at(row) = getRowDualPost(row, x);
        valueColDual.at(y) = getColumnDualPost(y);
        col_status.at(x) = HighsBasisStatus::BASIC;
        row_status.at(row) = HighsBasisStatus::NONBASIC;
        if (report) printf("4.77 : Make column %3d basic\n", x);
        return;
      }
    }

    if (x_make_basic) {
      // transfer dual of x to dual of row
      valueColDual.at(x) = 0;
      valueRowDual.at(row) = getRowDualPost(row, x);
      valueColDual.at(y) = getColumnDualPost(y);

      if (lby == -HIGHS_CONST_INF || uby == HIGHS_CONST_INF ||
          fabs(lby - uby) > tol) {
        // Make sure y is at a bound
        assert(fabs(valuePrimal[y] - lby) < tol ||
               fabs(valuePrimal[y] - uby) < tol);

        // Check that y is dual feasible
        bool feasible = true;
        if (fabs(valuePrimal[y] - lby) < tol && valueColDual[y] < -tol)
          feasible = false;
        if (fabs(valuePrimal[y] - uby) < tol && valueColDual[y] > tol)
          feasible = false;

        if (feasible) {
          col_status.at(x) = HighsBasisStatus::BASIC;
          row_status.at(row) = HighsBasisStatus::NONBASIC;
          if (report) printf("4.1 : Make column %3d basic\n", x);
          return;
        }
        // Y not dual feasible
        y_make_basic = true;
      }
      // If not feasble X will remail nonbasic and we will make the
    }
  }

  if (!y_make_basic) {
    if (lby != uby) {
      assert(fabs(lby - valuePrimal[y]) < tol ||
             fabs(uby - valuePrimal[y]) < tol);
      // If postsolved column y is at a bound. If lby != uby we have a
      // restriction on the dual sign of y.
      // col_status.at(y) = HighsBasisStatus::BASIC;
      // row_status.at(row) = HighsBasisStatus::NONBASIC;

      // valueColDual.at(y) = 0;
      // valueRowDual.at(row) = getRowDualPost(row, y);

      // if (report) printf("4.2 : Make column %3d basic\n", y);
    } else {
      // Column y is at a bound.
      assert(fabs(uby - valuePrimal[y]) < tol ||
             fabs(lby - valuePrimal[y]) < tol);

      // Check if tight.
      if (fabs(lby - uby) < tol) {
        // assert(fabs(lby - valuePrimal[y]) < tol);
        // no restriction so can make row basic but we don't have to always
        // since it can make the dual of X infeasible (check below)
        row_basic = true;
      }  // Else Will need to check dual feasibility of y dual.

      if (x_status_reduced != HighsBasisStatus::BASIC) {
        // make x basic.
        valueColDual.at(x) = 0;
        valueRowDual.at(row) = getRowDualPost(row, x);
        valueColDual.at(y) = getColumnDualPost(y);
        col_status.at(x) = HighsBasisStatus::BASIC;
        row_status.at(row) = HighsBasisStatus::NONBASIC;
        if (report) printf("4.778 : Make column %3d basic\n", x);
        return;
      }
    }
  }

  // Print & check some info.
  // if (x_status_reduced == HighsBasisStatus::BASIC)
  //   std::cout << "BASIC" << std::endl;
  // else
  //   std::cout << "NOT BASIC" << std::endl;

  // std::cout << "valueXDual " << valueColDual[x] << std::endl;

  // see if X at a bound
  if (fabs(valueX - ubxNew) < tol || fabs(valueX - lbxNew) < tol) {
    if ((fabs(valueX - ubxNew) < tol && ubxNew < ubxOld) ||
        (fabs(valueX - lbxNew) < tol && lbxNew > lbxOld)) {
      // std::cout << "     4.122" << std::endl;
      // std::cout << lbxOld << " lbxOld " << std::endl;
      // std::cout << ubxOld << " ubxOld " << std::endl;
      // std::cout << lbxNew << " lbxNew " << std::endl;
      // std::cout << ubxNew << " ubxNew " << std::endl;
      // std::cout << valueX << " val  " << std::endl;
      //if (ubxNew > lbxNew) assert(x_status_reduced == HighsBasisStatus::BASIC);
      // not true.

      // if X was non basic make it basic
      if (x_status_reduced != HighsBasisStatus::BASIC) {
        valueColDual.at(x) = 0;
        valueRowDual.at(row) = getRowDualPost(row, x);
        valueColDual.at(y) = getColumnDualPost(y);

        // Check dual feasibility of y.
        bool feasible = true;
        if (lby > -HIGHS_CONST_INF && lby < uby &&
            fabs(lby - valuePrimal[y]) < tol)
          if (valueColDual[y] < 0) feasible = false;
        if (uby < HIGHS_CONST_INF && lby < uby &&
            fabs(uby - valuePrimal[y]) < tol)
          if (valueColDual[y] > 0) feasible = false;

        if (feasible) {
          col_status.at(x) = HighsBasisStatus::BASIC;
          row_status.at(row) = HighsBasisStatus::NONBASIC;
          if (report) printf("4.122778 : Make column %3d basic\n", x);
          return;
        } else {
          if (report) printf("4.1227785 : Make column %3d basic\n", y);
          // dual of y needs to change. make y basic by proceeding below.
        }
      }

      // if X was basic make y basic.
      valueColDual.at(y) = 0;
      valueRowDual.at(row) = getRowDualPost(row, y);
      valueColDual.at(x) = getColumnDualPost(x);
      col_status.at(y) = HighsBasisStatus::BASIC;
      row_status.at(row) = HighsBasisStatus::NONBASIC;
      if (report) printf("4.122779 : Make column %3d basic\n", y);
      return;
    } else {
      // std::cout << "     4.002" << std::endl;
      row_basic = false;
    }
  } else {
    // X strictly between bounds
    assert(x_status_reduced == HighsBasisStatus::BASIC);
    assert(valuePrimal[x] - lbxNew > tol && ubxNew - valuePrimal[x] > tol);
  }

  if (row_basic) {
    assert(col_status.at(y) == HighsBasisStatus::NONBASIC);
    row_status.at(row) = HighsBasisStatus::BASIC;

    valueRowDual.at(row) = 0;
    valueColDual.at(y) = getColumnDualPost(y);

    if (report) printf("4.1 : Make row    %3d basic\n", row);
  } else {
    // Try Y Basic.

    col_status.at(y) = HighsBasisStatus::BASIC;
    row_status.at(row) = HighsBasisStatus::NONBASIC;

    valueColDual.at(y) = 0;
    valueRowDual.at(row) = getRowDualPost(row, y);

    if (report) printf("4.4 : Make column %3d basic\n", y);

    // Check complementary slackness on x.
    if ((valueColDual[x] < -tol && fabs(valuePrimal[x] - lbxOld) > tol) ||
        (valueColDual[x] > tol && fabs(ubxOld - valuePrimal[x]) > tol)) {
      if (x_status_reduced != HighsBasisStatus::BASIC) {
        // make X basic.
        valueColDual.at(x) = 0;
        valueRowDual.at(row) = getRowDualPost(row, x);
        valueColDual.at(y) = getColumnDualPost(y);
        col_status.at(x) = HighsBasisStatus::BASIC;
        col_status.at(y) = HighsBasisStatus::NONBASIC;
        row_status.at(row) = HighsBasisStatus::NONBASIC;
        if (report) printf("4.779 : Make column %3d basic\n", x);
        return;
      }
      // If X already basic and y can not be feasibly made basic then the row
      // remains as the only option. X not working out

      // row_status.at(row) = HighsBasisStatus::BASIC;
      // col_status.at(y) = HighsBasisStatus::NONBASIC;

      // valueRowDual.at(row) = 0;
      // valueColDual.at(y) = getColumnDualPost(y);

      // if (report) printf("4.7791 : Make row    %3d basic\n", row);
      if (report) printf("??? 4.7791 : Make row    %3d basic\n", row);
    }

    // Check dual feasibility of y.
    bool feasible = true;
    if (lby > -HIGHS_CONST_INF && lby < uby && fabs(lby - valuePrimal[y]) < tol)
      if (valueColDual[y] < 0) feasible = false;
    if (uby < HIGHS_CONST_INF && lby < uby && fabs(uby - valuePrimal[y]) < tol)
      if (valueColDual[y] > 0) feasible = false;

    if (!feasible) {
      // make X basic.
      valueColDual.at(x) = 0;
      valueRowDual.at(row) = getRowDualPost(row, x);
      valueColDual.at(y) = getColumnDualPost(y);
      col_status.at(x) = HighsBasisStatus::BASIC;
      col_status.at(y) = HighsBasisStatus::NONBASIC;
      row_status.at(row) = HighsBasisStatus::NONBASIC;
      if (report) printf("4.879 : Make column %3d basic\n", x);
    }

    // y is at a bound with infeasible dual
    // : attempt to make basic
  }
}

void Presolve::countRemovedRows(PresolveRule rule) {
  timer.increaseCount(true, rule);
}

void Presolve::countRemovedCols(PresolveRule rule) {
  timer.increaseCount(false, rule);
  if (timer.time_limit > 0 &&
      timer.timer_.readRunHighsClock() > timer.time_limit)
    status = stat::Timeout;
}

dev_kkt_check::State Presolve::initState(const bool intermediate) {
  // update row value
  rowValue.assign(numRowOriginal, 0);
  for (int i = 0; i < numRowOriginal; ++i) {
    if (flagRow[i])
      for (int k = ARstart.at(i); k < ARstart.at(i + 1); ++k) {
        const int col = ARindex[k];
        if (flagCol[col]) rowValue.at(i) += valuePrimal.at(col) * ARvalue.at(k);
      }
  }

  if (!intermediate)
    return dev_kkt_check::State(
        numCol, numRow, Astart, Aend, Aindex, Avalue, ARstart, ARindex, ARvalue,
        colCost, colLower, colUpper, rowLower, rowUpper, flagCol, flagRow,
        colValue, colDual, rowValue, rowDual, col_status, row_status);

  // if intermediate step use checker's row and col bounds and cost
  return chk2.initState(numColOriginal, numRowOriginal, Astart, Aend, Aindex,
                        Avalue, ARstart, ARindex, ARvalue, flagCol, flagRow,
                        valuePrimal, valueColDual, rowValue, valueRowDual,
                        col_status, row_status);
}

}  // namespace presolve<|MERGE_RESOLUTION|>--- conflicted
+++ resolved
@@ -276,17 +276,12 @@
         removeDominatedColumns();
         timer.recordFinish(REMOVE_DOMINATED_COLUMNS);
         break;
-<<<<<<< HEAD
       case Presolver::kMainSingletonsOnly:
         // To implement
         // timer.recordStart(SING_ONLY);
         removeSingletonsOnly();
         // timer.recordFinish(SING_ONLY);
-=======
-      case Presolver::kKnapsack:
-        removeKnapsackConstraints();
         break;
->>>>>>> 374baeae
     }
 
     double time_end = timer.timer_.readRunHighsClock();
@@ -301,29 +296,29 @@
   return status;
 }
 
-void Presolve::removeSingletonsOnly() {
-  for (int row = 0; row < numRow; row++) {
-    if (!flagRow[row]) continue;
-    bool valid = true;
-    int nz_col = 0;
-    for (int k = ARstart[row]; k < ARstart[row + 1]; k++) { 
-      const int col = ARindex[k];
-      if (!flagCol[col]) continue;
-      if (nzCol[col] != 1) {
-        valid = false;
-        break;
-      }
-      nz_col++;
-    }
-    if (!valid) continue;
-    if (nz_col == 0) {
-      flagRow[row] = false;
-      continue;
-    }
-
-    std::cout << "Singletons only row found! nzcol = " << nz_col << " L = " << rowLower[row] << " U = " << rowUpper[row] << std::endl;
-  }
-}
+// void Presolve::removeSingletonsOnly() {
+//   for (int row = 0; row < numRow; row++) {
+//     if (!flagRow[row]) continue;
+//     bool valid = true;
+//     int nz_col = 0;
+//     for (int k = ARstart[row]; k < ARstart[row + 1]; k++) { 
+//       const int col = ARindex[k];
+//       if (!flagCol[col]) continue;
+//       if (nzCol[col] != 1) {
+//         valid = false;
+//         break;
+//       }
+//       nz_col++;
+//     }
+//     if (!valid) continue;
+//     if (nz_col == 0) {
+//       flagRow[row] = false;
+//       continue;
+//     }
+
+//     std::cout << "Singletons only row found! nzcol = " << nz_col << " L = " << rowLower[row] << " U = " << rowUpper[row] << std::endl;
+//   }
+// }
 
 void Presolve::removeFixed() {
   timer.recordStart(FIXED_COL);
@@ -375,7 +370,7 @@
     order.push_back(Presolver::kMainRowSingletons);
     order.push_back(Presolver::kMainColSingletons);
     order.push_back(Presolver::kMainDominatedCols);
-    // order.push_back(Presolver::kMainSingletonsOnly);
+    order.push_back(Presolver::kMainSingletonsOnly);
   }
   
   int prev_cols_rows = 0;
@@ -614,12 +609,12 @@
   
   // std::cout << "Call caseTwoSing..." << std::endl;
 
-  // std::cout << "Two column singletons: row " << row << ", x = " << x << ", y = " << y << std::endl;
-  // std::cout << "                     cx = " << colCost[x] << "  cy = " << colCost[y] << std::endl;
-  // std::cout << "                     ax = " << getaij(row, x) << "  ay = " << getaij(row, y) << std::endl;
-  // std::cout << "   L = " << rowLower[row] << "  U = " << rowUpper[row] << std::endl;
-  // std::cout << "   lx = " << colLower[x] << "  ux = " << colUpper[x] << std::endl;
-  // std::cout << "   ly = " << colLower[y] << "  uy = " << colUpper[y] << std::endl;
+  std::cout << "Two column singletons: row " << row << ", x = " << x << ", y = " << y << std::endl;
+  std::cout << "                     cx = " << colCost[x] << "  cy = " << colCost[y] << std::endl;
+  std::cout << "                     ax = " << getaij(row, x) << "  ay = " << getaij(row, y) << std::endl;
+  std::cout << "   L = " << rowLower[row] << "  U = " << rowUpper[row] << std::endl;
+  std::cout << "   lx = " << colLower[x] << "  ux = " << colUpper[x] << std::endl;
+  std::cout << "   ly = " << colLower[y] << "  uy = " << colUpper[y] << std::endl;
   
   assert(nzRow[row] = 2);
   assert(nzCol[x] = 1);
@@ -684,10 +679,10 @@
         }
 
         // two singletons case handled elsewhere
-        // if (y < 0 || ((nzCol.at(y) == 1 && nzCol.at(x) == 1))) {
-        //   caseTwoSingletonsDoubletonInequality(row, x, y);
-        //   continue;
-        // }
+        if (y < 0 || ((nzCol.at(y) == 1 && nzCol.at(x) == 1))) {
+          caseTwoSingletonsDoubletonInequality(row, x, y);
+          continue;
+        }
 
         // singleton rows only in y column which is present in fewer constraints
         // and eliminated. bool rs_only = true; for (int k = Astart.at(y); k <
@@ -1769,8 +1764,29 @@
   }
 }
 
-void Presolve::removeKnapsackConstraints() {
-  timer.recordStart(KNAPSACK);
+void Presolve::removeSingletonsOnly() {
+  for (int row = 0; row < numRow; row++) {
+    if (!flagRow[row]) continue;
+    bool valid = true;
+    int nz_col = 0;
+    for (int k = ARstart[row]; k < ARstart[row + 1]; k++) { 
+      const int col = ARindex[k];
+      if (!flagCol[col]) continue;
+      if (nzCol[col] != 1) {
+        valid = false;
+        break;
+      }
+      nz_col++;
+    }
+    if (!valid) continue;
+    if (nz_col == 0) {
+      flagRow[row] = false;
+      continue;
+    }
+
+    std::cout << "Singletons only row found! nzcol = " << nz_col << " L = " << rowLower[row] << " U = " << rowUpper[row] << std::endl;
+  }
+  // timer.recordStart(KNAPSACK);
 
   list<int>::iterator it = singCol.begin();
   while (it != singCol.end()) {
@@ -1786,9 +1802,10 @@
       it = singCol.erase(it);
       continue;
     }
-  }
-
-  timer.recordFinish(KNAPSACK);
+    it++;
+  }
+
+  // timer.recordFinish(KNAPSACK);
 }
 
 void Presolve::removeKnapsack(const int col) {
@@ -2569,7 +2586,7 @@
 
 int Presolve::getSingColElementIndexInA(int j) {
   int k = Astart.at(j);
-  assert(k >= 0 && k < Aindex.size());
+  assert(k >= 0 && k < (int) Aindex.size());
   const int row = Aindex[k];
   assert(row >= 0 && row < numRow);
   assert(flagRow.size() == (unsigned int)numRow);
