/* * * * * * * * * * * * * * * * * * * * * * * * * * * * * * * * * * * * */
/*                                                                       */
/*    This file is part of the HiGHS linear optimization suite           */
/*                                                                       */
/*    Written and engineered 2008-2020 at the University of Edinburgh    */
/*                                                                       */
/*    Available as open-source under the MIT License                     */
/*                                                                       */
/* * * * * * * * * * * * * * * * * * * * * * * * * * * * * * * * * * * * */
/**@file presolve/Presolve.cpp
 * @brief
 * @author Julian Hall, Ivet Galabova, Qi Huangfu and Michael Feldmeier
 */
#include "presolve/Presolve.h"

#include "io/HighsIO.h"
#include "lp_data/HConst.h"

//#include "simplex/HFactor.h"
#include <algorithm>
#include <cassert>
#include <cmath>
#include <cstdio>
#include <iomanip>
#include <iostream>
#include <iterator>
#include <queue>
#include <sstream>

#include "test/KktChStep.h"

namespace presolve {

using std::cout;
using std::endl;
using std::flush;
using std::get;
using std::ios;
using std::list;
using std::make_pair;
using std::max;
using std::min;
using std::ofstream;
using std::setprecision;
using std::setw;
using std::stringstream;

// todo:
// iKKTcheck = 1;

void Presolve::load(const HighsLp& lp) {
  timer.recordStart(MATRIX_COPY);
  numCol = lp.numCol_;
  numRow = lp.numRow_;
  numTot = numTot;
  Astart = lp.Astart_;
  Aindex = lp.Aindex_;
  Avalue = lp.Avalue_;

  colCost = lp.colCost_;
  if (lp.sense_ == ObjSense::MAXIMIZE) {
    for (unsigned int col = 0; col < lp.colCost_.size(); col++)
      colCost[col] = -colCost[col];
  }

  colLower = lp.colLower_;
  colUpper = lp.colUpper_;
  rowLower = lp.rowLower_;
  rowUpper = lp.rowUpper_;

  modelName = lp.model_name_;
  timer.recordFinish(MATRIX_COPY);
}

void Presolve::setNumericalTolerances() {
  const bool use_original_tol = false;
  if (use_original_tol) {
    inconsistent_bounds_tolerance = tol;
    doubleton_equation_bound_tolerance = tol;
    doubleton_inequality_bound_tolerance = tol;
    presolve_small_matrix_value = tol;
    empty_row_bound_tolerance = tol;
    dominated_column_tolerance = tol;
    weakly_dominated_column_tolerance = tol;
  } else {
    // Tolerance on bounds being inconsistent: should be twice
    // primal_feasibility_tolerance since bounds inconsistent by this
    // value can be satisfied to within the primal feasibility tolerance
    // by a primal vlaue at their midpoint. The following is twice the
    // default primal_feasibility_tolerance.
    inconsistent_bounds_tolerance = 2 * default_primal_feasiblility_tolerance;
    // Tolerance on bound differences being considered to be zero,
    // allowing a doubleton to be treated as an equation. What value
    // this should have is unclear. It could depend on the coefficients
    // of the two variables and the values of the bounds, as there's an
    // implicit infeasibility created when the optimal value for one
    // variable is substituted to deduce the optimal value of the other.
    doubleton_equation_bound_tolerance =
        2 * default_primal_feasiblility_tolerance;
    doubleton_inequality_bound_tolerance = doubleton_equation_bound_tolerance;
    // Need to decide when a matrix coefficient changed by substitution
    // is zeroed: should be the small_matrix_value, for which the
    // following is the default value
    presolve_small_matrix_value = default_small_matrix_value;
    // Tolerance on the lower and upper bound being sufficiently close
    // to zero to allowing an empty row to be removed, rather than have
    // the LP deduced as infeasible. This should be t =
    // primal_feasibility_tolerance since the row activity of zero
    // satisfies a lower bound of at most t, and an upper bound of at
    // least -t. The following is the default
    // primal_feasibility_tolerance.
    empty_row_bound_tolerance = default_primal_feasiblility_tolerance;
    dominated_column_tolerance = default_dual_feasiblility_tolerance;
    weakly_dominated_column_tolerance = default_dual_feasiblility_tolerance;
  }
  timer.initialiseNumericsRecord(timer.inconsistent_bounds,
                                 inconsistent_bounds_tolerance);
  timer.initialiseNumericsRecord(timer.doubleton_equation_bound,
                                 doubleton_equation_bound_tolerance);
  timer.initialiseNumericsRecord(timer.doubleton_inequality_bound,
                                 doubleton_inequality_bound_tolerance);
  timer.initialiseNumericsRecord(timer.small_matrix_value,
                                 presolve_small_matrix_value);
  timer.initialiseNumericsRecord(timer.empty_row_bound,
                                 empty_row_bound_tolerance);
  timer.initialiseNumericsRecord(timer.dominated_column,
                                 dominated_column_tolerance);
  timer.initialiseNumericsRecord(timer.weakly_dominated_column,
                                 weakly_dominated_column_tolerance);
}

void Presolve::setBasisInfo(
    const std::vector<HighsBasisStatus>& pass_col_status,
    const std::vector<HighsBasisStatus>& pass_row_status) {
  col_status = pass_col_status;
  row_status = pass_row_status;
}

// printing with cout goes here.
void reportDev(const string& message) {
  std::cout << message << std::flush;
  return;
}

void printMainLoop(const MainLoop& l) {
  std::cout << "    loop : " << l.rows << "," << l.cols << "," << l.nnz << "   "
            << std::endl;
}

void printDevStats(const DevStats& stats) {
  assert(stats.n_loops == (int)stats.loops.size());

  std::cout << "dev-presolve-stats::" << std::endl;
  std::cout << "  n_loops = " << stats.n_loops << std::endl;
  std::cout << "    loop : rows, cols, nnz " << std::endl;
  for (const MainLoop l : stats.loops) printMainLoop(l);
  return;
}

void getRowsColsNnz(const std::vector<int>& flagRow,
                    const std::vector<int>& flagCol,
                    const std::vector<int>& nzRow,
                    const std::vector<int>& nzCol, int& _rows, int& _cols,
                    int& _nnz) {
  int numCol = flagCol.size();
  int numRow = flagRow.size();
  int rows = 0;
  int cols = 0;

  std::vector<int> nnz_rows(numRow, 0);
  std::vector<int> nnz_cols(numCol, 0);

  int total_rows = 0;
  int total_cols = 0;

  for (int i = 0; i < numRow; i++)
    if (flagRow.at(i)) {
      rows++;
      nnz_rows[i] += nzRow[i];
      total_rows += nzRow[i];
    }

  for (int j = 0; j < numCol; j++)
    if (flagCol.at(j)) {
      cols++;
      nnz_cols[j] += nzCol[j];
      total_cols += nzCol[j];
    }

  // Nonzeros.
  assert(total_cols == total_rows);

  _rows = rows;
  _cols = cols;
  _nnz = total_cols;
}

void Presolve::reportDevMidMainLoop() {
  if (iPrint == 0) return;

  int rows = 0;
  int cols = 0;
  int nnz = 0;
  getRowsColsNnz(flagRow, flagCol, nzRow, nzCol, rows, cols, nnz);

  std::cout << "                                             counts " << rows
            << ",  " << cols << ", " << nnz << std::endl;
}

void Presolve::reportDevMainLoop() {
  if (iPrint == 0) {
    if (timer.getTime() > 10)
      HighsPrintMessage(output, message_level, ML_VERBOSE,
                        "Presolve finished main loop %d... ",
                        stats.dev.n_loops + 1);
  } else {
    int rows = 0;
    int cols = 0;
    int nnz = 0;

    getRowsColsNnz(flagRow, flagCol, nzRow, nzCol, rows, cols, nnz);

    stats.dev.n_loops++;
    stats.dev.loops.push_back(MainLoop{rows, cols, nnz});

    std::cout << "Starting loop " << stats.dev.n_loops;

    printMainLoop(stats.dev.loops[stats.dev.n_loops - 1]);
  }
  return;
}

int Presolve::runPresolvers(const std::vector<Presolver>& order) {
  //***************** main loop ******************

  checkBoundsAreConsistent();
  if (status) return status;

  for (Presolver main_loop_presolver : order) {
    double time_start = timer.timer_.readRunHighsClock();
    if (iPrint) std::cout << "----> ";
    auto it = kPresolverNames.find(main_loop_presolver);
    assert(it != kPresolverNames.end());
    if (iPrint) std::cout << (*it).second << std::endl;

    switch (main_loop_presolver) {
      case Presolver::kMainRowSingletons:
        timer.recordStart(REMOVE_ROW_SINGLETONS);
        removeRowSingletons();
        timer.recordFinish(REMOVE_ROW_SINGLETONS);
        break;
      case Presolver::kMainForcing:
        timer.recordStart(REMOVE_FORCING_CONSTRAINTS);
        removeForcingConstraints();
        timer.recordFinish(REMOVE_FORCING_CONSTRAINTS);
        break;
      case Presolver::kMainColSingletons:
        timer.recordStart(REMOVE_COLUMN_SINGLETONS);
        removeColumnSingletons();
        timer.recordFinish(REMOVE_COLUMN_SINGLETONS);
        break;
      case Presolver::kMainDoubletonEq:
        timer.recordStart(REMOVE_DOUBLETON_EQUATIONS);
        removeDoubletonEquations();
        timer.recordFinish(REMOVE_DOUBLETON_EQUATIONS);
        break;
      case Presolver::kMainDominatedCols:
        timer.recordStart(REMOVE_DOMINATED_COLUMNS);
        removeDominatedColumns();
        timer.recordFinish(REMOVE_DOMINATED_COLUMNS);
        break;
    }

    double time_end = timer.timer_.readRunHighsClock();
    if (iPrint)
      std::cout << (*it).second << " time: " << time_end - time_start
                << std::endl;
    reportDevMidMainLoop();
    if (status) return status;
  }

  //***************** main loop ******************
  return status;
}

int Presolve::presolve(int print) {
  timer.start_time = timer.getTime();

  if (iPrint > 0) {
    cout << "Presolve started ..." << endl;
    cout << "Original problem ... N=" << numCol << "  M=" << numRow << endl;
  }

  if (iPrint < 0) {
    stringstream ss;
    ss << "dev-presolve: model:      rows, colx, nnz , " << modelName << ":  "
       << numRow << ",  " << numCol << ",  " << (int)Avalue.size() << std::endl;
    reportDev(ss.str());
  }

  initializeVectors();
  if (status) return status;

  int iter = 1;
  // print(0);

  timer.recordStart(FIXED_COL);
  for (int j = 0; j < numCol; ++j)
    if (flagCol.at(j)) {
      removeIfFixed(j);
      if (status) {
        timer.recordFinish(FIXED_COL);
        return status;
      }
    }
  timer.recordFinish(FIXED_COL);

  if (order.size() == 0) {
    // pre_release_order:
    order.push_back(Presolver::kMainRowSingletons);
    order.push_back(Presolver::kMainForcing);
    order.push_back(Presolver::kMainRowSingletons);
    order.push_back(Presolver::kMainDoubletonEq);
    order.push_back(Presolver::kMainRowSingletons);
    order.push_back(Presolver::kMainColSingletons);
    order.push_back(Presolver::kMainDominatedCols);
  }
  // Else: The order has been modified for experiments

  while (hasChange == 1) {
    if (max_iterations > 0 && iter > max_iterations) break;
    hasChange = false;

    reportDevMainLoop();
    timer.recordStart(RUN_PRESOLVERS);
    int run_status = runPresolvers(order);
    timer.recordFinish(RUN_PRESOLVERS);
    assert(run_status == status);
    if (run_status != status) {
    }
    if (status) return status;

    // todo: next ~~~
    // Exit check: less than 10 % of what we had before.

    iter++;
  }

  reportDevMainLoop();

  timer.recordStart(RESIZE_MATRIX);
  checkForChanges(iter);
  timer.recordFinish(RESIZE_MATRIX);

  timer.updateInfo();

  if (iPrint != 0) printDevStats(stats.dev);

  return status;
}

HighsPresolveStatus Presolve::presolve() {
  timer.recordStart(TOTAL_PRESOLVE_TIME);
  HighsPresolveStatus presolve_status = HighsPresolveStatus::NotReduced;
  int result = presolve(0);
  switch (result) {
    case stat::Unbounded:
      presolve_status = HighsPresolveStatus::Unbounded;
      break;
    case stat::Infeasible:
      presolve_status = HighsPresolveStatus::Infeasible;
      break;
    case stat::Reduced:
      if (numCol > 0 || numRow > 0)
        presolve_status = HighsPresolveStatus::Reduced;
      else
        presolve_status = HighsPresolveStatus::ReducedToEmpty;
      break;
    case stat::Empty:
      presolve_status = HighsPresolveStatus::Empty;
      break;
    case stat::Optimal:
      // reduced problem solution indicated as optimal by
      // the solver.
      break;
    case stat::Timeout:
      presolve_status = HighsPresolveStatus::Timeout;
  }
  timer.recordFinish(TOTAL_PRESOLVE_TIME);
  //  if (iPrint > 0)
  timer.reportClocks();
  timer.reportAllNumericsRecord();

  return presolve_status;
}

void Presolve::checkBoundsAreConsistent() {
  for (int col = 0; col < numCol; col++) {
    if (flagCol[col]) {
      // Analyse dependency on numerical tolerance
      timer.updateNumericsRecord(timer.inconsistent_bounds,
                                 colLower[col] - colUpper[col]);
      if (colUpper[col] - colLower[col] < -inconsistent_bounds_tolerance) {
        status = Infeasible;
        return;
      }
    }
  }

  for (int row = 0; row < numRow; row++) {
    if (flagRow[row]) {
      // Analyse dependency on numerical tolerance
      timer.updateNumericsRecord(timer.inconsistent_bounds,
                                 rowLower[row] - rowUpper[row]);
      if (rowUpper[row] - rowLower[row] < -inconsistent_bounds_tolerance) {
        status = Infeasible;
        return;
      }
    }
  }
}

/**
 * returns <x, y>
 * 		   <x, -1> if we need to skip row
 *
 * 		   row is of form akx_x + aky_y = b,
 */
pair<int, int> Presolve::getXYDoubletonEquations(const int row) {
  pair<int, int> colIndex;
  // row is of form akx_x + aky_y = b, where k=row and y is present in fewer
  // constraints

  int col1 = -1;
  int col2 = -1;
  int kk = ARstart.at(row);
  while (kk < ARstart.at(row + 1)) {
    if (flagCol.at(ARindex.at(kk))) {
      if (col1 == -1)
        col1 = ARindex.at(kk);
      else if (col2 == -1)
        col2 = ARindex.at(kk);
      else {
        cout << "ERROR: doubleton eq row" << row
             << " has more than two variables. \n";
        col2 = -2;
        break;
      }
      ++kk;
    } else
      ++kk;
  }
  if (col2 == -1)
    cout << "ERROR: doubleton eq row" << row
         << " has less than two variables. \n";
  if (col2 < 0) {
    colIndex.second = -1;
    return colIndex;
  }

  int x, y;
  if (nzCol.at(col1) <= nzCol.at(col2)) {
    y = col1;
    x = col2;
  } else {
    x = col1;
    y = col2;
  }

  //	if (nzCol.at(y) == 1 && nzCol.at(x) == 1) { //two singletons case
  // handled elsewhere 		colIndex.second = -1; 		return colIndex;
  //	}

  colIndex.first = x;
  colIndex.second = y;
  return colIndex;
}

void Presolve::processRowDoubletonEquation(const int row, const int x,
                                           const int y, const double akx,
                                           const double aky, const double b) {
  postValue.push(akx);
  postValue.push(aky);
  postValue.push(b);

  // modify bounds on variable x (j), variable y (col,k) is substituted out
  // double aik = Avalue.at(k);
  // double aij = Avalue.at(kk);
  pair<double, double> p = getNewBoundsDoubletonConstraint(row, y, x, aky, akx);
  double low = p.first;
  double upp = p.second;

  // add old bounds of x to checker and for postsolve
  if (iKKTcheck == 1) {
    vector<pair<int, double>> bndsL, bndsU, costS;
    bndsL.push_back(make_pair(x, colLower.at(x)));
    bndsU.push_back(make_pair(x, colUpper.at(x)));
    costS.push_back(make_pair(x, colCost.at(x)));
    chk.cLowers.push(bndsL);
    chk.cUppers.push(bndsU);
    chk.costs.push(costS);
  }

  vector<double> bnds({colLower.at(y), colUpper.at(y), colCost.at(y)});
  vector<double> bnds2({colLower.at(x), colUpper.at(x), colCost.at(x)});
  oldBounds.push(make_pair(y, bnds));
  oldBounds.push(make_pair(x, bnds2));

  if (low > colLower.at(x)) colLower.at(x) = low;
  if (upp < colUpper.at(x)) colUpper.at(x) = upp;

  // modify cost of xj
  colCost.at(x) = colCost.at(x) - colCost.at(y) * akx / aky;

  // for postsolve: need the new bounds too
  vector<double> bnds3({colLower.at(x), colUpper.at(x), colCost.at(x)});
  oldBounds.push(make_pair(x, bnds3));

  addChange(DOUBLETON_EQUATION, row, y);

  // remove y (col) and the row
  if (iPrint > 0)
    cout << "PR: Doubleton equation removed. Row " << row << ", column " << y
         << ", column left is " << x << "    nzy=" << nzCol.at(y) << endl;

  flagRow.at(row) = 0;
  nzCol.at(x)--;

  countRemovedRows(DOUBLETON_EQUATION);
  countRemovedCols(DOUBLETON_EQUATION);

  //----------------------------
  flagCol.at(y) = 0;
  if (!hasChange) hasChange = true;
}

void Presolve::removeDoubletonEquations() {
  timer.recordStart(DOUBLETON_EQUATION);
  // flagCol should have one more element at end which is zero
  // needed for AR matrix manipulation
  if ((int)flagCol.size() == numCol) flagCol.push_back(0);

  double b, akx, aky;
  int x, y;
  int iter = 0;

<<<<<<< HEAD
  for (int row = 0; row < numRow; row++) {
    if (flagRow.at(row)) {
      // Analyse dependency on numerical tolerance
      if (nzRow.at(row) == 2 && rowLower[row] > -HIGHS_CONST_INF &&
          rowUpper[row] < HIGHS_CONST_INF) {
        // Possible doubleton equation
        timer.updateNumericsRecord(timer.doubleton_equation_bound,
                                   fabs(rowLower[row] - rowUpper[row]));
      }
      if (nzRow.at(row) == 2 && rowLower[row] > -HIGHS_CONST_INF &&
          rowUpper[row] < HIGHS_CONST_INF &&
          // I'd say that the following should be <=, in case the tolerance is
          // zero
          fabs(rowLower[row] - rowUpper[row]) <=
              doubleton_equation_bound_tolerance) {
        //          fabs(rowLower[row] - rowUpper[row]) < tol) {
=======
  if (timer.reachLimit()) {
    status = stat::Timeout;
    timer.recordFinish(DOUBLETON_EQUATION);
    return;
  }
  for (int row = 0; row < numRow; row++)
    if (flagRow.at(row))
      if (nzRow.at(row) == 2 && rowLower[row] > -HIGHS_CONST_INF &&
          rowUpper[row] < HIGHS_CONST_INF &&
          fabs(rowLower[row] - rowUpper[row]) < tol) {
        /*
>>>>>>> 82695b7e
        if (timer.reachLimit()) {
          status = stat::Timeout;
          timer.recordFinish(DOUBLETON_EQUATION);
          return;
        }
        */

        // row is of form akx_x + aky_y = b, where k=row and y is present in
        // fewer constraints
        b = rowLower.at(row);
        pair<int, int> colIndex = getXYDoubletonEquations(row);
        x = colIndex.first;
        y = colIndex.second;

        // two singletons case handled elsewhere
        if (y < 0 || ((nzCol.at(y) == 1 && nzCol.at(x) == 1))) continue;

        akx = getaij(row, x);
        aky = getaij(row, y);
        processRowDoubletonEquation(row, x, y, akx, aky, b);
        if (status) {
          timer.recordFinish(DOUBLETON_EQUATION);
          return;
        }

        for (int k = Astart.at(y); k < Aend.at(y); ++k)
          if (flagRow.at(Aindex.at(k)) && Aindex.at(k) != row) {
            int i = Aindex.at(k);
            double aiy = Avalue.at(k);

            // update row bounds
            if (iKKTcheck == 1) {
              vector<pair<int, double>> bndsL, bndsU;
              bndsL.push_back(make_pair(i, rowLower.at(i)));
              bndsU.push_back(make_pair(i, rowUpper.at(i)));
              chk.rLowers.push(bndsL);
              chk.rUppers.push(bndsU);
              addChange(DOUBLETON_EQUATION_ROW_BOUNDS_UPDATE, i, y);
            }

            if (rowLower.at(i) > -HIGHS_CONST_INF)
              rowLower.at(i) -= b * aiy / aky;
            if (rowUpper.at(i) < HIGHS_CONST_INF)
              rowUpper.at(i) -= b * aiy / aky;

            if (implRowValueLower.at(i) > -HIGHS_CONST_INF)
              implRowValueLower.at(i) -= b * aiy / aky;
            if (implRowValueUpper.at(i) < HIGHS_CONST_INF)
              implRowValueUpper.at(i) -= b * aiy / aky;

            // update matrix coefficients
            if (isZeroA(i, x))
              UpdateMatrixCoeffDoubletonEquationXzero(i, x, y, aiy, akx, aky);
            else
              UpdateMatrixCoeffDoubletonEquationXnonZero(i, x, y, aiy, akx,
                                                         aky);
          }
        if (Avalue.size() > 40000000) {
          trimA();
        }

        iter++;
      }
    }
  }
  timer.recordFinish(DOUBLETON_EQUATION);
}

void Presolve::UpdateMatrixCoeffDoubletonEquationXzero(const int i, const int x,
                                                       const int y,
                                                       const double aiy,
                                                       const double akx,
                                                       const double aky) {
  // case x is zero initially
  // row nonzero count doesn't change here
  // cout<<"case: x not present "<<i<<" "<<endl;

  // update AR
  int ind;
  for (ind = ARstart.at(i); ind < ARstart.at(i + 1); ++ind)
    if (ARindex.at(ind) == y) {
      break;
    }

  postValue.push(ARvalue.at(ind));
  postValue.push(y);
  addChange(DOUBLETON_EQUATION_X_ZERO_INITIALLY, i, x);

  ARindex.at(ind) = x;
  ARvalue.at(ind) = -aiy * akx / aky;

  // just row rep in checker
  if (iKKTcheck == 1) {
    chk.ARvalue.at(ind) = ARvalue.at(ind);
    chk.ARindex.at(ind) = ARindex.at(ind);
  }

  // update A: append X column to end of array
  int st = Avalue.size();
  for (int ind = Astart.at(x); ind < Aend.at(x); ++ind) {
    Avalue.push_back(Avalue.at(ind));
    Aindex.push_back(Aindex.at(ind));
  }
  Avalue.push_back(-aiy * akx / aky);
  Aindex.push_back(i);
  Astart.at(x) = st;
  Aend.at(x) = Avalue.size();

  nzCol.at(x)++;
  // nzRow does not change here.
  // if (nzCol.at(x) == 2) singCol.remove(x);
}

void Presolve::UpdateMatrixCoeffDoubletonEquationXnonZero(
    const int i, const int x, const int y, const double aiy, const double akx,
    const double aky) {
  int ind;

  // update nonzeros: for removal of
  nzRow.at(i)--;
  if (nzRow.at(i) == 1) singRow.push_back(i);

  if (nzRow.at(i) == 0) {
    // singRow.remove(i);
    removeEmptyRow(i);
    countRemovedRows(DOUBLETON_EQUATION);
  }

  double xNew;
  for (ind = ARstart.at(i); ind < ARstart.at(i + 1); ++ind)
    if (ARindex.at(ind) == x) break;

  xNew = ARvalue.at(ind) - (aiy * akx) / aky;
  // Analyse dependency on numerical tolerance
  timer.updateNumericsRecord(timer.small_matrix_value, fabs(xNew));
  if (fabs(xNew) > presolve_small_matrix_value) {
    // case new x != 0
    // cout<<"case: x still there row "<<i<<" "<<endl;

    postValue.push(ARvalue.at(ind));
    addChange(DOUBLETON_EQUATION_NEW_X_NONZERO, i, x);
    ARvalue.at(ind) = xNew;

    if (iKKTcheck == 1) chk.ARvalue.at(ind) = xNew;

    // update A:
    for (ind = Astart.at(x); ind < Aend.at(x); ++ind)
      if (Aindex.at(ind) == i) {
        break;
      }
    Avalue.at(ind) = xNew;
  } else if (
      // Should be <= tolerance otherwise "= tolerance" isn't
      // handled. Why isn't this juet "else", anyway?
      xNew <= presolve_small_matrix_value  // < tol //
  ) {
    // case new x == 0
    // cout<<"case: x also disappears from row "<<i<<" "<<endl;
    // update nz row
    nzRow.at(i)--;
    // update singleton row list
    if (nzRow.at(i) == 1) singRow.push_back(i);

    if (nzRow.at(i) == 0) {
      // singRow.remove(i);
      removeEmptyRow(i);
      countRemovedRows(DOUBLETON_EQUATION);
    }

    if (nzRow.at(i) > 0) {
      // AR update
      // set ARindex of element for x to numCol
      // flagCol[numCol] = false
      // mind when resizing: should be OK
      postValue.push(ARvalue.at(ind));

      ARindex.at(ind) = numCol;
      if (iKKTcheck == 1) {
        chk.ARindex.at(ind) = ARindex.at(ind);
        chk.ARvalue.at(ind) = ARvalue.at(ind);
      }

      addChange(DOUBLETON_EQUATION_NEW_X_ZERO_AR_UPDATE, i, x);
    }

    if (nzCol.at(x) > 0) {
      // A update for case when x is zero: move x entry to end and set
      // Aend to be Aend - 1;
      int indi;
      for (indi = Astart.at(x); indi < Aend.at(x); ++indi)
        if (Aindex.at(indi) == i) break;

      postValue.push(Avalue.at(indi));

      // if indi is not Aend-1 swap elements indi and Aend-1
      if (indi != Aend.at(x) - 1) {
        double tmp = Avalue.at(Aend.at(x) - 1);
        int tmpi = Aindex.at(Aend.at(x) - 1);
        Avalue.at(Aend.at(x) - 1) = Avalue.at(indi);
        Aindex.at(Aend.at(x) - 1) = Aindex.at(indi);
        Avalue.at(indi) = tmp;
        Aindex.at(indi) = tmpi;
      }
      Aend.at(x)--;
      addChange(DOUBLETON_EQUATION_NEW_X_ZERO_A_UPDATE, i, x);
    }

    // update nz col
    nzCol.at(x)--;
    // update singleton col list
    if (nzCol.at(x) == 1) singCol.push_back(x);
    if (nzCol.at(x) == 0) {
      removeEmptyColumn(x);
    }
  }
  if (y) {
  }  // surpress warning.
}

void Presolve::trimA() {
  int cntEl = 0;
  for (int j = 0; j < numCol; ++j)
    if (flagCol.at(j)) cntEl += nzCol.at(j);

  vector<pair<int, size_t>> vp;
  vp.reserve(numCol);

  for (int i = 0; i != numCol; ++i) {
    vp.push_back(make_pair(Astart.at(i), i));
  }

  // Sorting will put lower values ahead of larger ones,
  // resolving ties using the original index
  sort(vp.begin(), vp.end());

  vector<int> Aendtmp;
  Aendtmp = Aend;

  int iPut = 0;
  for (size_t i = 0; i != vp.size(); ++i) {
    int col = vp.at(i).second;
    if (flagCol.at(col)) {
      int k = vp.at(i).first;
      Astart.at(col) = iPut;
      while (k < Aendtmp.at(col)) {
        if (flagRow.at(Aindex.at(k))) {
          Avalue[iPut] = Avalue.at(k);
          Aindex[iPut] = Aindex.at(k);
          iPut++;
        }
        k++;
      }
      Aend.at(col) = iPut;
    }
  }
  Avalue.resize(iPut);
  Aindex.resize(iPut);
}

void Presolve::resizeProblem() {
  int i, j, k;

  int nz = 0;
  int nR = 0;
  int nC = 0;

  // arrays to keep track of indices
  rIndex.assign(numRow, -1);
  cIndex.assign(numCol, -1);

  for (i = 0; i < numRow; ++i)
    if (flagRow.at(i)) {
      nz += nzRow.at(i);
      rIndex.at(i) = nR;
      nR++;
    }

  for (i = 0; i < numCol; ++i)
    if (flagCol.at(i)) {
      cIndex.at(i) = nC;
      nC++;
    }

  // counts
  numRowOriginal = numRow;
  numColOriginal = numCol;
  numRow = nR;
  numCol = nC;
  numTot = nR + nC;

  if (iPrint < 0) {
    stringstream ss;
    ss << ",  Reduced : " << numRow << ",  " << numCol << ",  ";
    reportDev(ss.str());
  }

  if (nR + nC == 0) {
    status = Empty;
    return;
  }

  // matrix
  vector<int> iwork(numCol, 0);
  Astart.assign(numCol + 1, 0);
  Aend.assign(numCol + 1, 0);
  Aindex.resize(nz);
  Avalue.resize(nz);

  for (i = 0; i < numRowOriginal; ++i)
    if (flagRow.at(i))
      for (int k = ARstart.at(i); k < ARstart.at(i + 1); ++k) {
        j = ARindex.at(k);
        if (flagCol.at(j)) iwork.at(cIndex.at(j))++;
      }
  for (i = 1; i <= numCol; ++i)
    Astart.at(i) = Astart.at(i - 1) + iwork.at(i - 1);
  for (i = 0; i < numCol; ++i) iwork.at(i) = Aend.at(i) = Astart.at(i);
  for (i = 0; i < numRowOriginal; ++i) {
    if (flagRow.at(i)) {
      int iRow = rIndex.at(i);
      for (k = ARstart.at(i); k < ARstart.at(i + 1); ++k) {
        j = ARindex.at(k);
        if (flagCol.at(j)) {
          int iCol = cIndex.at(j);
          int iPut = iwork.at(iCol)++;
          Aindex.at(iPut) = iRow;
          Avalue.at(iPut) = ARvalue.at(k);
        }
      }
    }
  }

  if (iPrint < 0) {
    stringstream ss;
    ss << Avalue.size() << ", ";
    reportDev(ss.str());
  }

  // For KKT checker: pass vectors before you trim them
  if (iKKTcheck == 1) {
    chk.setFlags(flagRow, flagCol);
    chk.setBoundsCostRHS(colUpper, colLower, colCost, rowLower, rowUpper);
  }

  // also call before trimming
  resizeImpliedBounds();

  // cost, bounds
  colCostAtEl = colCost;
  vector<double> tempCost = colCost;
  vector<double> temp = colLower;
  vector<double> teup = colUpper;

  colCost.resize(numCol);
  colLower.resize(numCol);
  colUpper.resize(numCol);

  k = 0;
  for (i = 0; i < numColOriginal; ++i)
    if (flagCol.at(i)) {
      colCost.at(k) = tempCost.at(i);
      colLower.at(k) = temp.at(i);
      colUpper.at(k) = teup.at(i);
      k++;
    }

  // RHS and bounds
  rowLowerAtEl = rowLower;
  rowUpperAtEl = rowUpper;
  temp = rowLower;
  teup = rowUpper;
  rowLower.resize(numRow);
  rowUpper.resize(numRow);
  k = 0;
  for (i = 0; i < numRowOriginal; ++i)
    if (flagRow.at(i)) {
      rowLower.at(k) = temp.at(i);
      rowUpper.at(k) = teup.at(i);
      k++;
    }

  if (chk.print == 3) {
    ofstream myfile;
    myfile.open("../experiments/out", ios::app);
    myfile << " eliminated rows " << (numRowOriginal - numRow) << " cols "
           << (numColOriginal - numCol);
    myfile.close();

    myfile.open("../experiments/t3", ios::app);
    myfile << (numRowOriginal) << "  &  " << (numColOriginal) << "  & ";
    myfile << (numRowOriginal - numRow) << "  &  " << (numColOriginal - numCol)
           << "  & " << endl;

    myfile.close();
  }
}

void Presolve::initializeVectors() {
  // copy original bounds
  colCostOriginal = colCost;
  rowUpperOriginal = rowUpper;
  rowLowerOriginal = rowLower;
  colUpperOriginal = colUpper;
  colLowerOriginal = colLower;

  makeARCopy();

  valueRowDual.resize(numRow);
  valuePrimal.resize(numCol);
  valueColDual.resize(numCol);

  flagCol.assign(numCol, 1);
  flagRow.assign(numRow, 1);

  if (iKKTcheck) setKKTcheckerData();

  nzCol.assign(numCol, 0);
  nzRow.assign(numRow, 0);

  for (int i = 0; i < numRow; ++i) {
    nzRow.at(i) = ARstart.at(i + 1) - ARstart.at(i);
    if (nzRow.at(i) == 1) singRow.push_back(i);
    if (nzRow.at(i) == 0) {
      timer.recordStart(EMPTY_ROW);
      removeEmptyRow(i);
      countRemovedRows(EMPTY_ROW);
      timer.recordFinish(EMPTY_ROW);
    }
  }

  Aend.resize(numCol + 1);
  for (int i = 0; i < numCol; ++i) {
    Aend.at(i) = Astart.at(i + 1);
    nzCol.at(i) = Aend.at(i) - Astart.at(i);
    if (nzCol.at(i) == 1) singCol.push_back(i);
  }
  objShift = 0;

  implColUpper = colUpper;  // working copies of primal variable bounds
  implColLower = colLower;
  implColLowerRowIndex.assign(numCol, -1);
  implColUpperRowIndex.assign(numCol, -1);

  implRowDualLowerSingColRowIndex.assign(numRow, -1);
  implRowDualUpperSingColRowIndex.assign(numRow, -1);
  implRowDualLower.assign(numRow, -HIGHS_CONST_INF);
  implRowDualUpper.assign(numRow, HIGHS_CONST_INF);

  implColDualLower.assign(numCol, -HIGHS_CONST_INF);
  implColDualUpper.assign(numCol, HIGHS_CONST_INF);
  implRowValueLower = rowLower;
  implRowValueUpper = rowUpper;

  for (int i = 0; i < numRow; ++i) {
    if (rowLower.at(i) <= -HIGHS_CONST_INF) implRowDualUpper.at(i) = 0;
    if (rowUpper.at(i) >= HIGHS_CONST_INF) implRowDualLower.at(i) = 0;
  }

  for (int i = 0; i < numCol; ++i) {
    if (colLower.at(i) <= -HIGHS_CONST_INF) implColDualUpper.at(i) = 0;
    if (colUpper.at(i) >= HIGHS_CONST_INF) implColDualLower.at(i) = 0;
  }

  colCostAtEl = colCost;
  rowLowerAtEl = rowLower;
  rowUpperAtEl = rowUpper;
}

void Presolve::removeIfFixed(int j) {
  if (colLower.at(j) == colUpper.at(j)) {
    setPrimalValue(j, colUpper.at(j));
    addChange(FIXED_COL, 0, j);
    if (iPrint > 0)
      cout << "PR: Fixed variable " << j << " = " << colUpper.at(j)
           << ". Column eliminated." << endl;

    countRemovedCols(FIXED_COL);

    for (int k = Astart.at(j); k < Aend.at(j); ++k) {
      if (flagRow.at(Aindex.at(k))) {
        int i = Aindex.at(k);

        if (nzRow.at(i) == 0) {
          removeEmptyRow(i);
          countRemovedRows(FIXED_COL);
        }
      }
    }
  }
}

void Presolve::removeEmptyRow(int i) {
  // Analyse dependency on numerical tolerance
  double value = min(rowLower.at(i), -rowUpper.at(i));
  timer.updateNumericsRecord(timer.empty_row_bound, value);
  if (rowLower.at(i) <= empty_row_bound_tolerance &&
      rowUpper.at(i) >= -empty_row_bound_tolerance) {
    if (iPrint > 0) cout << "PR: Empty row " << i << " removed. " << endl;
    flagRow.at(i) = 0;
    valueRowDual.at(i) = 0;
    addChange(EMPTY_ROW, i, 0);
  } else {
    if (iPrint > 0) cout << "PR: Problem infeasible." << endl;
    status = Infeasible;
    return;
  }
}

void Presolve::removeEmptyColumn(int j) {
  flagCol.at(j) = 0;
  // singCol.remove(j);
  double value;
  if ((colCost.at(j) < 0 && colUpper.at(j) >= HIGHS_CONST_INF) ||
      (colCost.at(j) > 0 && colLower.at(j) <= -HIGHS_CONST_INF)) {
    if (iPrint > 0) cout << "PR: Problem unbounded." << endl;
    status = Unbounded;
    return;
  }

  if (colCost.at(j) > 0)
    value = colLower.at(j);
  else if (colCost.at(j) < 0)
    value = colUpper.at(j);
  else if (colUpper.at(j) >= 0 && colLower.at(j) <= 0)
    value = 0;
  else if (colUpper.at(j) < 0)
    value = colUpper.at(j);
  else
    value = colLower.at(j);

  setPrimalValue(j, value);
  valueColDual.at(j) = colCost.at(j);

  addChange(EMPTY_COL, 0, j);

  if (iPrint > 0)
    cout << "PR: Column: " << j
         << " eliminated: all nonzero rows have been removed. Cost = "
         << colCost.at(j) << ", value = " << value << endl;

  countRemovedCols(EMPTY_COL);
}

void Presolve::rowDualBoundsDominatedColumns() {
  int col, i, k;

  // for each row calc yihat and yibar and store in implRowDualLower and
  // implRowDualUpper
  for (list<int>::iterator it = singCol.begin(); it != singCol.end(); ++it)
    if (flagCol.at(*it)) {
      col = *it;
      k = getSingColElementIndexInA(col);
      if (k < 0) continue;
      assert(k < Aindex.size());
      i = Aindex.at(k);

      if (!flagRow.at(i)) {
        cout << "ERROR: column singleton " << col << " is in row " << i
             << " which is already mapped off\n";
        exit(-1);
      }

      if (colLower.at(col) <= -HIGHS_CONST_INF ||
          colUpper.at(col) >= HIGHS_CONST_INF) {
        if (colLower.at(col) > -HIGHS_CONST_INF &&
            colUpper.at(col) >= HIGHS_CONST_INF) {
          if (Avalue.at(k) > 0)
            if ((colCost.at(col) / Avalue.at(k)) < implRowDualUpper.at(i))
              implRowDualUpper.at(i) = colCost.at(col) / Avalue.at(k);
          if (Avalue.at(k) < 0)
            if ((colCost.at(col) / Avalue.at(k)) > implRowDualLower.at(i))
              implRowDualLower.at(i) = colCost.at(col) / Avalue.at(k);
        } else if (colLower.at(col) <= -HIGHS_CONST_INF &&
                   colUpper.at(col) < HIGHS_CONST_INF) {
          if (Avalue.at(k) > 0)
            if ((colCost.at(col) / Avalue.at(k)) > implRowDualLower.at(i))
              implRowDualUpper.at(i) = -colCost.at(col) / Avalue.at(k);
          if (Avalue.at(k) < 0)
            if ((colCost.at(col) / Avalue.at(k)) < implRowDualUpper.at(i))
              implRowDualUpper.at(i) = colCost.at(col) / Avalue.at(k);
        } else if (colLower.at(col) <= -HIGHS_CONST_INF &&
                   colUpper.at(col) >= HIGHS_CONST_INF) {
          // all should be removed earlier but use them
          if ((colCost.at(col) / Avalue.at(k)) > implRowDualLower.at(i))
            implRowDualLower.at(i) = colCost.at(col) / Avalue.at(k);
          if ((colCost.at(col) / Avalue.at(k)) < implRowDualUpper.at(i))
            implRowDualUpper.at(i) = colCost.at(col) / Avalue.at(k);
        }

        if (implRowDualLower.at(i) > implRowDualUpper.at(i)) {
          cout << "Error: inconstistent bounds for Lagrange multiplier for row "
               << i << " detected after column singleton " << col
               << ". In presolve::dominatedColumns" << endl;
          exit(0);
        }
      }
    }
}

pair<double, double> Presolve::getImpliedColumnBounds(int j) {
  pair<double, double> out;
  double e = 0;
  double d = 0;

  int i;
  for (int k = Astart.at(j); k < Aend.at(j); ++k) {
    i = Aindex.at(k);
    if (flagRow.at(i)) {
      if (Avalue.at(k) < 0) {
        if (implRowDualUpper.at(i) < HIGHS_CONST_INF)
          e += Avalue.at(k) * implRowDualUpper.at(i);
        else {
          e = -HIGHS_CONST_INF;
          break;
        }
      } else {
        if (implRowDualLower.at(i) > -HIGHS_CONST_INF)
          e += Avalue.at(k) * implRowDualLower.at(i);
        else {
          e = -HIGHS_CONST_INF;
          break;
        }
      }
    }
  }

  for (int k = Astart.at(j); k < Aend.at(j); ++k) {
    i = Aindex.at(k);
    if (flagRow.at(i)) {
      if (Avalue.at(k) < 0) {
        if (implRowDualLower.at(i) > -HIGHS_CONST_INF)
          d += Avalue.at(k) * implRowDualLower.at(i);
        else {
          d = HIGHS_CONST_INF;
          break;
        }
      } else {
        if (implRowDualUpper.at(i) < HIGHS_CONST_INF)
          d += Avalue.at(k) * implRowDualUpper.at(i);
        else {
          d = HIGHS_CONST_INF;
          break;
        }
      }
    }
  }

  if (e > d) {
    cout << "Error: inconstistent bounds for Lagrange multipliers for column "
         << j << ": e>d. In presolve::dominatedColumns" << endl;
    exit(-1);
  }
  out.first = d;
  out.second = e;
  return out;
}

void Presolve::removeDominatedColumns() {
  // for each column j calculate e and d and check:
  double e, d;
  pair<double, double> p;
  if (timer.reachLimit()) {
    status = stat::Timeout;
    return;
  }
  for (int j = 0; j < numCol; ++j)
    if (flagCol.at(j)) {
      /*
      if (timer.reachLimit()) {
        status = stat::Timeout;
        return;
      }
      */

      //      timer.recordStart(DOMINATED_COLS);

      p = getImpliedColumnBounds(j);
      d = p.first;
      e = p.second;

      // Analyse dependency on numerical tolerance
      bool dominated = colCost.at(j) - d > tol;
      timer.updateNumericsRecord(timer.dominated_column, colCost.at(j) - d);
      if (!dominated) {
        timer.updateNumericsRecord(timer.dominated_column, e - colCost.at(j));
      }

      // check if it is dominated
      if (colCost.at(j) - d > tol) {
        if (colLower.at(j) <= -HIGHS_CONST_INF) {
          if (iPrint > 0) cout << "PR: Problem unbounded." << endl;
          status = Unbounded;
          //          timer.recordFinish(DOMINATED_COLS);
          return;
        }
        setPrimalValue(j, colLower.at(j));
        addChange(DOMINATED_COLS, 0, j);
        if (iPrint > 0)
          cout << "PR: Dominated column " << j
               << " removed. Value := " << valuePrimal.at(j) << endl;
        countRemovedCols(DOMINATED_COLS);
      } else if (colCost.at(j) - e < -tol) {
        if (colUpper.at(j) >= HIGHS_CONST_INF) {
          if (iPrint > 0) cout << "PR: Problem unbounded." << endl;
          status = Unbounded;
          //          timer.recordFinish(DOMINATED_COLS);
          return;
        }
        setPrimalValue(j, colUpper.at(j));
        addChange(DOMINATED_COLS, 0, j);
        if (iPrint > 0)
          cout << "PR: Dominated column " << j
               << " removed. Value := " << valuePrimal.at(j) << endl;
        countRemovedCols(DOMINATED_COLS);
      } else {
        // update implied bounds
        if (implColDualLower.at(j) < (colCost.at(j) - d))
          implColDualLower.at(j) = colCost.at(j) - d;
        if (implColDualUpper.at(j) > (colCost.at(j) - e))
          implColDualUpper.at(j) = colCost.at(j) - e;
        if (implColDualLower.at(j) > implColDualUpper.at(j))
          cout << "INCONSISTENT\n";

        //        timer.recordFinish(DOMINATED_COLS);

        removeIfWeaklyDominated(j, d, e);
        continue;
      }
      //      timer.recordFinish(DOMINATED_COLS);
      if (status) return;
    }
}

void Presolve::removeIfWeaklyDominated(const int j, const double d,
                                       const double e) {
  //  timer.recordStart(WEAKLY_DOMINATED_COLS);

  int i;
  // check if it is weakly dominated: Excluding singletons!
  if (nzCol.at(j) > 1) {
    // Analyse dependency on numerical tolerance
    bool possible = d < HIGHS_CONST_INF && colLower.at(j) > -HIGHS_CONST_INF;
    timer.updateNumericsRecord(timer.weakly_dominated_column,
                               fabs(colCost.at(j) - d));
    if (possible &&
        fabs(colCost.at(j) - d) < weakly_dominated_column_tolerance) {
      if (e > -HIGHS_CONST_INF && colUpper.at(j) < HIGHS_CONST_INF)
        timer.updateNumericsRecord(timer.weakly_dominated_column,
                                   fabs(colCost.at(j) - e));
    }

    if (d < HIGHS_CONST_INF &&
        fabs(colCost.at(j) - d) < weakly_dominated_column_tolerance &&
        colLower.at(j) > -HIGHS_CONST_INF) {
      setPrimalValue(j, colLower.at(j));
      addChange(WEAKLY_DOMINATED_COLS, 0, j);
      if (iPrint > 0)
        cout << "PR: Weakly Dominated column " << j
             << " removed. Value := " << valuePrimal.at(j) << endl;

      countRemovedCols(WEAKLY_DOMINATED_COLS);
    } else if (e > -HIGHS_CONST_INF &&
               fabs(colCost.at(j) - e) < weakly_dominated_column_tolerance &&
               colUpper.at(j) < HIGHS_CONST_INF) {
      setPrimalValue(j, colUpper.at(j));
      addChange(WEAKLY_DOMINATED_COLS, 0, j);
      if (iPrint > 0)
        cout << "PR: Weakly Dominated column " << j
             << " removed. Value := " << valuePrimal.at(j) << endl;

      countRemovedCols(WEAKLY_DOMINATED_COLS);
    } else {
      double bnd;

      // calculate new bounds
      if (colLower.at(j) > -HIGHS_CONST_INF ||
          colUpper.at(j) >= HIGHS_CONST_INF)
        for (int kk = Astart.at(j); kk < Aend.at(j); ++kk)
          if (flagRow.at(Aindex.at(kk)) && d < HIGHS_CONST_INF) {
            i = Aindex.at(kk);
            if (Avalue.at(kk) > 0 &&
                implRowDualLower.at(i) > -HIGHS_CONST_INF) {
              bnd =
                  -(colCost.at(j) + d) / Avalue.at(kk) + implRowDualLower.at(i);
              if (bnd < implRowDualUpper.at(i) &&
                  !(bnd < implRowDualLower.at(i)))
                implRowDualUpper.at(i) = bnd;
            } else if (Avalue.at(kk) < 0 &&
                       implRowDualUpper.at(i) < HIGHS_CONST_INF) {
              bnd =
                  -(colCost.at(j) + d) / Avalue.at(kk) + implRowDualUpper.at(i);
              if (bnd > implRowDualLower.at(i) &&
                  !(bnd > implRowDualUpper.at(i)))
                implRowDualLower.at(i) = bnd;
            }
          }

      if (colLower.at(j) <= -HIGHS_CONST_INF ||
          colUpper.at(j) < HIGHS_CONST_INF)
        for (int kk = Astart.at(j); kk < Aend.at(j); ++kk)
          if (flagRow.at(Aindex.at(kk)) && e > -HIGHS_CONST_INF) {
            i = Aindex.at(kk);
            if (Avalue.at(kk) > 0 && implRowDualUpper.at(i) < HIGHS_CONST_INF) {
              bnd =
                  -(colCost.at(j) + e) / Avalue.at(kk) + implRowDualUpper.at(i);
              if (bnd > implRowDualLower.at(i) &&
                  !(bnd > implRowDualUpper.at(i)))
                implRowDualLower.at(i) = bnd;
            } else if (Avalue.at(kk) < 0 &&
                       implRowDualLower.at(i) > -HIGHS_CONST_INF) {
              bnd =
                  -(colCost.at(j) + e) / Avalue.at(kk) + implRowDualLower.at(i);
              if (bnd < implRowDualUpper.at(i) &&
                  !(bnd < implRowDualLower.at(i)))
                implRowDualUpper.at(i) = bnd;
            }
          }
    }
  }
  //  timer.recordFinish(WEAKLY_DOMINATED_COLS);
}

void Presolve::setProblemStatus(const int s) {
  if (s == Infeasible)
    cout << "NOT-OPT status = 1, returned from solver after presolve: Problem "
            "infeasible.\n";
  else if (s == Unbounded)
    cout << "NOT-OPT status = 2, returned from solver after presolve: Problem "
            "unbounded.\n";
  else if (s == 0) {
    status = Optimal;
    return;
  } else
    cout << "unknown problem status returned from solver after presolve: " << s
         << endl;
  status = s;
}

void Presolve::setKKTcheckerData() {
  // after initializing equations.
  chk.setMatrixAR(numCol, numRow, ARstart, ARindex, ARvalue);
  chk.setFlags(flagRow, flagCol);
  chk.setBoundsCostRHS(colUpper, colLower, colCost, rowLower, rowUpper);
}

pair<double, double> Presolve::getNewBoundsDoubletonConstraint(int row, int col,
                                                               int j,
                                                               double aik,
                                                               double aij) {
  int i = row;

  double upp = HIGHS_CONST_INF;
  double low = -HIGHS_CONST_INF;

  if (aij > 0 && aik > 0) {
    if (colLower.at(col) > -HIGHS_CONST_INF)
      upp = (rowUpper.at(i) - aik * colLower.at(col)) / aij;
    if (colUpper.at(col) < HIGHS_CONST_INF)
      low = (rowLower.at(i) - aik * colUpper.at(col)) / aij;
  } else if (aij > 0 && aik < 0) {
    if (colLower.at(col) > -HIGHS_CONST_INF)
      low = (rowLower.at(i) - aik * colLower.at(col)) / aij;
    if (colUpper.at(col) < HIGHS_CONST_INF)
      upp = (rowUpper.at(i) - aik * colUpper.at(col)) / aij;
  } else if (aij < 0 && aik > 0) {
    if (colLower.at(col) > -HIGHS_CONST_INF)
      low = (rowUpper.at(i) - aik * colLower.at(col)) / aij;
    if (colUpper.at(col) < HIGHS_CONST_INF)
      upp = (rowLower.at(i) - aik * colUpper.at(col)) / aij;
  } else {
    if (colLower.at(col) > -HIGHS_CONST_INF)
      upp = (rowLower.at(i) - aik * colLower.at(col)) / aij;
    if (colUpper.at(col) < HIGHS_CONST_INF)
      low = (rowUpper.at(i) - aik * colUpper.at(col)) / aij;
  }

  if (j) {
  }  // surpress warning.

  return make_pair(low, upp);
}

void Presolve::removeFreeColumnSingleton(const int col, const int row,
                                         const int k) {
  if (iPrint > 0)
    cout << "PR: Free column singleton " << col << " removed. Row " << row
         << " removed." << endl;

  // modify costs
  vector<pair<int, double>> newCosts;
  int j;
  for (int kk = ARstart.at(row); kk < ARstart.at(row + 1); ++kk) {
    j = ARindex.at(kk);
    if (flagCol.at(j) && j != col) {
      newCosts.push_back(make_pair(j, colCost.at(j)));
      colCost.at(j) =
          colCost.at(j) - colCost.at(col) * ARvalue.at(kk) / Avalue.at(k);
    }
  }
  if (iKKTcheck == 1) chk.costs.push(newCosts);

  flagCol.at(col) = 0;
  postValue.push(colCost.at(col));
  fillStackRowBounds(row);

  valueColDual.at(col) = 0;
  valueRowDual.at(row) = -colCost.at(col) / Avalue.at(k);

  addChange(FREE_SING_COL, row, col);
  removeRow(row);

  countRemovedCols(FREE_SING_COL);
  countRemovedRows(FREE_SING_COL);
}

bool Presolve::removeColumnSingletonInDoubletonInequality(const int col,
                                                          const int i,
                                                          const int k) {
  // second column index j
  // second column row array index kk
  int j = -1;

  // count
  int kk = ARstart.at(i);
  while (kk < ARstart.at(i + 1)) {
    j = ARindex.at(kk);
    if (flagCol.at(j) && j != col)
      break;
    else
      ++kk;
  }
  if (kk == ARstart.at(i + 1))
    cout << "ERROR: nzRow[" << i << "]=2, but no second variable in row. \n";

  // only inequality case and case two singletons here,
  // others handled in doubleton equation
  // Analyse dependency on numerical tolerance
  if (nzCol.at(j) > 1)
    timer.updateNumericsRecord(timer.doubleton_inequality_bound,
                               fabs(rowLower.at(i) - rowUpper.at(i)));
  if ((fabs(rowLower.at(i) - rowUpper.at(i)) <
       doubleton_inequality_bound_tolerance) &&
      (nzCol.at(j) > 1))
    return false;

  // additional check if it is indeed implied free
  // needed since we handle inequalities and it may not be true
  // low and upp to be tighter than original bounds for variable col
  // so it is indeed implied free and we can remove it
  pair<double, double> p =
      getNewBoundsDoubletonConstraint(i, j, col, ARvalue.at(kk), Avalue.at(k));
  if (!(colLower.at(col) <= p.first && colUpper.at(col) >= p.second)) {
    return false;
  }

  postValue.push(ARvalue.at(kk));
  postValue.push(Avalue.at(k));

  // modify bounds on variable j, variable col (k) is substituted out
  // double aik = Avalue.at(k);
  // double aij = Avalue.at(kk);
  p = getNewBoundsDoubletonConstraint(i, col, j, Avalue.at(k), ARvalue.at(kk));
  double low = p.first;
  double upp = p.second;

  // add old bounds of xj to checker and for postsolve
  if (iKKTcheck == 1) {
    vector<pair<int, double>> bndsL, bndsU, costS;
    bndsL.push_back(make_pair(j, colLower.at(j)));
    bndsU.push_back(make_pair(j, colUpper.at(j)));
    costS.push_back(make_pair(j, colCost.at(j)));
    chk.cLowers.push(bndsL);
    chk.cUppers.push(bndsU);
    chk.costs.push(costS);
  }

  vector<double> bndsCol({colLower.at(col), colUpper.at(col), colCost.at(col)});
  vector<double> bndsJ({colLower.at(j), colUpper.at(j), colCost.at(j)});
  oldBounds.push(make_pair(col, bndsCol));
  oldBounds.push(make_pair(j, bndsJ));

  // modify bounds of xj
  if (low > colLower.at(j)) colLower.at(j) = low;
  if (upp < colUpper.at(j)) colUpper.at(j) = upp;

  // modify cost of xj
  colCost.at(j) =
      colCost.at(j) - colCost.at(col) * ARvalue.at(kk) / Avalue.at(k);

  // for postsolve: need the new bounds too
  // oldBounds.push_back(colLower.at(j)); oldBounds.push_back(colUpper.at(j));
  bndsJ.at(0) = (colLower.at(j));
  bndsJ.at(1) = (colUpper.at(j));
  bndsJ.at(2) = (colCost.at(j));
  oldBounds.push(make_pair(j, bndsJ));

  // remove col as free column singleton
  if (iPrint > 0)
    cout << "PR: Column singleton " << col
         << " in a doubleton inequality constraint removed. Row " << i
         << " removed. variable left is " << j << endl;

  flagCol.at(col) = 0;
  fillStackRowBounds(i);
  countRemovedCols(SING_COL_DOUBLETON_INEQ);
  countRemovedRows(SING_COL_DOUBLETON_INEQ);

  valueColDual.at(col) = 0;
  valueRowDual.at(i) =
      -colCost.at(col) /
      Avalue.at(k);  // may be changed later, depending on bounds.
  addChange(SING_COL_DOUBLETON_INEQ, i, col);

  // if not special case two column singletons
  if (nzCol.at(j) > 1)
    removeRow(i);
  else if (nzCol.at(j) == 1)
    removeSecondColumnSingletonInDoubletonRow(j, i);

  return true;
}

void Presolve::removeSecondColumnSingletonInDoubletonRow(const int j,
                                                         const int i) {
  // case two singleton columns
  // when we get here bounds on xj are updated so we can choose low/upper one
  // depending on the cost of xj
  flagRow.at(i) = 0;
  double value;
  if (colCost.at(j) > 0) {
    if (colLower.at(j) <= -HIGHS_CONST_INF) {
      if (iPrint > 0) cout << "PR: Problem unbounded." << endl;
      status = Unbounded;
      return;
    }
    value = colLower.at(j);
  } else if (colCost.at(j) < 0) {
    if (colUpper.at(j) >= HIGHS_CONST_INF) {
      if (iPrint > 0) cout << "PR: Problem unbounded." << endl;
      status = Unbounded;
      return;
    }
    value = colUpper.at(j);
  } else {  //(colCost.at(j) == 0)
    if (colUpper.at(j) >= 0 && colLower.at(j) <= 0)
      value = 0;
    else if (fabs(colUpper.at(j)) < fabs(colLower.at(j)))
      value = colUpper.at(j);
    else
      value = colLower.at(j);
  }
  setPrimalValue(j, value);
  addChange(SING_COL_DOUBLETON_INEQ_SECOND_SING_COL, 0, j);
  if (iPrint > 0)
    cout << "PR: Second singleton column " << j << " in doubleton row " << i
         << " removed.\n";
  countRemovedCols(SING_COL_DOUBLETON_INEQ);
  // singCol.remove(j);
}

void Presolve::removeColumnSingletons() {
  int i, k, col;
  list<int>::iterator it = singCol.begin();

  if (timer.reachLimit()) {
    status = stat::Timeout;
    return;
  }

  while (it != singCol.end()) {
    if (flagCol[*it]) {
      /*
        if (timer.reachLimit()) {
          status = stat::Timeout;
          return;
        }
      */
      col = *it;
      k = getSingColElementIndexInA(col);
      if (k < 0) {
        it++;
        continue;
      }
      assert(k < Aindex.size());
      i = Aindex.at(k);

      // free
      if (colLower.at(col) <= -HIGHS_CONST_INF &&
          colUpper.at(col) >= HIGHS_CONST_INF) {
        //        timer.recordStart(FREE_SING_COL);
        removeFreeColumnSingleton(col, i, k);
        it = singCol.erase(it);
        //        timer.recordFinish(FREE_SING_COL);
        continue;
      }
      // singleton column in a doubleton inequality
      // case two column singletons
      else if (nzRow.at(i) == 2) {
        //        timer.recordStart(SING_COL_DOUBLETON_INEQ);
        bool result = removeColumnSingletonInDoubletonInequality(col, i, k);
        //        timer.recordFinish(SING_COL_DOUBLETON_INEQ);
        if (result) {
          it = singCol.erase(it);
          continue;
        }
      }
      // implied free
      else {
        //        timer.recordStart(IMPLIED_FREE_SING_COL);
        bool result = removeIfImpliedFree(col, i, k);
        //        timer.recordFinish(IMPLIED_FREE_SING_COL);
        if (result) {
          it = singCol.erase(it);
          continue;
        }
      }
      it++;

      if (status) return;
    } else
      it = singCol.erase(it);
  }
}

pair<double, double> Presolve::getBoundsImpliedFree(double lowInit,
                                                    double uppInit,
                                                    const int col, const int i,
                                                    const int k) {
  double low = lowInit;
  double upp = uppInit;

  // use implied bounds with original bounds
  int j;
  double l, u;
  // if at any stage low becomes  or upp becomes inf break loop
  // can't use bounds for variables generated by the same row.
  // low
  for (int kk = ARstart.at(i); kk < ARstart.at(i + 1); ++kk) {
    j = ARindex.at(kk);
    if (flagCol.at(j) && j != col) {
      // check if new bounds are precisely implied bounds from same row
      if (i != implColLowerRowIndex.at(j))
        l = max(colLower.at(j), implColLower.at(j));
      else
        l = colLower.at(j);
      if (i != implColUpperRowIndex.at(j))
        u = min(colUpper.at(j), implColUpper.at(j));
      else
        u = colUpper.at(j);

      if ((Avalue.at(k) < 0 && ARvalue.at(kk) > 0) ||
          (Avalue.at(k) > 0 && ARvalue.at(kk) < 0))
        if (l <= -HIGHS_CONST_INF) {
          low = -HIGHS_CONST_INF;
          break;
        } else
          low -= ARvalue.at(kk) * l;
      else if (u >= HIGHS_CONST_INF) {
        low = -HIGHS_CONST_INF;
        break;
      } else
        low -= ARvalue.at(kk) * u;
    }
  }
  // upp
  for (int kk = ARstart.at(i); kk < ARstart.at(i + 1); ++kk) {
    j = ARindex.at(kk);
    if (flagCol.at(j) && j != col) {
      // check if new bounds are precisely implied bounds from same row
      if (i != implColLowerRowIndex.at(j))
        l = max(colLower.at(j), implColLower.at(j));
      else
        l = colLower.at(j);
      if (i != implColUpperRowIndex.at(j))
        u = min(colUpper.at(j), implColUpper.at(j));
      else
        u = colUpper.at(j);
      // if at any stage low becomes  or upp becomes inf it's not implied free
      // low::
      if ((Avalue.at(k) < 0 && ARvalue.at(kk) > 0) ||
          (Avalue.at(k) > 0 && ARvalue.at(kk) < 0))
        if (u >= HIGHS_CONST_INF) {
          upp = HIGHS_CONST_INF;
          break;
        } else
          upp -= ARvalue.at(kk) * u;
      else if (l <= -HIGHS_CONST_INF) {
        upp = HIGHS_CONST_INF;
        break;
      } else
        upp -= ARvalue.at(kk) * l;
    }
  }
  return make_pair(low, upp);
}

void Presolve::removeImpliedFreeColumn(const int col, const int i,
                                       const int k) {
  if (iPrint > 0)
    cout << "PR: Implied free column singleton " << col << " removed.  Row "
         << i << " removed." << endl;

  countRemovedCols(IMPLIED_FREE_SING_COL);
  countRemovedRows(IMPLIED_FREE_SING_COL);

  // modify costs
  int j;
  vector<pair<int, double>> newCosts;
  for (int kk = ARstart.at(i); kk < ARstart.at(i + 1); ++kk) {
    j = ARindex.at(kk);
    if (flagCol.at(j) && j != col) {
      newCosts.push_back(make_pair(j, colCost.at(j)));
      colCost.at(j) =
          colCost.at(j) - colCost.at(col) * ARvalue.at(kk) / Avalue.at(k);
    }
  }
  if (iKKTcheck == 1) chk.costs.push(newCosts);

  flagCol.at(col) = 0;
  postValue.push(colCost.at(col));
  fillStackRowBounds(i);

  valueColDual.at(col) = 0;
  valueRowDual.at(i) = -colCost.at(col) / Avalue.at(k);
  addChange(IMPLIED_FREE_SING_COL, i, col);
  removeRow(i);
}

bool Presolve::removeIfImpliedFree(int col, int i, int k) {
  // first find which bound is active for row i
  // A'y + c = z so yi = -ci/aij
  double aij = getaij(i, col);
  if (aij != Avalue.at(k)) cout << "ERROR during implied free";
  double yi = -colCost.at(col) / aij;
  double low, upp;

  if (yi > 0) {
    if (rowUpper.at(i) >= HIGHS_CONST_INF) return false;
    low = rowUpper.at(i);
    upp = rowUpper.at(i);
  } else if (yi < 0) {
    if (rowLower.at(i) <= -HIGHS_CONST_INF) return false;
    low = rowLower.at(i);
    upp = rowLower.at(i);
  } else {
    low = rowLower.at(i);
    upp = rowUpper.at(i);
  }

  pair<double, double> p = getBoundsImpliedFree(low, upp, col, i, k);
  low = p.first;
  upp = p.second;

  if (low > -HIGHS_CONST_INF) low = low / Avalue.at(k);
  if (upp < HIGHS_CONST_INF) upp = upp / Avalue.at(k);

  // if implied free
  if (colLower.at(col) <= low && low <= upp && upp <= colUpper.at(col)) {
    removeImpliedFreeColumn(col, i, k);
    return true;
  }
  // else calculate implied bounds
  else if (colLower.at(col) <= low && low <= upp) {
    if (implColLower.at(col) < low) {
      implColLower.at(col) = low;
      implColUpperRowIndex.at(col) = i;
    }
    // JAJH(190419): Segfault here since i is a row index and
    // segfaults (on dcp1) due to i=4899 exceeding column dimension of
    // 3007. Hence correction. Also pattern-matches the next case :-)
    //    implColDualUpper.at(i) = 0;
    implColDualUpper.at(col) = 0;
  } else if (low <= upp && upp <= colUpper.at(col)) {
    if (implColUpper.at(col) > upp) {
      implColUpper.at(col) = upp;
      implColUpperRowIndex.at(col) = i;
    }
    implColDualLower.at(col) = 0;
  }

  return false;
}

// used to remove column too, now possible to just modify bounds
void Presolve::removeRow(int i) {
  hasChange = true;
  flagRow.at(i) = 0;
  for (int k = ARstart.at(i); k < ARstart.at(i + 1); ++k) {
    int j = ARindex.at(k);
    if (flagCol.at(j)) {
      nzCol.at(j)--;
      // if now singleton add to list
      if (nzCol.at(j) == 1) {
        int index = getSingColElementIndexInA(j);
        if (index >= 0)
          singCol.push_back(j);
        else
          cout << "Warning: Column " << j
               << " with 1 nz but not in singCol or? Row removing of " << i
               << ". Ignored.\n";
      }
      // if it was a singleton column remove from list and problem
      if (nzCol.at(j) == 0) removeEmptyColumn(j);
    }
  }
}

void Presolve::fillStackRowBounds(int row) {
  postValue.push(rowUpper.at(row));
  postValue.push(rowLower.at(row));
}

pair<double, double> Presolve::getImpliedRowBounds(int row) {
  double g = 0;
  double h = 0;

  int col;
  for (int k = ARstart.at(row); k < ARstart.at(row + 1); ++k) {
    col = ARindex.at(k);
    if (flagCol.at(col)) {
      if (ARvalue.at(k) < 0) {
        if (colUpper.at(col) < HIGHS_CONST_INF)
          g += ARvalue.at(k) * colUpper.at(col);
        else {
          g = -HIGHS_CONST_INF;
          break;
        }
      } else {
        if (colLower.at(col) > -HIGHS_CONST_INF)
          g += ARvalue.at(k) * colLower.at(col);
        else {
          g = -HIGHS_CONST_INF;
          break;
        }
      }
    }
  }

  for (int k = ARstart.at(row); k < ARstart.at(row + 1); ++k) {
    col = ARindex.at(k);
    if (flagCol.at(col)) {
      if (ARvalue.at(k) < 0) {
        if (colLower.at(col) > -HIGHS_CONST_INF)
          h += ARvalue.at(k) * colLower.at(col);
        else {
          h = HIGHS_CONST_INF;
          break;
        }
      } else {
        if (colUpper.at(col) < HIGHS_CONST_INF)
          h += ARvalue.at(k) * colUpper.at(col);
        else {
          h = HIGHS_CONST_INF;
          break;
        }
      }
    }
  }
  return make_pair(g, h);
}

void Presolve::setVariablesToBoundForForcingRow(const int row,
                                                const bool isLower) {
  int k, col;
  if (iPrint > 0)
    cout << "PR: Forcing row " << row
         << " removed. Following variables too:   nzRow=" << nzRow.at(row)
         << endl;

  flagRow.at(row) = 0;
  addChange(FORCING_ROW, row, 0);
  k = ARstart.at(row);
  while (k < ARstart.at(row + 1)) {
    col = ARindex.at(k);
    if (flagCol.at(col)) {
      double value;
      if ((ARvalue.at(k) < 0 && isLower) || (ARvalue.at(k) > 0 && !isLower))
        value = colUpper.at(col);
      else
        value = colLower.at(col);

      setPrimalValue(col, value);
      valueColDual.at(col) = colCost.at(col);
      vector<double> bnds({colLower.at(col), colUpper.at(col)});
      oldBounds.push(make_pair(col, bnds));
      addChange(FORCING_ROW_VARIABLE, 0, col);

      if (iPrint > 0)
        cout << "PR:      Variable  " << col << " := " << value << endl;
      countRemovedCols(FORCING_ROW);
    }
    ++k;
  }

  // if (nzRow.at(row) == 1) singRow.remove(row);

  countRemovedRows(FORCING_ROW);
}

void Presolve::dominatedConstraintProcedure(const int i, const double g,
                                            const double h) {
  int j;
  double val;
  if (h < HIGHS_CONST_INF) {
    // fill in implied bounds arrays
    if (h < implRowValueUpper.at(i)) {
      implRowValueUpper.at(i) = h;
    }
    if (h <= rowUpper.at(i)) implRowDualLower.at(i) = 0;

    // calculate implied bounds for discovering free column singletons
    for (int k = ARstart.at(i); k < ARstart.at(i + 1); ++k) {
      j = ARindex.at(k);
      if (flagCol.at(j)) {
        if (ARvalue.at(k) < 0 && colLower.at(j) > -HIGHS_CONST_INF) {
          val = (rowLower.at(i) - h) / ARvalue.at(k) + colLower.at(j);
          if (val < implColUpper.at(j)) {
            implColUpper.at(j) = val;
            implColUpperRowIndex.at(j) = i;
          }
        } else if (ARvalue.at(k) > 0 && colUpper.at(j) < HIGHS_CONST_INF) {
          val = (rowLower.at(i) - h) / ARvalue.at(k) + colUpper.at(j);
          if (val > implColLower.at(j)) {
            implColLower.at(j) = val;
            implColLowerRowIndex.at(j) = i;
          }
        }
      }
    }
  }
  if (g > -HIGHS_CONST_INF) {
    // fill in implied bounds arrays
    if (g > implRowValueLower.at(i)) {
      implRowValueLower.at(i) = g;
    }
    if (g >= rowLower.at(i)) implRowDualUpper.at(i) = 0;

    // calculate implied bounds for discovering free column singletons
    for (int k = ARstart.at(i); k < ARstart.at(i + 1); ++k) {
      int j = ARindex.at(k);
      if (flagCol.at(j)) {
        if (ARvalue.at(k) < 0 && colUpper.at(j) < HIGHS_CONST_INF) {
          val = (rowUpper.at(i) - g) / ARvalue.at(k) + colUpper.at(j);
          if (val > implColLower.at(j)) {
            implColLower.at(j) = val;
            implColLowerRowIndex.at(j) = i;
          }
        } else if (ARvalue.at(k) > 0 && colLower.at(j) > -HIGHS_CONST_INF) {
          val = (rowUpper.at(i) - g) / ARvalue.at(k) + colLower.at(j);
          if (val < implColUpper.at(j)) {
            implColUpper.at(j) = val;
            implColUpperRowIndex.at(j) = i;
          }
        }
      }
    }
  }
}

void Presolve::removeForcingConstraints() {
  double g, h;
  pair<double, double> implBounds;

  if (timer.reachLimit()) {
    status = stat::Timeout;
    return;
  }
  for (int i = 0; i < numRow; ++i)
    if (flagRow.at(i)) {
      if (status) return;
      /*
      if (timer.reachLimit()) {
        status = stat::Timeout;
        return;
      }
      */

      if (nzRow.at(i) == 0) {
        //	timer.recordStart(REMOVE_EMPTY_ROW);
        removeEmptyRow(i);
        countRemovedRows(EMPTY_ROW);
        //	timer.recordFinish(REMOVE_EMPTY_ROW);
        continue;
      }

      // removeRowSingletons will handle just after removeForcingConstraints
      if (nzRow.at(i) == 1) continue;

      //      timer.recordStart(FORCING_ROW);
      implBounds = getImpliedRowBounds(i);

      g = implBounds.first;
      h = implBounds.second;

      // Infeasible row
      if (g > rowUpper.at(i) || h < rowLower.at(i)) {
        if (iPrint > 0) cout << "PR: Problem infeasible." << endl;
        status = Infeasible;
        //        timer.recordFinish(FORCING_ROW);
        return;
      }
      // Forcing row
      else if (g == rowUpper.at(i)) {
        setVariablesToBoundForForcingRow(i, true);
      } else if (h == rowLower.at(i)) {
        setVariablesToBoundForForcingRow(i, false);
      }
      // Redundant row
      else if (g >= rowLower.at(i) && h <= rowUpper.at(i)) {
        removeRow(i);
        addChange(REDUNDANT_ROW, i, 0);
        if (iPrint > 0)
          cout << "PR: Redundant row " << i << " removed." << endl;
        countRemovedRows(REDUNDANT_ROW);
      }
      // Dominated constraints
      else {
        //        timer.recordFinish(FORCING_ROW);
        //        timer.recordStart(DOMINATED_ROW_BOUNDS);
        dominatedConstraintProcedure(i, g, h);
        //        timer.recordFinish(DOMINATED_ROW_BOUNDS);
        continue;
      }
      //      timer.recordFinish(FORCING_ROW);
    }
}

void Presolve::removeRowSingletons() {
  int i;
<<<<<<< HEAD
=======
  if (timer.reachLimit()) {
    status = stat::Timeout;
    return;
  }
  timer.recordStart(SING_ROW);
>>>>>>> 82695b7e
  while (!(singRow.empty())) {
    if (status) {
      timer.recordFinish(SING_ROW);
      return;
    }
    /*
    if (timer.reachLimit()) {
      status = stat::Timeout;
      return;
    }
    */
    i = singRow.front();
    singRow.pop_front();
    if (!flagRow[i]) continue;

    int k = getSingRowElementIndexInAR(i);
    if (k < 0) continue;
    int j = ARindex.at(k);

    // add old bounds OF X to checker and for postsolve
    if (iKKTcheck == 1) {
      vector<pair<int, double>> bndsL, bndsU, costS;
      bndsL.push_back(make_pair(j, colLower.at(j)));
      bndsU.push_back(make_pair(j, colUpper.at(j)));
      chk.cLowers.push(bndsL);
      chk.cUppers.push(bndsU);
    }

    vector<double> bnds(
        {colLower.at(j), colUpper.at(j), rowLower.at(i), rowUpper.at(i)});
    oldBounds.push(make_pair(j, bnds));

    double aij = ARvalue.at(k);
    /*		//before update bounds of x take it out of rows with implied row
    bounds for (int r = Astart.at(j); r<Aend.at(j); r++) { if
    (flagRow[Aindex[r]]) { int rr = Aindex[r]; if (implRowValueLower[rr] >
    -HIGHS_CONST_INF) { if (aij > 0) implRowValueLower[rr] =
    implRowValueLower[rr] - aij*colLower.at(j); else implRowValueLower[rr] =
    implRowValueLower[rr] - aij*colUpper.at(j);
                    }
                    if (implRowValueUpper[rr] < HIGHS_CONST_INF) {
                            if (aij > 0)
                                    implRowValueUpper[rr] =
    implRowValueUpper[rr] - aij*colUpper.at(j); else implRowValueUpper[rr] =
    implRowValueUpper[rr] - aij*colLower.at(j);
                    }
            }
    }*/

    // update bounds of X
    if (aij > 0) {
      if (rowLower.at(i) != -HIGHS_CONST_INF)
        colLower.at(j) =
            max(max(rowLower.at(i) / aij, -HIGHS_CONST_INF), colLower.at(j));
      if (rowUpper.at(i) != HIGHS_CONST_INF)
        colUpper.at(j) =
            min(min(rowUpper.at(i) / aij, HIGHS_CONST_INF), colUpper.at(j));
    } else if (aij < 0) {
      if (rowLower.at(i) != -HIGHS_CONST_INF)
        colUpper.at(j) =
            min(min(rowLower.at(i) / aij, HIGHS_CONST_INF), colUpper.at(j));
      if (rowUpper.at(i) != HIGHS_CONST_INF)
        colLower.at(j) =
            max(max(rowUpper.at(i) / aij, -HIGHS_CONST_INF), colLower.at(j));
    }

    /*		//after update bounds of x add to rows with implied row bounds
    for (int r = Astart.at(j); r<Aend.at(j); r++) {
            if (flagRow[r]) {
                    int rr = Aindex[r];
                    if (implRowValueLower[rr] > -HIGHS_CONST_INF) {
                            if (aij > 0)
                                    implRowValueLower[rr] =
    implRowValueLower[rr] + aij*colLower.at(j); else implRowValueLower[rr] =
    implRowValueLower[rr] + aij*colUpper.at(j);
                    }
                    if (implRowValueUpper[rr] < HIGHS_CONST_INF) {
                            if (aij > 0)
                                    implRowValueUpper[rr] =
    implRowValueUpper[rr] + aij*colUpper.at(j); else implRowValueUpper[rr] =
    implRowValueUpper[rr] + aij*colLower.at(j);
                    }
            }
    }*/

    // check for feasibility
    if (colLower.at(j) > colUpper.at(j) + tol) {
      status = Infeasible;
      timer.recordFinish(SING_ROW);
      return;
    }

    if (iPrint > 0)
      cout << "PR: Singleton row " << i << " removed. Bounds of variable  " << j
           << " modified: l= " << colLower.at(j) << " u=" << colUpper.at(j)
           << ", aij = " << aij << endl;

    addChange(SING_ROW, i, j);
    postValue.push(colCost.at(j));
    removeRow(i);

    if (flagCol.at(j) && colLower.at(j) == colUpper.at(j)) removeIfFixed(j);

    countRemovedRows(SING_ROW);
  }
  timer.recordFinish(SING_ROW);
}

void Presolve::addChange(PresolveRule type, int row, int col) {
  change ch;
  ch.type = type;
  ch.row = row;
  ch.col = col;
  chng.push(ch);

  if (type < PRESOLVE_RULES_COUNT) timer.addChange(type);
}

// when setting a value to a primal variable and eliminating row update b,
// singleton Rows linked list, number of nonzeros in rows
void Presolve::setPrimalValue(int j, double value) {
  flagCol.at(j) = 0;
  if (!hasChange) hasChange = true;
  valuePrimal.at(j) = value;

  // update nonzeros
  for (int k = Astart.at(j); k < Aend.at(j); ++k) {
    int row = Aindex.at(k);
    if (flagRow.at(row)) {
      nzRow.at(row)--;

      // update singleton row list
      if (nzRow.at(row) == 1) singRow.push_back(row);
      // else if (nzRow.at(row) == 0)
      //   singRow.remove(row);
    }
  }

  // update values if necessary
  if (fabs(value) > 0) {
    // RHS
    vector<pair<int, double>> bndsL, bndsU;

    for (int k = Astart.at(j); k < Aend.at(j); ++k)
      if (flagRow.at(Aindex.at(k))) {
        if (iKKTcheck == 1) {
          bndsL.push_back(make_pair(Aindex.at(k), rowLower.at(Aindex.at(k))));
          bndsU.push_back(make_pair(Aindex.at(k), rowUpper.at(Aindex.at(k))));
        }
        if (rowLower.at(Aindex.at(k)) > -HIGHS_CONST_INF)
          rowLower.at(Aindex.at(k)) -= Avalue.at(k) * value;
        if (rowUpper.at(Aindex.at(k)) < HIGHS_CONST_INF)
          rowUpper.at(Aindex.at(k)) -= Avalue.at(k) * value;

        if (implRowValueLower.at(Aindex.at(k)) > -HIGHS_CONST_INF)
          implRowValueLower.at(Aindex.at(k)) -= Avalue.at(k) * value;
        if (implRowValueUpper.at(Aindex.at(k)) < HIGHS_CONST_INF)
          implRowValueUpper.at(Aindex.at(k)) -= Avalue.at(k) * value;
      }

    if (iKKTcheck == 1) {
      chk.rLowers.push(bndsL);
      chk.rUppers.push(bndsU);
    }

    // shift objective
    if (colCost.at(j) != 0) objShift += colCost.at(j) * value;
  }
}

void Presolve::checkForChanges(int iteration) {
  if (iteration <= 2) {
    // flagCol has one more element at end which is zero
    // from removeDoubletonEquatoins, needed for AR matrix manipulation
    if (none_of(flagCol.begin(), flagCol.begin() + numCol,
                [](int i) { return i == 0; }) &&
        none_of(flagRow.begin(), flagRow.begin() + numRow,
                [](int i) { return i == 0; })) {
      if (iPrint > 0)
        cout << "PR: No variables were eliminated at presolve." << endl;
      noPostSolve = true;
      return;
    }
  }
  resizeProblem();
  status = stat::Reduced;
}

// void Presolve::reportTimes() {
//   int reportList[] = {EMPTY_ROW,
//                       FIXED_COL,
//                       SING_ROW,
//                       DOUBLETON_EQUATION,
//                       FORCING_ROW,
//                       REDUNDANT_ROW,
//                       FREE_SING_COL,
//                       SING_COL_DOUBLETON_INEQ,
//                       IMPLIED_FREE_SING_COL,
//                       DOMINATED_COLS,
//                       WEAKLY_DOMINATED_COLS};
//   int reportCount = sizeof(reportList) / sizeof(int);

//   printf("Presolve rules ");
//   for (int i = 0; i < reportCount; ++i) {
//     printf(" %s", timer.itemNames[reportList[i]].c_str());
//     cout << flush;
//   }

//   printf("\n");
//   cout << "Time spent     " << flush;
//   for (int i = 0; i < reportCount; ++i) {
//     float f = (float)timer.itemTicks[reportList[i]];
//     if (f < 0.01)
//       cout << setw(4) << " <.01 ";
//     else
//       printf(" %3.2f ", f);
//   }
//   printf("\n");
// }

// void Presolve::recordCounts(const string fileName) {
//   ofstream myfile;
//   myfile.open(fileName.c_str(), ios::app);
//   int reportList[] = {EMPTY_ROW,
//                       FIXED_COL,
//                       SING_ROW,
//                       DOUBLETON_EQUATION,
//                       FORCING_ROW,
//                       REDUNDANT_ROW,
//                       FREE_SING_COL,
//                       SING_COL_DOUBLETON_INEQ,
//                       IMPLIED_FREE_SING_COL,
//                       DOMINATED_COLS,
//                       WEAKLY_DOMINATED_COLS,
//                       EMPTY_COL};
//   int reportCount = sizeof(reportList) / sizeof(int);

//   myfile << "Problem " << modelName << ":\n";
//   myfile << "Rule   , removed rows , removed cols , time  \n";

//   int cRows = 0, cCols = 0;
//   for (int i = 0; i < reportCount; ++i) {
//     float f = (float)timer.itemTicks[reportList[i]];

//     myfile << setw(7) << timer.itemNames[reportList[i]].c_str() << ", "
//            << setw(7) << countRemovedRows[reportList[i]] << ", " << setw(7)
//            << countRemovedCols[reportList[i]] << ", ";
//     if (f < 0.001)
//       myfile << setw(7) << " <.001 ";
//     else
//       myfile << setw(7) << setprecision(3) << f;
//     myfile << endl;

//     cRows += countRemovedRows[reportList[i]];
//     cCols += countRemovedCols[reportList[i]];
//   }

//   if (!noPostSolve) {
//     if (cRows != numRowOriginal - numRow) cout << "Wrong row reduction
//     count\n"; if (cCols != numColOriginal - numCol) cout << "Wrong col
//     reduction count\n";

//     myfile << setw(7) << "Total "
//            << ", " << setw(7) << numRowOriginal - numRow << ", " << setw(7)
//            << numColOriginal - numCol;
//   } else {
//     myfile << setw(7) << "Total "
//            << ", " << setw(7) << 0 << ", " << setw(7) << 0;
//   }
//   myfile << endl << " \\\\ " << endl;
//   myfile.close();
// }

void Presolve::resizeImpliedBounds() {
  // implied bounds for crashes
  // row duals
  vector<double> temp = implRowDualLower;
  vector<double> teup = implRowDualUpper;
  implRowDualLower.resize(numRow);
  implRowDualUpper.resize(numRow);

  int k = 0;
  for (int i = 0; i < numRowOriginal; ++i)
    if (flagRow.at(i)) {
      implRowDualLower.at(k) = temp.at(i);
      implRowDualUpper.at(k) = teup.at(i);
      k++;
    }

  // row value
  temp = implRowValueLower;
  teup = implRowValueUpper;
  implRowValueLower.resize(numRow);
  implRowValueUpper.resize(numRow);
  k = 0;
  for (int i = 0; i < numRowOriginal; ++i)
    if (flagRow.at(i)) {
      if (temp.at(i) < rowLower.at(i)) temp.at(i) = rowLower.at(i);
      implRowValueLower.at(k) = temp.at(i);
      if (teup.at(i) > rowUpper.at(i)) teup.at(i) = rowUpper.at(i);
      implRowValueUpper.at(k) = teup.at(i);
      k++;
    }

  // column dual
  temp = implColDualLower;
  teup = implColDualUpper;
  implColDualLower.resize(numCol);
  implColDualUpper.resize(numCol);

  k = 0;
  for (int i = 0; i < numColOriginal; ++i)
    if (flagCol.at(i)) {
      implColDualLower.at(k) = temp.at(i);
      implColDualUpper.at(k) = teup.at(i);
      k++;
    }

  // column value
  temp = implColLower;
  teup = implColUpper;
  implColLower.resize(numCol);
  implColUpper.resize(numCol);

  k = 0;
  for (int i = 0; i < numColOriginal; ++i)
    if (flagCol.at(i)) {
      if (temp.at(i) < colLower.at(i)) temp.at(i) = colLower.at(i);
      implColLower.at(k) = temp.at(i);
      if (teup.at(i) > colUpper.at(i)) teup.at(i) = colUpper.at(i);
      implColUpper.at(k) = teup.at(i);
      k++;
    }
}

int Presolve::getSingRowElementIndexInAR(int i) {
  int k = ARstart.at(i);
  while (!flagCol.at(ARindex.at(k))) ++k;
  if (k >= ARstart.at(i + 1)) {
    return -1;
  }
  int rest = k + 1;
  while (rest < ARstart.at(i + 1) && !flagCol.at(ARindex.at(rest))) ++rest;
  if (rest < ARstart.at(i + 1)) {
    return -1;
  }
  return k;
}

int Presolve::getSingColElementIndexInA(int j) {
  int k = Astart.at(j);
  while (!flagRow.at(Aindex.at(k))) ++k;
  if (k >= Aend.at(j)) {
    return -1;
  }
  int rest = k + 1;
  while (rest < Aend.at(j) && !flagRow.at(Aindex.at(rest))) ++rest;
  if (rest < Aend.at(j)) {
    return -1;
  }
  return k;
}

void Presolve::testAnAR(int post) {
  int rows = numRow;
  int cols = numCol;
  int i, j, k;

  double valueA = 0;
  double valueAR = 0;
  bool hasValueA, hasValueAR;

  if (post) {
    rows = numRowOriginal;
    cols = numColOriginal;
  }

  // check that A = AR
  for (i = 0; i < rows; ++i) {
    for (j = 0; j < cols; ++j) {
      if (post == 0)
        if (!flagRow.at(i) || !flagCol.at(j)) continue;
      hasValueA = false;
      for (k = Astart.at(j); k < Aend.at(j); ++k)
        if (Aindex.at(k) == i) {
          hasValueA = true;
          valueA = Avalue.at(k);
        }

      hasValueAR = false;
      for (k = ARstart.at(i); k < ARstart.at(i + 1); ++k)
        if (ARindex.at(k) == j) {
          hasValueAR = true;
          valueAR = ARvalue.at(k);
        }

      if (hasValueA != hasValueAR)
        cout << "    MATRIX is0   DIFF row=" << i << " col=" << j
             << "           ------------A: " << hasValueA
             << "  AR: " << hasValueAR << endl;
      else if (hasValueA && valueA != valueAR)
        cout << "    MATRIX VAL  DIFF row=" << i << " col=" << j
             << "           ------------A: " << valueA << "  AR: " << valueAR
             << endl;
    }
  }

  if (post == 0) {
    // check nz
    int nz = 0;
    for (i = 0; i < rows; ++i) {
      if (!flagRow.at(i)) continue;
      nz = 0;
      for (k = ARstart.at(i); k < ARstart.at(i + 1); ++k)
        if (flagCol.at(ARindex.at(k))) nz++;
      if (nz != nzRow.at(i))
        cout << "    NZ ROW      DIFF row=" << i << " nzRow=" << nzRow.at(i)
             << " actually " << nz << "------------" << endl;
    }

    for (j = 0; j < cols; ++j) {
      if (!flagCol.at(j)) continue;
      nz = 0;
      for (k = Astart.at(j); k < Aend.at(j); ++k)
        if (flagRow.at(Aindex.at(k))) nz++;
      if (nz != nzCol.at(j))
        cout << "    NZ COL      DIFF col=" << j << " nzCol=" << nzCol.at(j)
             << " actually " << nz << "------------" << endl;
    }
  }
}

// todo: error reporting.
HighsPostsolveStatus Presolve::postsolve(const HighsSolution& reduced_solution,
                                         HighsSolution& recovered_solution) {
  colValue = reduced_solution.col_value;
  colDual = reduced_solution.col_dual;
  rowDual = reduced_solution.row_dual;

  // todo: add nonbasic flag to Solution.
  // todo: change to new basis info structure later or keep.
  // basis info and solution should be somehow connected to each other.

  // here noPostSolve is always false. If the problem has not been reduced
  // Presolve::postsolve(..) is never called. todo: delete block below. For now
  // left just as legacy.
  // if (noPostSolve) {
  //   // set valuePrimal
  //   for (int i = 0; i < numCol; ++i) {
  //     valuePrimal.at(i) = colValue.at(i);
  //     valueColDual.at(i) = colDual.at(i);
  //   }
  //   for (int i = 0; i < numRow; ++i) valueRowDual.at(i) = rowDual.at(i);
  //   // For KKT check: first check solverz` results before we do any postsolve
  //   if (iKKTcheck == 1) {
  //     chk.passSolution(colValue, colDual, rowDual);
  //     chk.passBasis(col_status, row_status);
  //     chk.makeKKTCheck();
  //   }
  //   // testBasisMatrixSingularity();
  //   return HighsPostsolveStatus::NoPostsolve;
  // }

  // For KKT check: first check solver results before we do any postsolve
  if (iKKTcheck == 1) {
    cout << "----KKT check on HiGHS solution-----\n";

    chk.passSolution(colValue, colDual, rowDual);
    chk.passBasis(col_status, row_status);
    chk.makeKKTCheck();
  }
  // So there have been changes definitely ->
  makeACopy();  // so we can efficiently calculate primal and dual values

  //	iKKTcheck = false;
  // set corresponding parts of solution vectors:
  int j = 0;
  vector<int> eqIndexOfReduced(numCol, -1);
  vector<int> eqIndexOfReduROW(numRow, -1);
  for (int i = 0; i < numColOriginal; ++i)
    if (cIndex.at(i) > -1) {
      eqIndexOfReduced.at(j) = i;
      ++j;
    }
  j = 0;
  for (int i = 0; i < numRowOriginal; ++i)
    if (rIndex.at(i) > -1) {
      eqIndexOfReduROW.at(j) = i;
      ++j;
    }

  vector<HighsBasisStatus> temp_col_status = col_status;
  vector<HighsBasisStatus> temp_row_status = row_status;

  nonbasicFlag.assign(numColOriginal + numRowOriginal, 1);
  col_status.assign(numColOriginal, HighsBasisStatus::NONBASIC);  // Was LOWER
  row_status.assign(numRowOriginal, HighsBasisStatus::NONBASIC);  // Was LOWER

  for (int i = 0; i < numCol; ++i) {
    int iCol = eqIndexOfReduced.at(i);
    assert(iCol < (int)valuePrimal.size());
    assert(iCol < (int)valueColDual.size());
    assert(iCol >= 0);
    valuePrimal[iCol] = colValue.at(i);
    valueColDual[iCol] = colDual.at(i);
    col_status.at(iCol) = temp_col_status.at(i);
  }

  for (int i = 0; i < numRow; ++i) {
    int iRow = eqIndexOfReduROW.at(i);
    valueRowDual[iRow] = rowDual.at(i);
    row_status.at(iRow) = temp_row_status.at(i);
  }

  // cmpNBF(-1, -1);

  double z;
  vector<int> fRjs;
  while (!chng.empty()) {
    change c = chng.top();
    chng.pop();
    // cout<<"chng.pop:       "<<c.col<<"       "<<c.row << endl;

    setBasisElement(c);
    if (iKKTcheck == 1) chk.replaceBasis(col_status, row_status);

    switch (c.type) {
      case DOUBLETON_EQUATION: {  // Doubleton equation row
        getDualsDoubletonEquation(c.row, c.col);

        if (iKKTcheck == 1) {
          if (chk.print == 1)
            cout
                << "----KKT check after doubleton equation re-introduced. Row: "
                << c.row << ", column " << c.col << " -----\n";
          chk.addChange(17, c.row, c.col, valuePrimal[c.col],
                        valueColDual[c.col], valueRowDual[c.row]);
          chk.replaceBasis(col_status, row_status);
          chk.makeKKTCheck();
        }
        // exit(2);
        break;
      }
      case DOUBLETON_EQUATION_ROW_BOUNDS_UPDATE: {
        // new bounds from doubleton equation, retrieve old ones
        // just for KKT check, not called otherwise
        chk.addChange(171, c.row, c.col, 0, 0, 0);
        break;
      }
      case DOUBLETON_EQUATION_NEW_X_NONZERO: {
        // matrix transformation from doubleton equation, case x still there
        // case new x is not 0
        // just change value of entry in row for x

        int indi;
        for (indi = ARstart[c.row]; indi < ARstart[c.row + 1]; ++indi)
          if (ARindex.at(indi) == c.col) break;
        ARvalue.at(indi) = postValue.top();
        for (indi = Astart[c.col]; indi < Aend[c.col]; ++indi)
          if (Aindex.at(indi) == c.row) break;
        Avalue.at(indi) = postValue.top();

        if (iKKTcheck == 1)
          chk.addChange(172, c.row, c.col, postValue.top(), 0, 0);
        postValue.pop();

        break;
      }
      case DOUBLETON_EQUATION_X_ZERO_INITIALLY: {
        // matrix transformation from doubleton equation, retrieve old value
        // case when row does not have x initially: entries for row i swap x and
        // y cols

        int indi, yindex;
        yindex = (int)postValue.top();
        postValue.pop();

        // reverse AR for case when x is zero and y entry has moved
        for (indi = ARstart[c.row]; indi < ARstart[c.row + 1]; ++indi)
          if (ARindex.at(indi) == c.col) break;
        ARvalue.at(indi) = postValue.top();
        ARindex.at(indi) = yindex;

        // reverse A for case when x is zero and y entry has moved
        for (indi = Astart[c.col]; indi < Aend[c.col]; ++indi)
          if (Aindex.at(indi) == c.row) break;

        // recover x: column decreases by 1
        // if indi is not Aend-1 swap elements indi and Aend-1
        if (indi != Aend[c.col] - 1) {
          double tmp = Avalue[Aend[c.col] - 1];
          int tmpi = Aindex[Aend[c.col] - 1];
          Avalue[Aend[c.col] - 1] = Avalue.at(indi);
          Aindex[Aend[c.col] - 1] = Aindex.at(indi);
          Avalue.at(indi) = tmp;
          Aindex.at(indi) = tmpi;
        }
        Aend[c.col]--;

        // recover y: column increases by 1
        // update A: append X column to end of array
        int st = Avalue.size();
        for (int ind = Astart[yindex]; ind < Aend[yindex]; ++ind) {
          Avalue.push_back(Avalue.at(ind));
          Aindex.push_back(Aindex.at(ind));
        }
        Avalue.push_back(postValue.top());
        Aindex.push_back(c.row);
        Astart[yindex] = st;
        Aend[yindex] = Avalue.size();

        if (iKKTcheck == 1)
          chk.addChange(173, c.row, c.col, postValue.top(), (double)yindex, 0);
        postValue.pop();

        break;
      }
      case DOUBLETON_EQUATION_NEW_X_ZERO_AR_UPDATE: {
        // sp case x disappears row representation change
        int indi;
        for (indi = ARstart[c.row]; indi < ARstart[c.row + 1]; ++indi)
          if (ARindex.at(indi) == numColOriginal) break;
        ARindex.at(indi) = c.col;
        ARvalue.at(indi) = postValue.top();

        if (iKKTcheck == 1) {
          chk.ARindex.at(indi) = c.col;
          chk.ARvalue.at(indi) = postValue.top();
        }

        postValue.pop();

        break;
      }
      case DOUBLETON_EQUATION_NEW_X_ZERO_A_UPDATE: {
        // sp case x disappears column representation change
        // here A is copied from AR array at end of presolve so need to expand x
        // column  Aend[c.col]++; wouldn't do because old value is overriden
        double oldXvalue = postValue.top();
        postValue.pop();
        int x = c.col;

        // update A: append X column to end of array
        int st = Avalue.size();
        for (int ind = Astart.at(x); ind < Aend.at(x); ++ind) {
          Avalue.push_back(Avalue.at(ind));
          Aindex.push_back(Aindex.at(ind));
        }
        Avalue.push_back(oldXvalue);
        Aindex.push_back(c.row);
        Astart.at(x) = st;
        Aend.at(x) = Avalue.size();

        break;
      }
      case EMPTY_ROW: {
        valueRowDual[c.row] = 0;
        flagRow[c.row] = 1;
        if (iKKTcheck == 1) {
          if (chk.print == 1)
            cout << "----KKT check after empty row " << c.row
                 << " re-introduced-----\n";
          chk.addChange(0, c.row, 0, 0, 0, 0);
          chk.makeKKTCheck();
        }
        break;
      }
      case SING_ROW: {
        // valuePrimal is already set for this one, colDual also, we need
        // rowDual. AR copy keeps full matrix.  col dual maybe infeasible, we
        // need to check.  recover old bounds and see
        getDualsSingletonRow(c.row, c.col);

        if (iKKTcheck == 1) {
          if (chk.print == 1)
            cout << "----KKT check after singleton row " << c.row
                 << " re-introduced. Variable: " << c.col << " -----\n";
          chk.addChange(1, c.row, c.col, valuePrimal[c.col],
                        valueColDual[c.col], valueRowDual[c.row]);
          chk.replaceBasis(col_status, row_status);
          chk.makeKKTCheck();
        }
        break;
      }
      case FORCING_ROW_VARIABLE:
        fRjs.push_back(c.col);
        flagCol[c.col] = 1;
        if (iKKTcheck == 1 && valuePrimal[c.col] != 0)
          chk.addChange(22, c.row, c.col, 0, 0, 0);
        break;
      case FORCING_ROW: {
        string str = getDualsForcingRow(c.row, fRjs);

        if (iKKTcheck == 1) {
          if (chk.print == 1)
            cout << "----KKT check after forcing row " << c.row
                 << " re-introduced. Variable(s): " << str << " -----\n";
          chk.replaceBasis(col_status, row_status);
          chk.addChange(3, c.row, 0, 0, 0, valueRowDual[c.row]);
          chk.makeKKTCheck();
        }
        fRjs.clear();
        break;
      }
      case REDUNDANT_ROW: {
        // this is not zero if the row bounds got relaxed and transferred to a
        // column which then had a nonzero dual.
        valueRowDual[c.row] = 0;

        flagRow[c.row] = 1;

        if (iKKTcheck == 1) {
          if (chk.print == 1)
            cout << "----KKT check after redundant row " << c.row
                 << " re-introduced.----------------\n";
          chk.addChange(0, c.row, 0, 0, 0, 0);
          chk.makeKKTCheck();
        }
        break;
      }
      case FREE_SING_COL:
      case IMPLIED_FREE_SING_COL: {
        // colDual rowDual already set.
        // calculate row value without xj
        double aij = getaij(c.row, c.col);
        double sum = 0;
        for (int k = ARstart[c.row]; k < ARstart[c.row + 1]; ++k)
          if (flagCol.at(ARindex.at(k)))
            sum += valuePrimal.at(ARindex.at(k)) * ARvalue.at(k);

        double rowlb = postValue.top();
        postValue.pop();
        double rowub = postValue.top();
        postValue.pop();

        // calculate xj
        if (valueRowDual[c.row] < 0) {
          // row is at lower bound
          valuePrimal[c.col] = (rowlb - sum) / aij;
        } else if (valueRowDual[c.row] > 0) {
          // row is at upper bound
          valuePrimal[c.col] = (rowub - sum) / aij;
        } else if (rowlb == rowub)
          valuePrimal[c.col] = (rowlb - sum) / aij;
        else if (colCostAtEl[c.col] > 0) {
          // we are interested in the lowest possible value of x:
          // max { l_j, bound implied by row i }
          double bndL;
          if (aij > 0)
            bndL = (rowlb - sum) / aij;
          else
            bndL = (rowub - sum) / aij;
          valuePrimal[c.col] = max(colLowerOriginal[c.col], bndL);
        } else if (colCostAtEl[c.col] < 0) {
          // we are interested in the highest possible value of x:
          // min { u_j, bound implied by row i }
          double bndU;
          if (aij < 0)
            bndU = (rowlb - sum) / aij;
          else
            bndU = (rowub - sum) / aij;
          valuePrimal[c.col] = min(colUpperOriginal[c.col], bndU);
        } else {  // cost is zero
          double bndL, bndU;
          if (aij > 0) {
            bndL = (rowlb - sum) / aij;
            bndU = (rowub - sum) / aij;
          } else {
            bndL = (rowub - sum) / aij;
            bndU = (rowlb - sum) / aij;
          }
          double valuePrimalUB = min(colUpperOriginal[c.col], bndU);
          double valuePrimalLB = max(colLowerOriginal[c.col], bndL);
          if (valuePrimalUB < valuePrimalLB - tol) {
            cout << "Postsolve error: inconsistent bounds for implied free "
                    "column singleton "
                 << c.col << endl;
          }

          if (fabs(valuePrimalLB) < fabs(valuePrimalUB))
            valuePrimal[c.col] = valuePrimalLB;
          else
            valuePrimal[c.col] = valuePrimalUB;
        }
        sum = sum + valuePrimal[c.col] * aij;

        double costAtTimeOfElimination = postValue.top();
        postValue.pop();
        objShift += (costAtTimeOfElimination * sum) / aij;

        flagRow[c.row] = 1;
        flagCol[c.col] = 1;
        // valueRowDual[c.row] = 0;

        if (iKKTcheck == 1) {
          chk.addCost(c.col, costAtTimeOfElimination);
          if (c.type == FREE_SING_COL && chk.print == 1)
            cout << "----KKT check after free col singleton " << c.col
                 << " re-introduced. Row: " << c.row << " -----\n";
          else if (c.type == IMPLIED_FREE_SING_COL && chk.print == 1)
            cout << "----KKT check after implied free col singleton " << c.col
                 << " re-introduced. Row: " << c.row << " -----\n";
          chk.addChange(4, c.row, c.col, valuePrimal[c.col],
                        valueColDual[c.col], valueRowDual[c.row]);
          chk.makeKKTCheck();
        }
        break;
      }
      case SING_COL_DOUBLETON_INEQ: {
        // column singleton in a doubleton equation.
        // colDual already set. need valuePrimal from stack. maybe change
        // rowDual depending on bounds. old bounds kept in oldBounds. variables
        // j,k : we eliminated j and are left with changed bounds on k and no
        // row. c.col is column COL (K) - eliminated, j is with new bounds
        pair<int, vector<double>> p = oldBounds.top();
        oldBounds.pop();
        vector<double> v = get<1>(p);
        int j = get<0>(p);
        // double ubNew = v[1];
        // double lbNew = v[0];
        double cjNew = v[2];
        p = oldBounds.top();
        oldBounds.pop();
        v = get<1>(p);
        double ubOld = v[1];
        double lbOld = v[0];
        double cjOld = v[2];
        p = oldBounds.top();
        oldBounds.pop();
        v = get<1>(p);
        double ubCOL = v[1];
        double lbCOL = v[0];
        double ck = v[2];

        double rowlb = postValue.top();
        postValue.pop();
        double rowub = postValue.top();
        postValue.pop();
        double aik = postValue.top();
        postValue.pop();
        double aij = postValue.top();
        postValue.pop();
        double xj = valuePrimal.at(j);

        // calculate xk, depending on signs of coeff and cost
        double upp = HIGHS_CONST_INF;
        double low = -HIGHS_CONST_INF;

        if ((aij > 0 && aik > 0) || (aij < 0 && aik < 0)) {
          upp = (rowub - aij * xj) / aik;
          low = (rowlb - aij * xj) / aik;
        } else {
          upp = (rowub - aij * xj) / aik;
          low = (rowlb - aij * xj) / aik;
        }

        double xkValue = 0;
        if (ck == 0) {
          if (low < 0 && upp > 0)
            xkValue = 0;
          else if (fabs(low) < fabs(upp))
            xkValue = low;
          else
            xkValue = upp;
        }

        else if ((ck > 0 && aik > 0) || (ck < 0 && aik < 0)) {
          if (low <= -HIGHS_CONST_INF)
            cout << "ERROR UNBOUNDED? unnecessary check";
          xkValue = low;
        } else if ((ck > 0 && aik < 0) || (ck < 0 && aik > 0)) {
          if (upp >= HIGHS_CONST_INF)
            cout << "ERROR UNBOUNDED? unnecessary check";
          xkValue = upp;
        }

        // primal value and objective shift
        valuePrimal[c.col] = xkValue;
        objShift += -cjNew * xj + cjOld * xj + ck * xkValue;

        // fix duals

        double rowVal = aij * xj + aik * xkValue;
        if (rowub - rowVal > tol && rowVal - rowlb > tol) {
          row_status.at(c.row) = HighsBasisStatus::BASIC;
          col_status.at(c.col) = HighsBasisStatus::NONBASIC;
          valueRowDual[c.row] = 0;
          flagRow[c.row] = 1;
          valueColDual[c.col] = getColumnDualPost(c.col);
        } else {
          double lo, up;
          if (fabs(rowlb - rowub) < tol) {
            lo = -HIGHS_CONST_INF;
            up = HIGHS_CONST_INF;
          } else if (fabs(rowub - rowVal) <= tol) {
            lo = 0;
            up = HIGHS_CONST_INF;
          } else if (fabs(rowlb - rowVal) <= tol) {
            lo = -HIGHS_CONST_INF;
            ;
            up = 0;
          }

          colCostAtEl.at(j) = cjOld;  // revert cost before calculating duals
          getBoundOnLByZj(c.row, j, &lo, &up, lbOld, ubOld);
          getBoundOnLByZj(c.row, c.col, &lo, &up, lbCOL, ubCOL);

          // calculate yi
          if (lo - up > tol)
            cout << "PR: Error in postsolving doubleton inequality " << c.row
                 << " : inconsistent bounds for its dual value.\n";

          // WARNING: bound_row_dual not used. commented out to surpress warning
          // but maybe this causes trouble. Look into when you do dual postsolve
          // again (todo)
          //
          //
          // double bound_row_dual = 0;
          // if (lo > 0) {
          //   bound_row_dual = lo;
          // } else if (up < 0) {
          //   bound_row_dual = up;
          // }

          if (lo > 0 || up < 0) {
            // row is nonbasic, since dual value zero for it is infeasible.
            row_status.at(c.row) = HighsBasisStatus::NONBASIC;
            col_status.at(c.col) = HighsBasisStatus::BASIC;
            valueColDual[c.col] = 0;
            flagRow[c.row] = 1;
            valueRowDual[c.row] = getRowDualPost(c.row, c.col);
            valueColDual[j] = getColumnDualPost(j);
          } else {
            // zero row dual is feasible, set row to basic and column to
            // nonbasic.
            row_status.at(c.row) = HighsBasisStatus::BASIC;
            col_status.at(c.col) = HighsBasisStatus::NONBASIC;
            valueRowDual[c.row] = 0;
            flagRow[c.row] = 1;
            valueColDual[c.col] = getColumnDualPost(c.col);
          }

          if (iKKTcheck == 1) chk.colDual.at(j) = valueColDual.at(j);
        }

        flagCol[c.col] = 1;

        if (iKKTcheck == 1) {
          if (chk.print == 1)
            cout << "----KKT check after col singleton " << c.col
                 << " in doubleton eq re-introduced. Row: " << c.row
                 << " -----\n";

          chk.addChange(5, c.row, c.col, valuePrimal[c.col],
                        valueColDual[c.col], valueRowDual[c.row]);
          chk.replaceBasis(col_status, row_status);
          chk.makeKKTCheck();
        }
        // exit(2);
        break;
      }
      case EMPTY_COL:
      case DOMINATED_COLS:
      case WEAKLY_DOMINATED_COLS: {
        // got valuePrimal, need colDual
        if (c.type != EMPTY_COL) {
          z = colCostAtEl[c.col];
          for (int k = Astart[c.col]; k < Astart[c.col + 1]; ++k)
            if (flagRow.at(Aindex.at(k)))
              z = z + valueRowDual.at(Aindex.at(k)) * Avalue.at(k);
          valueColDual[c.col] = z;
        }

        flagCol[c.col] = 1;
        if (iKKTcheck == 1) {
          if (c.type == EMPTY_COL && chk.print == 1)
            cout << "----KKT check after empty column " << c.col
                 << " re-introduced.-----------\n";
          else if (c.type == DOMINATED_COLS && chk.print == 1)
            cout << "----KKT check after dominated column " << c.col
                 << " re-introduced.-----------\n";
          else if (c.type == WEAKLY_DOMINATED_COLS && chk.print == 1)
            cout << "----KKT check after weakly dominated column " << c.col
                 << " re-introduced.-----------\n";

          chk.addChange(6, 0, c.col, valuePrimal[c.col], valueColDual[c.col],
                        0);
          chk.makeKKTCheck();
        }
        break;
      }

      case FIXED_COL: {
        // got valuePrimal, need colDual
        valueColDual[c.col] = getColumnDualPost(c.col);

        flagCol[c.col] = 1;
        if (iKKTcheck == 1) {
          if (chk.print == 1)
            cout << "----KKT check after fixed variable " << c.col
                 << " re-introduced.-----------\n";
          chk.addChange(7, 0, c.col, valuePrimal[c.col], valueColDual[c.col],
                        0);
          chk.makeKKTCheck();
        }
        break;
      }
    }
    // cmpNBF(c.row, c.col);
  }

  // cmpNBF();

  // Check number of basic variables
  int num_basic_var = 0;
  for (int iCol = 0; iCol < numColOriginal; iCol++) {
    if (col_status[iCol] == HighsBasisStatus::BASIC) {
      assert(num_basic_var < numRowOriginal);
      if (num_basic_var == numRowOriginal) {
        printf("Error in postsolve: more basic variables than rows\n");
        break;
      }
      num_basic_var++;
    }
  }
  for (int iRow = 0; iRow < numRowOriginal; iRow++) {
    // int iVar = numColOriginal + iRow;
    if (row_status[iRow] == HighsBasisStatus::BASIC) {
      assert(num_basic_var < numRowOriginal);
      if (num_basic_var == numRowOriginal) {
        printf("Error from postsolve: more basic variables than rows\n");
        break;
      }
      num_basic_var++;
    }
  }
  // Return error if the number of basic variables does not equal the
  // number of rows in the original LP
  assert(num_basic_var == numRowOriginal);
  if (num_basic_var != numRowOriginal) {
    printf(
        "Error from postsolve: number of basic variables = %d != %d = number "
        "of rows\n",
        num_basic_var, numRowOriginal);
    return HighsPostsolveStatus::BasisError;
  }

  // cout<<"Singularity check at end of postsolve: ";
  // testBasisMatrixSingularity();

  if (iKKTcheck == 2) {
    if (chk.print == 3) chk.print = 2;
    chk.passSolution(valuePrimal, valueColDual, valueRowDual);
    chk.makeKKTCheck();
  }

  // now recover original model data to pass back to HiGHS
  // A is already recovered!
  // however, A is expressed in terms of Astart, Aend and columns are in
  // different order so
  makeACopy();

  numRow = numRowOriginal;
  numCol = numColOriginal;
  numTot = numRow + numCol;

  rowUpper = rowUpperOriginal;
  rowLower = rowLowerOriginal;

  colUpper = colUpperOriginal;
  colLower = colLowerOriginal;

  colCost = colCostOriginal;

  /*
  nonbasicMove.resize(numTot, 0);
  for (int i = 0; i < numColOriginal; ++i) {
    if (colLower.at(i) != colUpper.at(i) && colLower.at(i) != -HIGHS_CONST_INF)
      nonbasicMove.at(i) = 1;
    else if (colUpper.at(i) != HIGHS_CONST_INF)
      nonbasicMove.at(i) = -1;
    else
      nonbasicMove.at(i) = 0;
  }
  */
  colValue = valuePrimal;
  colDual = valueColDual;
  rowDual = valueRowDual;
  rowValue.assign(numRow, 0);
  for (int i = 0; i < numRowOriginal; ++i) {
    for (int k = ARstart.at(i); k < ARstart.at(i + 1); ++k)
      rowValue.at(i) += valuePrimal.at(ARindex.at(k)) * ARvalue.at(k);
  }
  // JAJH(120519) Added following four lines so that recovered solution is
  // returned
  recovered_solution.col_value = colValue;
  recovered_solution.col_dual = colDual;
  recovered_solution.row_value = rowValue;
  recovered_solution.row_dual = rowDual;
  return HighsPostsolveStatus::SolutionRecovered;
}

void Presolve::setBasisElement(change c) {
  // col_status starts off as [numCol] and has already been increased to
  // [numColOriginal] and row_status starts off as [numRow] and has already been
  // increased to [numRowOriginal] so fill fill in gaps in both

  switch (c.type) {
    case EMPTY_ROW: {
      if (report_postsolve) {
        printf("2.1 : Recover row %3d as %3d (basic): empty row\n", c.row,
               numColOriginal + c.row);
      }
      row_status.at(c.row) = HighsBasisStatus::BASIC;
      break;
    }
    case SING_ROW:
    case FORCING_ROW_VARIABLE:
    case FORCING_ROW:
    case SING_COL_DOUBLETON_INEQ:
      break;
    case REDUNDANT_ROW: {
      if (report_postsolve) {
        printf("2.3 : Recover row %3d as %3d (basic): redundant\n", c.row,
               numColOriginal + c.row);
      }
      row_status.at(c.row) = HighsBasisStatus::BASIC;
      break;
    }
    case FREE_SING_COL:
    case IMPLIED_FREE_SING_COL: {
      if (report_postsolve) {
        printf(
            "2.4a: Recover col %3d as %3d (basic): implied free singleton "
            "column\n",
            c.col, numColOriginal + c.row);
      }
      col_status.at(c.col) = HighsBasisStatus::BASIC;

      if (report_postsolve) {
        printf(
            "2.5b: Recover row %3d as %3d (nonbasic): implied free singleton "
            "column\n",
            c.row, numColOriginal + c.row);
      }
      row_status.at(c.row) = HighsBasisStatus::NONBASIC;  // Was LOWER
      break;
    }
    case EMPTY_COL:
    case DOMINATED_COLS:
    case WEAKLY_DOMINATED_COLS: {
      if (report_postsolve) {
        printf("2.7 : Recover column %3d (nonbasic): weakly dominated column\n",
               c.col);
      }
      col_status.at(c.col) = HighsBasisStatus::NONBASIC;  // Was LOWER
      break;
    }
    case FIXED_COL: {  // fixed variable:
      // check if it was NOT after singRow
      if (chng.size() > 0)
        if (chng.top().type != SING_ROW) {
          if (report_postsolve) {
            printf(
                "2.8 : Recover column %3d (nonbasic): weakly dominated "
                "column\n",
                c.col);
          }
          col_status.at(c.col) = HighsBasisStatus::NONBASIC;  // Was LOWER
        }
      break;
    }
  }
}

/* testing and dev
int Presolve::testBasisMatrixSingularity() {

        HFactor factor;

        //resize matrix in M so we can pass to factor
        int i, j, k;
        int nz = 0;
        int nR = 0;
        int nC = 0;

        numRowOriginal = rowLowerOriginal.size();
        numColOriginal = colLowerOriginal.size();
        //arrays to keep track of indices
        vector<int> rIndex_(numRowOriginal, -1);
        vector<int> cIndex_(numColOriginal, -1);

        for (i=0;i<numRowOriginal;++i)
                if (flagRow.at(i)) {
                        for (j = ARstart.at(i); j<ARstart.at(i+1); ++j)
                                if (flagCol[ARindex.at(j)])
                                        nz ++;
                        rIndex_.at(i) = nR;
                        nR++;
                        }

        for (i=0;i<numColOriginal;++i)
                if (flagCol.at(i)) {
                        cIndex_.at(i) = nC;
                        nC++;
                }


        //matrix
        vector<int>    Mstart(nC + 1, 0);
        vector<int>    Mindex(nz);
        vector<double> Mvalue(nz);

    vector<int> iwork(nC, 0);

    for (i = 0;i<numRowOriginal; ++i)
        if (flagRow.at(i))
            for (int k = ARstart.at(i); k < ARstart.at(i+1);++k ) {
                j = ARindex.at(k);
                if (flagCol.at(j))
                                iwork[cIndex_.at(j)]++;
                        }
    for (i = 1; i <= nC; ++i)
        Mstart.at(i) = Mstart[i - 1] + iwork[i - 1];
   for (i = 0; i < numColOriginal; ++i)
        iwork.at(i) = Mstart.at(i);

   for (i = 0; i < numRowOriginal; ++i) {
        if (flagRow.at(i)) {
                        int iRow = rIndex_.at(i);
                    for (k = ARstart.at(i); k < ARstart[i + 1];++k ) {
                        j = ARindex.at(k);
                        if (flagCol.at(j)) {
                                int iCol = cIndex_.at(j);
                                    int iPut = iwork[iCol]++;
                                    Mindex[iPut] = iRow;
                                    Mvalue[iPut] = ARvalue.at(k);
                                }
                    }
                }
    }

    vector<int>  bindex(nR);
    int countBasic=0;

    printf("To recover this test need to use col/row_status\n");
     for (int i=0; i< nonbasicFlag.size();++i) {
         if (nonbasicFlag.at(i) == 0)
                         countBasic++;
     }

     if (countBasic != nR)
         cout<<" Wrong count of basic variables: != numRow"<<endl;

     int c=0;
     for (int i=0; i< nonbasicFlag.size();++i) {
         if (nonbasicFlag.at(i) == 0) {
                        if (i < numColOriginal)
                                bindex[c] = cIndex_.at(i);
                        else
                                bindex[c] = nC + rIndex_[i - numColOriginal];
                        c++;
         }
    }

        factor.setup(nC, nR, &Mstart[0], &Mindex[0], &Mvalue[0],  &bindex[0]);
/ *	if (1) // for this check both A and M are the full matrix again
        {
                if (nC - numColOriginal != 0)
                        cout<<"columns\n";
                if (nR - numRowOriginal != 0)
                        cout<<"rows\n";
                for (int i=0; i< Mstart.size();++i)
                        if (Mstart.at(i) - Astart.at(i) != 0)
                                cout<<"Mstart "<<i<<"\n";
                for (int i=0; i< Mindex.size();++i)
                        if (Mindex.at(i) - Aindex.at(i) != 0)
                                cout<<"Mindex "<<i<<"\n";
                for (int i=0; i< Mvalue.size();++i)
                        if (Mvalue.at(i) - Avalue.at(i) != 0)
                                cout<<"Mvalue "<<i<<"\n";
                for (int i=0; i< bindex.size();++i)
                        if (nonbasicFlag.at(i) - nbffull.at(i) != 0)
                                cout<<"nbf "<<i<<"\n";
        } * /

        try {
        factor.build();
    } catch (runtime_error& error) {
        cout << error.what() << endl;
        cout << "Postsolve: could not factorize basis matrix." << endl;
        return 0;
    }
    cout << "Postsolve: basis matrix successfully factorized." << endl;

    return 1;
}*/

/***
 * lo and up refer to the place storing the current bounds on y_row
 *
 */
void Presolve::getBoundOnLByZj(int row, int j, double* lo, double* up,
                               double colLow, double colUpp) {
  double cost = colCostAtEl.at(j);  // valueColDual.at(j);
  double x = -cost;

  double sum = 0;
  for (int kk = Astart.at(j); kk < Aend.at(j); ++kk)
    if (flagRow.at(Aindex.at(kk))) {
      sum = sum + Avalue.at(kk) * valueRowDual.at(Aindex.at(kk));
    }
  x = x - sum;

  double aij = getaij(row, j);
  x = x / aij;

  if (fabs(colLow - colUpp) < tol)
    return;  // here there is no restriction on zj so no bound on y

  if ((valuePrimal.at(j) - colLow) > tol &&
      (colUpp - valuePrimal.at(j)) > tol) {
    // set both bounds
    if (x < *up) *up = x;
    if (x > *lo) *lo = x;
  }

  else if ((valuePrimal.at(j) == colLow && aij < 0) ||
           (valuePrimal.at(j) == colUpp && aij > 0)) {
    if (x < *up) *up = x;
  } else if ((valuePrimal.at(j) == colLow && aij > 0) ||
             (valuePrimal.at(j) == colUpp && aij < 0)) {
    if (x > *lo) *lo = x;
  }
}

/**
 * returns z_col
 * z = A'y + c
 */
double Presolve::getColumnDualPost(int col) {
  int row;
  double z;
  double sum = 0;
  for (int cnt = Astart.at(col); cnt < Aend.at(col); cnt++)
    if (flagRow.at(Aindex.at(cnt))) {
      row = Aindex.at(cnt);
      sum = sum + valueRowDual.at(row) * Avalue.at(cnt);
    }
  z = sum + colCostAtEl.at(col);
  return z;
}

/***
 * A'y + c = z
 *
 * returns y_row = -(A'y      +   c   - z )/a_rowcol
 *               (except row)  (at el)
 */
double Presolve::getRowDualPost(int row, int col) {
  double x = 0;

  for (int kk = Astart.at(col); kk < Aend.at(col); ++kk)
    if (flagRow.at(Aindex.at(kk)) && Aindex.at(kk) != row)
      x = x + Avalue.at(kk) * valueRowDual.at(Aindex.at(kk));

  x = x + colCostAtEl.at(col) - valueColDual.at(col);

  double y = getaij(row, col);
  return -x / y;
}

string Presolve::getDualsForcingRow(int row, vector<int>& fRjs) {
  double z;
  stringstream ss;
  int j;

  double lo = -HIGHS_CONST_INF;
  double up = HIGHS_CONST_INF;
  int lo_col = -1;
  int up_col = -1;

  double cost, sum;

  for (size_t jj = 0; jj < fRjs.size(); ++jj) {
    j = fRjs[jj];

    pair<int, vector<double>> p = oldBounds.top();
    vector<double> v = get<1>(p);
    oldBounds.pop();
    double colLow = v[0];
    double colUpp = v[1];

    // calculate bound x imposed by zj
    double save_lo = lo;
    double save_up = up;
    getBoundOnLByZj(row, j, &lo, &up, colLow, colUpp);
    if (lo > save_lo) lo_col = j;
    if (up < save_up) up_col = j;
  }

  // calculate yi
  if (lo > up)
    cout << "PR: Error in postsolving forcing row " << row
         << " : inconsistent bounds for its dual value.\n";

  if (lo <= 0 && up >= 0) {
    valueRowDual.at(row) = 0;
    row_status[row] = HighsBasisStatus::BASIC;
  } else if (lo > 0) {
    // row is set to basic and column to non-basic but that should change
    row_status[row] = HighsBasisStatus::NONBASIC;
    col_status.at(lo_col) = HighsBasisStatus::BASIC;
    valueRowDual.at(row) = lo;
    valueColDual.at(lo_col) = 0;
    // valueColDual[lo_col] should be zero since it imposed the lower bound.
  } else if (up < 0) {
    // row is set to basic and column to non-basic but that should change
    row_status[row] = HighsBasisStatus::NONBASIC;
    col_status.at(up_col) = HighsBasisStatus::BASIC;
    valueRowDual.at(row) = up;
    valueColDual.at(up_col) = 0;
  }

  flagRow.at(row) = 1;

  for (size_t jj = 0; jj < fRjs.size(); ++jj) {
    j = fRjs[jj];
    if (lo > 0 && j == lo_col) continue;
    if (up < 0 && j == up_col) continue;

    col_status[j] = HighsBasisStatus::NONBASIC;

    cost = valueColDual.at(j);
    sum = 0;
    for (int k = Astart.at(j); k < Aend.at(j); ++k)
      if (flagRow.at(Aindex.at(k))) {
        sum = sum + valueRowDual.at(Aindex.at(k)) * Avalue.at(k);
        // cout<<" row "<<Aindex.at(k)<<" dual
        // "<<valueRowDual.at(Aindex.at(k))<<" a_"<<Aindex.at(k)<<"_"<<j<<"\n";
      }
    z = cost + sum;

    valueColDual.at(j) = z;

    if (iKKTcheck == 1) {
      ss << j;
      ss << " ";
      chk.addChange(2, 0, j, valuePrimal.at(j), valueColDual.at(j), cost);
    }
  }

  return ss.str();
}

void Presolve::getDualsSingletonRow(int row, int col) {
  pair<int, vector<double>> bnd = oldBounds.top();
  oldBounds.pop();

  valueRowDual.at(row) = 0;
  //   double cost = postValue.top();
  postValue.pop();
  double aij = getaij(row, col);
  double l = (get<1>(bnd))[0];
  double u = (get<1>(bnd))[1];
  double lrow = (get<1>(bnd))[2];
  double urow = (get<1>(bnd))[3];

  flagRow.at(row) = 1;

  HighsBasisStatus local_status;
  local_status = col_status.at(col);
  if (local_status != HighsBasisStatus::BASIC) {
    // x was not basic but is now
    // if x is strictly between original bounds or a_ij*x_j is at a bound.
    if (fabs(valuePrimal.at(col) - l) > tol &&
        fabs(valuePrimal.at(col) - u) > tol) {
      if (report_postsolve) {
        printf("3.1 : Make column %3d basic and row %3d nonbasic\n", col, row);
      }
      col_status.at(col) = HighsBasisStatus::BASIC;
      row_status.at(row) = HighsBasisStatus::NONBASIC;  // Was LOWER
      valueColDual[col] = 0;
      valueRowDual[row] = getRowDualPost(row, col);
    } else {
      // column is at bound
      bool isRowAtLB = fabs(aij * valuePrimal[col] - lrow) < tol;
      bool isRowAtUB = fabs(aij * valuePrimal[col] - urow) < tol;

      double save_dual = valueColDual[col];
      valueColDual[col] = 0;
      double row_dual = getRowDualPost(row, col);

      if ((isRowAtLB && !isRowAtUB && row_dual > 0) ||
          (!isRowAtLB && isRowAtUB && row_dual < 0) ||
          (!isRowAtLB && !isRowAtUB)) {
        // make row basic
        row_status.at(row) = HighsBasisStatus::BASIC;
        valueRowDual[row] = 0;
        valueColDual[col] = save_dual;
      } else {
        // column is basic
        col_status.at(col) = HighsBasisStatus::BASIC;
        row_status.at(row) = HighsBasisStatus::NONBASIC;
        valueColDual[col] = 0;
        valueRowDual[row] = getRowDualPost(row, col);
      }
    }
  } else {
    // x is basic
    if (report_postsolve) {
      printf("3.3 : Make row %3d basic\n", row);
    }
    row_status.at(row) = HighsBasisStatus::BASIC;
    valueRowDual[row] = 0;
    // if the row dual is zero it does not contribute to the column dual.
  }

  if (iKKTcheck == 1) {
    chk.colDual.at(col) = valueColDual.at(col);
    chk.rowDual.at(row) = valueRowDual.at(row);
  }
}

void Presolve::getDualsDoubletonEquation(int row, int col) {
  // colDual already set. need valuePrimal from stack. maybe change rowDual
  // depending on bounds. old bounds kept in oldBounds. variables j,k : we
  // eliminated col(k)(c.col) and are left with changed bounds on j and no row.
  //                               y x

  pair<int, vector<double>> p = oldBounds.top();
  oldBounds.pop();
  vector<double> v = get<1>(p);
  int x = get<0>(p);
  double ubxNew = v[1];
  double lbxNew = v[0];
  double cxNew = v[2];
  p = oldBounds.top();
  oldBounds.pop();
  v = get<1>(p);
  double ubxOld = v[1];
  double lbxOld = v[0];
  double cxOld = v[2];
  p = oldBounds.top();
  oldBounds.pop();
  v = get<1>(p);
  double uby = v[1];
  double lby = v[0];
  double cy = v[2];

  int y = col;

  double b = postValue.top();
  postValue.pop();
  double aky = postValue.top();
  postValue.pop();
  double akx = postValue.top();
  postValue.pop();
  double valueX = valuePrimal.at(x);

  // primal value and objective shift
  valuePrimal.at(y) = (b - akx * valueX) / aky;
  objShift += -cxNew * valueX + cxOld * valueX + cy * valuePrimal.at(y);

  // column cost of x
  colCostAtEl.at(x) = cxOld;

  flagRow.at(row) = 1;

  HighsBasisStatus local_status;
  if (x < numColOriginal) {
    local_status = col_status.at(x);
  } else {
    local_status = row_status.at(x - numColOriginal);
  }
  if ((local_status != HighsBasisStatus::BASIC && valueX == ubxNew &&
       ubxNew < ubxOld) ||
      (local_status != HighsBasisStatus::BASIC && valueX == lbxNew &&
       lbxNew > lbxOld)) {
    if (x < numColOriginal) {
      col_status.at(x) = HighsBasisStatus::BASIC;
      // transfer dual of x to dual of row
      valueColDual.at(x) = 0;
      valueRowDual.at(row) = getRowDualPost(row, x);
      valueColDual.at(y) = getColumnDualPost(y);

      if (report_postsolve) printf("4.1 : Make column %3d basic\n", x);
    } else {
      row_status.at(x - numColOriginal) = HighsBasisStatus::BASIC;
      if (report_postsolve)
        printf("4.1 : Make row    %3d basic\n", x - numColOriginal);

      valueRowDual.at(row) = 0;
      valueColDual.at(x) = getColumnDualPost(x);
      valueColDual.at(y) = getColumnDualPost(y);
    }
  } else {
    // row becomes basic unless y is between bounds, in which case y is basic
    if (valuePrimal.at(y) - lby > tol && uby - valuePrimal.at(y) > tol) {
      if (y < numColOriginal) {
        col_status.at(y) = HighsBasisStatus::BASIC;
        if (report_postsolve) printf("4.2 : Make column %3d basic\n", y);

        valueColDual.at(y) = 0;
        valueRowDual.at(row) = getRowDualPost(row, y);
      } else {
        row_status.at(y - numColOriginal) = HighsBasisStatus::BASIC;
        if (report_postsolve)
          printf("4.2 : Make row    %3d basic\n", y - numColOriginal);

        valueRowDual.at(row) = 0;
        valueColDual.at(x) = getColumnDualPost(x);
        valueColDual.at(y) = getColumnDualPost(y);
      }
    } else if (fabs(valueX - ubxNew) < tol || fabs(valueX - lbxNew) < tol) {
      if (y < numColOriginal) {
        col_status.at(y) = HighsBasisStatus::BASIC;
        if (report_postsolve) printf("4.3 : Make column %3d basic\n", y);

        valueColDual.at(y) = 0;
        valueRowDual.at(row) = getRowDualPost(row, y);
      } else {
        row_status.at(y - numColOriginal) = HighsBasisStatus::BASIC;
        if (report_postsolve)
          printf("4.3 : Make row    %3d basic\n", y - numColOriginal);

        valueRowDual.at(row) = 0;
        valueColDual.at(x) = getColumnDualPost(x);
        valueColDual.at(y) = getColumnDualPost(y);
      }
    } else {
      if (report_postsolve) {
        printf("4.4 : Make row    %3d basic\n", row);
      }
      row_status.at(row) = HighsBasisStatus::BASIC;
      valueRowDual.at(row) = 0;
      valueColDual.at(x) = getColumnDualPost(x);
      valueColDual.at(y) = getColumnDualPost(y);
    }
  }
  if (iKKTcheck == 1) {
    chk.colDual.at(x) = valueColDual.at(x);
    chk.colDual.at(y) = valueColDual.at(y);
    chk.rowDual.at(row) = valueRowDual.at(row);
  }

  flagCol.at(y) = 1;
}

void Presolve::countRemovedRows(PresolveRule rule) {
  timer.increaseCount(true, rule);
}

void Presolve::countRemovedCols(PresolveRule rule) {
  timer.increaseCount(false, rule);
  if (timer.time_limit > 0 &&
      timer.timer_.readRunHighsClock() > timer.time_limit)
    status = stat::Timeout;
}

}  // namespace presolve<|MERGE_RESOLUTION|>--- conflicted
+++ resolved
@@ -535,6 +535,10 @@
 }
 
 void Presolve::removeDoubletonEquations() {
+  if (timer.reachLimit()) {
+    status = stat::Timeout;
+    return;
+  }
   timer.recordStart(DOUBLETON_EQUATION);
   // flagCol should have one more element at end which is zero
   // needed for AR matrix manipulation
@@ -544,7 +548,6 @@
   int x, y;
   int iter = 0;
 
-<<<<<<< HEAD
   for (int row = 0; row < numRow; row++) {
     if (flagRow.at(row)) {
       // Analyse dependency on numerical tolerance
@@ -561,19 +564,7 @@
           fabs(rowLower[row] - rowUpper[row]) <=
               doubleton_equation_bound_tolerance) {
         //          fabs(rowLower[row] - rowUpper[row]) < tol) {
-=======
-  if (timer.reachLimit()) {
-    status = stat::Timeout;
-    timer.recordFinish(DOUBLETON_EQUATION);
-    return;
-  }
-  for (int row = 0; row < numRow; row++)
-    if (flagRow.at(row))
-      if (nzRow.at(row) == 2 && rowLower[row] > -HIGHS_CONST_INF &&
-          rowUpper[row] < HIGHS_CONST_INF &&
-          fabs(rowLower[row] - rowUpper[row]) < tol) {
         /*
->>>>>>> 82695b7e
         if (timer.reachLimit()) {
           status = stat::Timeout;
           timer.recordFinish(DOUBLETON_EQUATION);
@@ -2103,14 +2094,11 @@
 
 void Presolve::removeRowSingletons() {
   int i;
-<<<<<<< HEAD
-=======
   if (timer.reachLimit()) {
     status = stat::Timeout;
     return;
   }
   timer.recordStart(SING_ROW);
->>>>>>> 82695b7e
   while (!(singRow.empty())) {
     if (status) {
       timer.recordFinish(SING_ROW);
