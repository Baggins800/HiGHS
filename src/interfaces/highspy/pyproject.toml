--- conflicted
+++ resolved
@@ -11,23 +11,12 @@
 build = "*"
 skip = ""
 test-skip = ""
-<<<<<<< HEAD
-# archs = ["x86_64 arm64 universal2"] # macOS 
-# archs = ["x86_64 arm64 x86_64 i686 aarch64 ppc64le s390x"]
-archs = ["x86_64"]
-
-[tool.cibuildwheel.linux]
-     before-all = ["cd /project && git clone https://github.com/ERGO-Code/HiGHS.git",
-              "cd HiGHS/ && mkdir build && cd build",
-              "cmake -DFAST_BUILD=ON -DBUILD_SHARED_LIBS=ON -DCMAKE_INSTALL_PREFIX=/project/installs/highs ..",
-=======
 
 [tool.cibuildwheel.linux]
      archs = ["x86_64 i686 aarch64 ppc64le s390x"]
      before-all = ["cd /project && git clone https://github.com/ERGO-Code/HiGHS.git",
               "cd HiGHS/ && mkdir build && cd build",
-              "cmake -DFAST_BUILD=ON -DSHARED_LIBS=ON -DCMAKE_INSTALL_PREFIX=/project/installs/highs ..",
->>>>>>> 107329eb
+              "cmake -DFAST_BUILD=ON -DBUILD_SHARED_LIBS=ON -DCMAKE_INSTALL_PREFIX=/project/installs/highs ..",
               "make -j && make install"]
      before-build = [
         "REPAIR_LIBRARY_PATH=/project/installs/highs/lib"
