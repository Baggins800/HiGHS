--- conflicted
+++ resolved
@@ -654,31 +654,15 @@
 //   HighsPrintMessage(ML_ALWAYS,
 //                     "Calling OsiHiGHSSolverInterface::readMps()\n");
 
-<<<<<<< HEAD
 //   HighsLp lp;
-=======
-  // readMps seems to be supposed to read also compressed files and even looks around for them
-  // HiGHS doesn't seem to read compressed MPS files so far
-#if 0
-  HighsLp lp;
-
-  highs->options_.filename = std::string(filename) + "." + std::string(extension);
->>>>>>> a52b5b09
 
 //   highs->options_.filename = std::string(filename) + "." + std::string(extension);
 
-<<<<<<< HEAD
 //   FilereaderRetcode rc = FilereaderMps().readModelFromFile(highs->options_, lp);
 //   if (rc != FilereaderRetcode::OKAY)
 // 	  return (int)rc;
 //   this->setDblParam(OsiDblParam::OsiObjOffset, lp.offset_);
 //   highs->initializeLp(lp);
-=======
-  highs->initializeLp(lp);
-#else
-  OsiSolverInterface::readMps(filename, extension);
-#endif
->>>>>>> a52b5b09
 
 //   return 0;
 // }
