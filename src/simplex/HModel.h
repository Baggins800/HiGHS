--- conflicted
+++ resolved
@@ -19,12 +19,7 @@
 #include "HFactor.h"
 #include "HMatrix.h"
 #include "HModelCs.h"
-<<<<<<< HEAD
-#include "HPresolve.h"
-=======
 #include "Presolve.h"
-#include "HRandom.h"
->>>>>>> d18bc747
 #include "HTimer.h"
 #include "HVector.h"
 #include "HighsLp.h"
@@ -171,7 +166,6 @@
   bool OKtoSolve(int level, int phase);
 
   void initScale();
-  void setup_loadMPS(const char* filename);
   bool nonbasicFlagBasicIndex_OK(int XnumCol, int XnumRow);
   bool workArrays_OK(int phase);
   bool allNonbasicMoveVsWorkArrays_OK();
@@ -635,6 +629,8 @@
   int* getColPermutation() { return &colPermutation[0]; }
 };
 
+/*
 void getSolutionFromHModel(const HModel& model, HighsSolution& solution);
+*/
 
 #endif /* SIMPLEX_HMODEL_H_ */