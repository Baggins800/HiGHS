--- conflicted
+++ resolved
@@ -14,17 +14,13 @@
 #ifndef SIMPLEX_HDUALROW_H_
 #define SIMPLEX_HDUALROW_H_
 
-<<<<<<< HEAD
-#include "HModel.h"
-#include "HVector.h"
+#include <set>
+#include <vector>
+
 #include "HighsModelObject.h"
-=======
+
 class HModel;
 class HVector;
->>>>>>> 72dd7b89
-
-#include <set>
-#include <vector>
 
 /**
  * @brief Dual simplex ratio test for HiGHS
