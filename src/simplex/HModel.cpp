--- conflicted
+++ resolved
@@ -2556,15 +2556,9 @@
 
 void HModel::util_reportSolverOutcome(const char *message) {
   if (simplex_info_->solution_status == SimplexSolutionStatus::OPTIMAL)
-<<<<<<< HEAD
-    HighsPrintMessage(ML_ALL, "%s: OPTIMAL", message);
-  else
-    HighsPrintMessage(ML_ALL, "%s: NOT-OPT", message);
-=======
     HighsPrintMessage(ML_ALWAYS, "%s: OPTIMAL", message);
   else
     HighsPrintMessage(ML_ALWAYS, "%s: NOT-OPT", message);
->>>>>>> 10cc1011
   double dualObjectiveValue = simplex_info_->dualObjectiveValue;
 #ifdef SCIP_DEV
   double prObjVal = computePrObj();
@@ -2579,29 +2573,19 @@
 		    currentRunHighsTime);
 #else
   double currentRunHighsTime = timer_->readRunHighsClock();
-<<<<<<< HEAD
-  HighsPrintMessage(ML_ALL, "%32s %20.10e %10d %10.3f", solver_lp_->model_name_.c_str(), dualObjectiveValue,
-=======
   HighsPrintMessage(ML_ALWAYS, "%32s %20.10e %10d %10.3f", solver_lp_->model_name_.c_str(), dualObjectiveValue,
->>>>>>> 10cc1011
          simplex_info_->iteration_count, currentRunHighsTime);
 #endif
-  HighsPrintMessage(ML_ALL, " [Ph1 = %d; Ph2 = %d; Pr = %d]",
+  HighsPrintMessage(ML_ALWAYS, " [Ph1 = %d; Ph2 = %d; Pr = %d]",
 		    simplex_info_->dual_phase1_iteration_count,
 		    simplex_info_->dual_phase2_iteration_count,
 		    simplex_info_->primal_phase2_iteration_count
 		    );
   if (simplex_info_->solution_status == SimplexSolutionStatus::OPTIMAL) {
-<<<<<<< HEAD
-    HighsPrintMessage(ML_ALL, "\n");
-  } else {
-=======
     HighsPrintMessage(ML_ALWAYS, "\n");
   } else {
+    util_reportModelStatus();
     HighsPrintMessage(ML_ALWAYS, "\n");
->>>>>>> 10cc1011
-    util_reportModelStatus();
-    HighsPrintMessage(ML_ALL, "\n");
   }
   // Greppable report line added
   HighsPrintMessage(ML_MINIMAL, "grep_HiGHS,%15.8g,%d,%g,Status,%d,%16s,%d,%d,%d\n",
@@ -2619,25 +2603,6 @@
 // Methods for reporting the model, its solution, row and column data and matrix
 // Report the model status
 void HModel::util_reportModelStatus() {
-<<<<<<< HEAD
-  HighsPrintMessage(ML_ALL, "LP status is %2d: ", simplex_info_->solution_status);
-  if (simplex_info_->solution_status == SimplexSolutionStatus::UNSET)
-    HighsPrintMessage(ML_ALL, "Unset");
-  else if (simplex_info_->solution_status == SimplexSolutionStatus::OPTIMAL)
-    HighsPrintMessage(ML_ALL, "Optimal");
-  else if (simplex_info_->solution_status == SimplexSolutionStatus::INFEASIBLE)
-    HighsPrintMessage(ML_ALL, "Infeasible");
-  else if (simplex_info_->solution_status == SimplexSolutionStatus::UNBOUNDED)
-    HighsPrintMessage(ML_ALL, "Primal unbounded");
-  else if (simplex_info_->solution_status == SimplexSolutionStatus::SINGULAR)
-    HighsPrintMessage(ML_ALL, "Singular basis");
-  else if (simplex_info_->solution_status == SimplexSolutionStatus::FAILED)
-    HighsPrintMessage(ML_ALL, "Failed");
-  else if (simplex_info_->solution_status == SimplexSolutionStatus::OUT_OF_TIME)
-    HighsPrintMessage(ML_ALL, "Time limit exceeded");
-  else
-    HighsPrintMessage(ML_ALL, "Unrecognised");
-=======
   HighsPrintMessage(ML_ALWAYS, "LP status is %2d: ", simplex_info_->solution_status);
   if (simplex_info_->solution_status == SimplexSolutionStatus::UNSET)
     HighsPrintMessage(ML_ALWAYS, "Unset\n");
@@ -2655,7 +2620,6 @@
     HighsPrintMessage(ML_ALWAYS, "Time limit exceeded\n");
   else
     HighsPrintMessage(ML_ALWAYS, "Unrecognised\n");
->>>>>>> 10cc1011
 }
 
 // The remaining routines are wholly independent of any classes, merely
