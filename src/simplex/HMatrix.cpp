--- conflicted
+++ resolved
@@ -14,6 +14,7 @@
 #include "simplex/HMatrix.h"
 
 #include <algorithm>
+#include <cassert>
 #include <cmath>
 #include <cstdio>
 
@@ -134,14 +135,10 @@
       int iRow = Aindex[k];
       int iFind = ARstart[iRow];
       int iSwap = --AR_Nend[iRow];
-<<<<<<< HEAD
       while (ARindex[iFind] != variable_in) iFind++;
-=======
-      while (ARindex[iFind] != columnIn) iFind++;
       // todo @ Julian : this assert can fail
       assert(iFind >= 0 && iFind < int(ARindex.size()));
       assert(iSwap >= 0 && iSwap < int(ARindex.size()));
->>>>>>> cd2c986d
       swap(ARindex[iFind], ARindex[iSwap]);
       swap(ARvalue[iFind], ARvalue[iSwap]);
     }
