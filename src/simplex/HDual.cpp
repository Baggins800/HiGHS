--- conflicted
+++ resolved
@@ -36,16 +36,8 @@
   dual_variant = variant;
   model = ptr_model;
   // Setup two work buffers in model required for solve()
-<<<<<<< HEAD
-  model->buffer.setup(model->numRow);
-  model->bufferLong.setup(model->numCol);
-=======
   model->buffer.setup(model->lp.numRow_);
   model->bufferLong.setup(model->lp.numCol_);
-
-  //  printf("model->mlFg_haveEdWt 0 = %d\n", model->mlFg_haveEdWt);cout<<flush;
-
->>>>>>> 2cfdf14d
   // Setup aspects of the model data which are needed for solve() but better
   // left until now for efficiency reasons.
   model->setup_for_solve();
@@ -58,18 +50,8 @@
   model->totalInverts = 0;
   model->totalInvertTime = 0;
 #endif
-<<<<<<< HEAD
-  // Cannot solve box-constrained LPs TODO: Fix this
-  if (model->numRow == 0) return;
-=======
   // Cannot solve box-constrained LPs
   if (model->lp.numRow_ == 0) return;
-#ifdef HiGHSDEV
-    //  printf("model->mlFg_Report() 2\n"); cout << flush; model->mlFg_Report();
-    //  cout << flush;
-#endif
->>>>>>> 2cfdf14d
-
   model->timer.reset();
 
   n_ph1_du_it = 0;
