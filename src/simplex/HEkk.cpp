--- conflicted
+++ resolved
@@ -1093,13 +1093,7 @@
     highsLogUser(options_->log_options, HighsLogType::kInfo,
                  "Using EKK primal simplex solver\n");
     HEkkPrimal primal_solver(*this);
-<<<<<<< HEAD
-    call_status = primal_solver.solve();
-=======
-    workEdWt_ = NULL;
-    workEdWtFull_ = NULL;
     call_status = primal_solver.solve(force_phase2);
->>>>>>> 7421e44b
     assert(called_return_from_solve_);
     return_status = interpretCallStatus(options_->log_options, call_status,
                                         return_status, "HEkkPrimal::solve");
@@ -1123,13 +1117,7 @@
                    "Using EKK dual simplex solver - serial\n");
     }
     HEkkDual dual_solver(*this);
-<<<<<<< HEAD
-    call_status = dual_solver.solve();
-=======
-    workEdWt_ = dual_solver.getWorkEdWt();
-    workEdWtFull_ = dual_solver.getWorkEdWtFull();
     call_status = dual_solver.solve(force_phase2);
->>>>>>> 7421e44b
     assert(called_return_from_solve_);
     return_status = interpretCallStatus(options_->log_options, call_status,
                                         return_status, "HEkkDual::solve");
