--- conflicted
+++ resolved
@@ -708,10 +708,10 @@
     if (solve_phase == kSolvePhase2) {
       // Moving to phase 2 so possibly reinstate cost perturbation
       if (ekk_instance_.dual_simplex_phase1_cleanup_level_ <
-	  ekk_instance_.options_->max_dual_simplex_phase1_cleanup_level) {
-	// Allow cost perturbation for now, but may have to prevent it
-	// to avoid cleanup-perturbation loops
-	info.allow_cost_perturbation = true;
+          ekk_instance_.options_->max_dual_simplex_phase1_cleanup_level) {
+        // Allow cost perturbation for now, but may have to prevent it
+        // to avoid cleanup-perturbation loops
+        info.allow_cost_perturbation = true;
       }
       // Comment if cost perturbation is not permitted
       if (!info.allow_cost_perturbation)
@@ -1028,12 +1028,14 @@
     // stage, since cost perturbation isn't permitted unless the dual
     // simplex phase 1 cleanup level is less than the limit
     ekk_instance_.dual_simplex_phase1_cleanup_level_++;
-    const bool excessive_cleanup_calls = ekk_instance_.dual_simplex_phase1_cleanup_level_ >
-      ekk_instance_.options_->max_dual_simplex_phase1_cleanup_level;
+    const bool excessive_cleanup_calls =
+        ekk_instance_.dual_simplex_phase1_cleanup_level_ >
+        ekk_instance_.options_->max_dual_simplex_phase1_cleanup_level;
     if (excessive_cleanup_calls) {
-      highsLogDev(ekk_instance_.options_->log_options, HighsLogType::kError,
-		  "Dual simplex cleanup level has exceeded limit of %d\n",
-		  (int)ekk_instance_.options_->max_dual_simplex_phase1_cleanup_level);
+      highsLogDev(
+          ekk_instance_.options_->log_options, HighsLogType::kError,
+          "Dual simplex cleanup level has exceeded limit of %d\n",
+          (int)ekk_instance_.options_->max_dual_simplex_phase1_cleanup_level);
       assert(!excessive_cleanup_calls);
     }
   }
@@ -1181,7 +1183,8 @@
 }
 
 void HEkkDual::iterationAnalysisData() {
-  double cost_scale_factor = pow(2.0, -ekk_instance_.options_->cost_scale_factor);
+  double cost_scale_factor =
+      pow(2.0, -ekk_instance_.options_->cost_scale_factor);
   HighsSimplexInfo& info = ekk_instance_.info_;
   analysis->simplex_strategy = info.simplex_strategy;
   analysis->edge_weight_mode = dual_edge_weight_mode;
@@ -2006,17 +2009,10 @@
   // before concluding dual infeasibility
   //
   // Interesting for Devs to know if this method is called at all
-<<<<<<< HEAD
   highsLogDev(ekk_instance_.options_->log_options, HighsLogType::kInfo,
               "Optimal in phase 1 but not jumping to phase 2 since "
               "dual objective is %10.4g: Costs perturbed = %" HIGHSINT_FORMAT
-	      "\n",
-=======
-  highsLogDev(ekk_instance_.options_.log_options, HighsLogType::kInfo,
-              "Optimal in phase 1 but not jumping to phase 2 since "
-              "dual objective is %10.4g: Costs perturbed = %" HIGHSINT_FORMAT
               "\n",
->>>>>>> 1f72c6eb
               dual_objective_value, info.costs_perturbed);
   if (info.costs_perturbed) {
     // Clean up perturbation
@@ -2061,38 +2057,24 @@
                   "perturbations so go to phase 2\n");
       solve_phase = kSolvePhase2;
     } else {
-<<<<<<< HEAD
-      // Nonzero dual objective value: could be insignificant dual infeasibilities
-      highsLogDev(ekk_instance_.options_->log_options, HighsLogType::kInfo,
-=======
       // Nonzero dual objective value: could be insignificant dual
       // infeasibilities
-      highsLogDev(ekk_instance_.options_.log_options, HighsLogType::kInfo,
->>>>>>> 1f72c6eb
+      highsLogDev(ekk_instance_.options_->log_options, HighsLogType::kInfo,
                   "LP is dual feasible wrt Phase 1 bounds after removing cost "
                   "perturbations: "
                   "dual objective is %10.4g\n",
                   dual_objective_value);
       ekk_instance_.computeSimplexLpDualInfeasible();
       const HighsInt num_lp_dual_infeasibilities =
-<<<<<<< HEAD
-	ekk_instance_.analysis_.num_dual_phase_1_lp_dual_infeasibility;
-      if (num_lp_dual_infeasibilities == 0) {
-	highsLogDev(ekk_instance_.options_->log_options, HighsLogType::kInfo,
-                  "LP is dual feasible wrt Phase 2 bounds after removing cost "
-                  "perturbations so go to phase 2\n");
-	solve_phase = kSolvePhase2;
-=======
           ekk_instance_.analysis_.num_dual_phase_1_lp_dual_infeasibility;
       if (num_lp_dual_infeasibilities == 0) {
         highsLogDev(
-            ekk_instance_.options_.log_options, HighsLogType::kInfo,
+            ekk_instance_.options_->log_options, HighsLogType::kInfo,
             "LP is dual feasible wrt Phase 2 bounds after removing cost "
             "perturbations so go to phase 2\n");
         solve_phase = kSolvePhase2;
->>>>>>> 1f72c6eb
       } else {
-	// LP is dual infeasible if the dual objective is sufficiently
+        // LP is dual infeasible if the dual objective is sufficiently
         // negative, so no conclusions on the primal LP can be deduced
         // - could be primal unbounded or primal infeasible.
         //
