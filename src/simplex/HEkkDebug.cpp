/* * * * * * * * * * * * * * * * * * * * * * * * * * * * * * * * * * * * */
/*                                                                       */
/*    This file is part of the HiGHS linear optimization suite           */
/*                                                                       */
/*    Written and engineered 2008-2021 at the University of Edinburgh    */
/*                                                                       */
/*    Available as open-source under the MIT License                     */
/*                                                                       */
/*    Authors: Julian Hall, Ivet Galabova, Qi Huangfu, Leona Gottwald    */
/*    and Michael Feldmeier                                              */
/*                                                                       */
/* * * * * * * * * * * * * * * * * * * * * * * * * * * * * * * * * * * * */
/**@file lp_data/HEkkDebug.cpp
 * @brief
 */

#include <cassert>
#include <cmath>
#include <string>

#include "lp_data/HighsDebug.h"
#include "lp_data/HighsModelUtils.h"
#include "simplex/HEkk.h"

using std::abs;
using std::max;

const double ok_feasibility_difference = 1e-3;

const double large_basic_dual = 1e-12;
const double excessive_basic_dual = sqrt(large_basic_dual);

const double large_residual_error = 1e-12;
const double excessive_residual_error = sqrt(large_residual_error);

const double updated_dual_small_relative_error = 1e-12;
const double updated_dual_large_relative_error =
    sqrt(updated_dual_small_relative_error);
const double updated_dual_small_absolute_error = 1e-6;
const double updated_dual_large_absolute_error =
    sqrt(updated_dual_small_absolute_error);

void HEkk::debugReporting(const HighsInt save_mod_recover,
<<<<<<< HEAD
			  const HighsInt log_dev_level_) {
=======
                          const HighsInt log_dev_level_) {
>>>>>>> e6133c32
  static bool output_flag;
  static HighsInt log_dev_level;
  static HighsInt highs_analysis_level;
  static bool analyse_simplex_runtime_data;
  if (save_mod_recover == -1) {
    output_flag = options_->output_flag;
    log_dev_level = options_->log_dev_level;
    highs_analysis_level = options_->highs_analysis_level;
    analyse_simplex_runtime_data = analysis_.analyse_simplex_runtime_data;
  } else if (save_mod_recover == 0) {
    this->options_->output_flag = true;
    this->options_->log_dev_level = log_dev_level_;
    this->options_->highs_analysis_level = 4;
    if (log_dev_level_ == kHighsLogDevLevelVerbose)
      this->analysis_.analyse_simplex_runtime_data = true;
  } else {
    options_->output_flag = output_flag;
    options_->log_dev_level = log_dev_level;
    options_->highs_analysis_level = highs_analysis_level;
    analysis_.analyse_simplex_runtime_data = analyse_simplex_runtime_data;
  }
}

HighsDebugStatus HEkk::debugSimplex(const std::string message,
                                    const SimplexAlgorithm algorithm,
                                    const HighsInt phase,
                                    const bool initialise) const {
  if (this->options_->highs_debug_level < kHighsDebugLevelCheap)
    return HighsDebugStatus::kNotChecked;
  static double max_max_basic_dual;
  static double max_max_primal_residual;
  static double max_max_dual_residual;
  if (initialise) {
    max_max_basic_dual = 0;
    max_max_primal_residual = 0;
    max_max_dual_residual = 0;
    return ::HighsDebugStatus::kOk;
  }
  HighsDebugStatus return_status = HighsDebugStatus::kOk;
  const HighsLp& lp = this->lp_;
  const HighsSimplexInfo& info = this->info_;
  const SimplexBasis& basis = this->basis_;
  const HighsOptions& options = *(this->options_);

  const HighsInt num_col = lp.num_col_;
  const HighsInt num_row = lp.num_row_;
  const HighsInt num_tot = num_col + num_row;
  const HighsInt iteration_count = this->iteration_count_;
  std::string value_adjective;
  HighsLogType report_level;

  // Check the nonbasic flags are all kNonbasicFlagTrue or kNonbasicFlagFalse
  for (HighsInt iVar = 0; iVar < num_tot; iVar++) {
    HighsInt flag = basis.nonbasicFlag_[iVar];
    bool flag_error = flag != kNonbasicFlagTrue && flag != kNonbasicFlagFalse;
    if (flag_error) {
      highsLogDev(options.log_options, HighsLogType::kError,
                  "HEkk::debugSimplex - %s: Iteration %" HIGHSINT_FORMAT
                  " Variable %" HIGHSINT_FORMAT
                  " has "
                  "nonbasic flag = %" HIGHSINT_FORMAT "\n",
                  message.c_str(), iteration_count, iVar, flag);
      assert(!flag_error);
      return HighsDebugStatus::kLogicalError;
    }
  }
  const double primal_feasibility_tolerance =
      options.primal_feasibility_tolerance;
  const double dual_feasibility_tolerance = options.dual_feasibility_tolerance;
  HighsInt num_dual_infeasibility = 0;
  double max_dual_infeasibility = 0;
  double sum_dual_infeasibility = 0;
  HighsInt num_primal_infeasibility = 0;
  double max_primal_infeasibility = 0;
  double sum_primal_infeasibility = 0;
  // Check the nonbasic variables
  for (HighsInt iVar = 0; iVar < num_tot; iVar++) {
    if (basis.nonbasicFlag_[iVar] == kNonbasicFlagFalse) continue;
    // For nonbasic variables, check that they are on a bound (or free
    // at 0 with correct nonbasic move. Determine dual infeasibilities
    double dual = info.workDual_[iVar];
    double lower = info.workLower_[iVar];
    double upper = info.workUpper_[iVar];
    double value = info.workValue_[iVar];
    double primal_error = 0;
    double dual_infeasibility = 0;
    HighsInt move;
    if (lower == upper) {
      primal_error = abs(lower - value);
      move = kNonbasicMoveZe;
    } else if (value == lower) {
      move = kNonbasicMoveUp;
      dual_infeasibility = max(-dual, 0.);
    } else if (value == upper) {
      move = kNonbasicMoveDn;
      dual_infeasibility = max(dual, 0.);
    } else {
      // If not fixed or at a bound, only valid status can be zero and free
      primal_error = abs(value);
      move = kNonbasicMoveZe;
      dual_infeasibility = abs(dual);
    }
    if (dual_infeasibility > 0) {
      if (dual_infeasibility > dual_feasibility_tolerance) {
        num_dual_infeasibility++;
      }
      max_dual_infeasibility = max(dual_infeasibility, max_dual_infeasibility);
      sum_dual_infeasibility += dual_infeasibility;
    }
    if (primal_error) {
      highsLogDev(options.log_options, HighsLogType::kError,
                  "HEkk::debugSimplex - %s: Iteration %" HIGHSINT_FORMAT
                  " Nonbasic variable %" HIGHSINT_FORMAT
                  " "
                  "has primal error "
                  "= %g for [%g, %g, %g]\n",
                  message.c_str(), iteration_count, iVar, primal_error, lower,
                  value, upper);
      assert(!primal_error);
      return HighsDebugStatus::kLogicalError;
    }
    bool move_error = move != basis.nonbasicMove_[iVar];
    if (move_error) {
      highsLogDev(options.log_options, HighsLogType::kError,
                  "HEkk::debugSimplex - %s: Iteration %" HIGHSINT_FORMAT
                  " Nonbasic variable %" HIGHSINT_FORMAT
                  " "
                  "has move error "
                  "[%" HIGHSINT_FORMAT " <> %" HIGHSINT_FORMAT
                  "] for [%g, %g, %g]\n",
                  message.c_str(), iteration_count, iVar, move,
                  basis.nonbasicMove_[iVar], lower, value, upper);
      assert(!move_error);
      return HighsDebugStatus::kLogicalError;
    }
  }
  // Check the basic variables
  double max_basic_dual = 0;
  const double base =
      info.primal_simplex_phase1_cost_perturbation_multiplier * 5e-7;
  for (HighsInt iRow = 0; iRow < num_row; iRow++) {
    HighsInt iVar = basis.basicIndex_[iRow];
    // For basic variables, check that the nonbasic flag isn't set,
    // that nonbasicMove is zero, that baseLower/Upper are correct,
    // that the dual is zero and, in primal phase 1, that the cost is
    // correct. Determine primal infeasibilities
    bool nonbasicFlag_error = basis.nonbasicFlag_[iVar] == kNonbasicFlagTrue;
    if (nonbasicFlag_error) {
      highsLogDev(options.log_options, HighsLogType::kError,
                  "HEkk::debugSimplex - %s: Iteration %" HIGHSINT_FORMAT
                  " Basic variable %" HIGHSINT_FORMAT
                  " "
                  "has nonbasicFlag = %" HIGHSINT_FORMAT "\n",
                  message.c_str(), iteration_count, iVar,
                  basis.nonbasicFlag_[iVar]);
      assert(!nonbasicFlag_error);
      return HighsDebugStatus::kLogicalError;
    }
    bool nonbasicMove_error = basis.nonbasicMove_[iVar];
    if (nonbasicMove_error) {
      highsLogDev(options.log_options, HighsLogType::kError,
                  "HEkk::debugSimplex - %s: Iteration %" HIGHSINT_FORMAT
                  " Basic variable %" HIGHSINT_FORMAT
                  " "
                  "has nonbasicMove = %" HIGHSINT_FORMAT "\n",
                  message.c_str(), iteration_count, iVar,
                  basis.nonbasicMove_[iVar]);
      assert(!nonbasicMove_error);
      return HighsDebugStatus::kLogicalError;
    }
    double workLower = info.workLower_[iVar];
    double workUpper = info.workUpper_[iVar];
    double cost = info.workCost_[iVar];
    double dual = info.workDual_[iVar];
    double lower = info.baseLower_[iRow];
    double upper = info.baseUpper_[iRow];
    double value = info.baseValue_[iRow];
    bool baseBound_error = workLower != lower || workUpper != upper;
    if (baseBound_error) {
      highsLogDev(options.log_options, HighsLogType::kError,
                  "HEkk::debugSimplex - %s: Iteration %" HIGHSINT_FORMAT
                  " Basic variable %" HIGHSINT_FORMAT
                  " "
                  "(in row %" HIGHSINT_FORMAT
                  ") has "
                  "baseBound [%g, %g] and workBound [%g, %g]\n",
                  message.c_str(), iteration_count, iVar, iRow, lower, upper,
                  workLower, workUpper);
      assert(!baseBound_error);
      return HighsDebugStatus::kLogicalError;
    }
    max_basic_dual = max(abs(dual), max_basic_dual);
    HighsInt bound_violated = 0;
    if (value < lower - primal_feasibility_tolerance) {
      bound_violated = -1;
    } else if (value > upper + primal_feasibility_tolerance) {
      bound_violated = 1;
    }
    if (algorithm == SimplexAlgorithm::kPrimal && phase == 1) {
      double primal_phase1_cost = bound_violated;
      if (base) primal_phase1_cost *= 1 + base * info.numTotRandomValue_[iRow];
      bool primal_phase1_cost_error = abs(cost - primal_phase1_cost);
      if (primal_phase1_cost_error) {
        highsLogDev(options.log_options, HighsLogType::kError,
                    "HEkk::debugSimplex - %s: Iteration %" HIGHSINT_FORMAT
                    " Basic variable %" HIGHSINT_FORMAT
                    " "
                    "(in row %" HIGHSINT_FORMAT
                    ") has "
                    "primal phase 1 cost %g for [%g, %g, %g]\n",
                    message.c_str(), iteration_count, iVar, iRow, cost, lower,
                    value, upper);
        assert(!primal_phase1_cost_error);
        return HighsDebugStatus::kLogicalError;
      }
    }
    if (!bound_violated) continue;
    // @primal_infeasibility calculation
    double primal_infeasibility = 0;
    if (bound_violated < 0) {
      primal_infeasibility = lower - value;
    } else {
      primal_infeasibility = value - upper;
    }
    if (primal_infeasibility > primal_feasibility_tolerance)
      num_primal_infeasibility++;
    max_primal_infeasibility =
        max(primal_infeasibility, max_primal_infeasibility);
    sum_primal_infeasibility += primal_infeasibility;
  }
  // Report on basic dual values
  if (max_basic_dual > excessive_basic_dual) {
    value_adjective = "Excessive";
    report_level = HighsLogType::kInfo;
    return_status = debugWorseStatus(HighsDebugStatus::kError, return_status);
  } else if (max_basic_dual > large_basic_dual) {
    value_adjective = "Large";
    report_level = HighsLogType::kDetailed;
    return_status = debugWorseStatus(HighsDebugStatus::kWarning, return_status);
  } else {
    value_adjective = "OK";
    report_level = HighsLogType::kVerbose;
    return_status = debugWorseStatus(HighsDebugStatus::kOk, return_status);
  }
  if (max_basic_dual > 2 * max_max_basic_dual) {
    highsLogDev(options.log_options, report_level,
                "HEkk::debugSimplex - %s: Iteration %" HIGHSINT_FORMAT
                " %-9s max   basic dual = %9.4g\n",
                message.c_str(), iteration_count, value_adjective.c_str(),
                max_basic_dual);
    max_max_basic_dual = max_basic_dual;
  }
  // Check that the number, max and sums of primal and dual infeasibilities (if
  // known) are correct
  const HighsInt info_num_primal_infeasibility =
      this->info_.num_primal_infeasibilities;
  if (info_num_primal_infeasibility >= 0) {
    const bool illegal_num_primal_infeasibility =
        num_primal_infeasibility != info_num_primal_infeasibility;
    if (illegal_num_primal_infeasibility) {
      highsLogDev(options.log_options, HighsLogType::kError,
                  "HEkk::debugSimplex - %s: Iteration %" HIGHSINT_FORMAT
                  " Should have %" HIGHSINT_FORMAT
                  " not "
                  "%" HIGHSINT_FORMAT " primal infeasibilities\n",
                  message.c_str(), iteration_count, num_primal_infeasibility,
                  info_num_primal_infeasibility);
      assert(!illegal_num_primal_infeasibility);
      return HighsDebugStatus::kLogicalError;
    }
  }
  const double info_max_primal_infeasibility =
      this->info_.max_primal_infeasibility;
  if (info_max_primal_infeasibility >= 0) {
    const bool illegal_max_primal_infeasibility =
        abs(max_primal_infeasibility - info_max_primal_infeasibility) >
        ok_feasibility_difference;
    if (illegal_max_primal_infeasibility) {
      highsLogDev(options.log_options, HighsLogType::kError,
                  "HEkk::debugSimplex - %s: Iteration %" HIGHSINT_FORMAT
                  " Should have %g not "
                  "%g max primal infeasibility\n",
                  message.c_str(), iteration_count, max_primal_infeasibility,
                  info_max_primal_infeasibility);
      assert(!illegal_max_primal_infeasibility);
      return HighsDebugStatus::kLogicalError;
    }
  }
  const double info_sum_primal_infeasibility =
      this->info_.sum_primal_infeasibilities;
  if (info_sum_primal_infeasibility >= 0) {
    const bool illegal_sum_primal_infeasibility =
        abs(sum_primal_infeasibility - info_sum_primal_infeasibility) >
        ok_feasibility_difference;
    if (illegal_sum_primal_infeasibility) {
      highsLogDev(options.log_options, HighsLogType::kError,
                  "HEkk::debugSimplex - %s: Iteration %" HIGHSINT_FORMAT
                  " Should have %g not "
                  "%g sum primal infeasibilities\n",
                  message.c_str(), iteration_count, sum_primal_infeasibility,
                  info_sum_primal_infeasibility);
      assert(!illegal_sum_primal_infeasibility);
      return HighsDebugStatus::kLogicalError;
    }
  }
  const HighsInt info_num_dual_infeasibility =
      this->info_.num_dual_infeasibilities;
  if (info_num_dual_infeasibility >= 0) {
    const bool illegal_num_dual_infeasibility =
        num_dual_infeasibility != info_num_dual_infeasibility;
    if (illegal_num_dual_infeasibility) {
      highsLogDev(options.log_options, HighsLogType::kError,
                  "HEkk::debugSimplex - %s: Iteration %" HIGHSINT_FORMAT
                  " Should have %" HIGHSINT_FORMAT
                  " not "
                  "%" HIGHSINT_FORMAT " dual infeasibilities\n",
                  message.c_str(), iteration_count, num_dual_infeasibility,
                  info_num_dual_infeasibility);
      assert(!illegal_num_dual_infeasibility);
      return HighsDebugStatus::kLogicalError;
    }
  }
  const double info_max_dual_infeasibility = this->info_.max_dual_infeasibility;
  if (info_max_dual_infeasibility >= 0) {
    const bool illegal_max_dual_infeasibility =
        abs(max_dual_infeasibility - info_max_dual_infeasibility) >
        ok_feasibility_difference;
    if (illegal_max_dual_infeasibility) {
      highsLogDev(options.log_options, HighsLogType::kError,
                  "HEkk::debugSimplex - %s: Iteration %" HIGHSINT_FORMAT
                  " Should have %g not "
                  "%g max dual infeasibility\n",
                  message.c_str(), iteration_count, max_dual_infeasibility,
                  info_max_dual_infeasibility);
      assert(!illegal_max_dual_infeasibility);
      return HighsDebugStatus::kLogicalError;
    }
  }
  const double info_sum_dual_infeasibility =
      this->info_.sum_dual_infeasibilities;
  if (info_sum_dual_infeasibility >= 0) {
    const bool illegal_sum_dual_infeasibility =
        abs(sum_dual_infeasibility - info_sum_dual_infeasibility) >
        ok_feasibility_difference;
    if (illegal_sum_dual_infeasibility) {
      highsLogDev(options.log_options, HighsLogType::kError,
                  "HEkk::debugSimplex - %s: Iteration %" HIGHSINT_FORMAT
                  " Should have %g not "
                  "%g sum dual infeasibilities\n",
                  message.c_str(), iteration_count, sum_dual_infeasibility,
                  info_sum_dual_infeasibility);
      assert(!illegal_sum_dual_infeasibility);
      return HighsDebugStatus::kLogicalError;
    }
  }
  // Check any assumed feasibility
  bool require_primal_feasible_in_primal_simplex =
      algorithm == SimplexAlgorithm::kPrimal && (phase == 0 || phase == 2);
  bool require_primal_feasible_in_dual_simplex =
      algorithm == SimplexAlgorithm::kDual && phase == 0;
  bool require_primal_feasible = require_primal_feasible_in_primal_simplex ||
                                 require_primal_feasible_in_dual_simplex;
  bool illegal_primal_infeasibility =
      require_primal_feasible && num_primal_infeasibility > 0;
  if (illegal_primal_infeasibility) {
    // Should be primal feasible, but isn't
    highsLogDev(options.log_options, HighsLogType::kError,
                "HEkk::debugSimplex - %s: Iteration %" HIGHSINT_FORMAT
                " Should be primal "
                "feasible, but num / max "
                "/ sum primal infeasibility is %" HIGHSINT_FORMAT
                " / %g / %g\n",
                message.c_str(), iteration_count, num_primal_infeasibility,
                max_primal_infeasibility, sum_primal_infeasibility);
    assert(!illegal_primal_infeasibility);
    return HighsDebugStatus::kLogicalError;
  }
  bool require_dual_feasible_in_dual_simplex =
      algorithm == SimplexAlgorithm::kDual && this->status_.has_fresh_rebuild &&
      this->info_.allow_cost_perturbation;

  bool illegal_dual_infeasibility =
      (require_dual_feasible_in_dual_simplex || phase == 0) &&
      num_dual_infeasibility > 0;
  if (illegal_dual_infeasibility) {
    // Dual simplex or optimal but has dual infeasibilities
    highsLogDev(options.log_options, HighsLogType::kError,
                "HEkk::debugSimplex - %s: Iteration %" HIGHSINT_FORMAT
                " Should be dual "
                "feasible, but num / max / "
                "sum dual infeasibility is %" HIGHSINT_FORMAT
                " / %g / %g; Phase = %" HIGHSINT_FORMAT "; status = %s\n",
                message.c_str(), iteration_count, num_dual_infeasibility,
                max_dual_infeasibility, sum_dual_infeasibility, phase,
                utilModelStatusToString(this->model_status_).c_str());
    assert(!illegal_dual_infeasibility);
    return HighsDebugStatus::kLogicalError;
  }

  if (this->options_->highs_debug_level < kHighsDebugLevelCostly)
    return return_status;
  // Now determine the primal and dual residuals.
  //
  // This uses the primal values for the columns to determine row
  // activities that are checked against the primal values for the
  // rows. It uses the pi vector to determine column duals. The
  // entries of the pi vector are the negated duals for nonbasic rows,
  // and costs for basic rows. The latter are normally zero, but will
  // be nonzero if the constraint is violated in primal phase 1, or if
  // the row cost is a perturbed zero in dual simplex.
  vector<double> primal_value(num_tot);
  vector<double> dual_value(num_tot);
  for (HighsInt iVar = 0; iVar < num_tot; iVar++) {
    primal_value[iVar] = info.workValue_[iVar];
    dual_value[iVar] = info.workDual_[iVar];
  }
  for (HighsInt iRow = 0; iRow < num_row; iRow++) {
    HighsInt iVar = basis.basicIndex_[iRow];
    primal_value[iVar] = info.baseValue_[iRow];
    dual_value[iVar] = -info.workCost_[iVar];
  }
  // Accumulate primal_activities
  double max_dual_residual = 0;
  vector<double> primal_activity(num_row, 0);
  for (HighsInt iCol = 0; iCol < num_col; iCol++) {
    double dual = info.workCost_[iCol];
    double value = primal_value[iCol];
    for (HighsInt iEl = lp.a_matrix_.start_[iCol];
         iEl < lp.a_matrix_.start_[iCol + 1]; iEl++) {
      HighsInt iRow = lp.a_matrix_.index_[iEl];
      HighsInt iVar = num_col + iRow;
      double Avalue = lp.a_matrix_.value_[iEl];
      primal_activity[iRow] += value * Avalue;
      dual += dual_value[iVar] * Avalue;
    }
    double dual_residual = abs(dual - info.workDual_[iCol]);
    max_dual_residual = max(dual_residual, max_dual_residual);
  }
  // Remember that simplex row values are the negated row activities
  double max_primal_residual = 0;
  for (HighsInt iRow = 0; iRow < num_row; iRow++) {
    HighsInt iVar = num_col + iRow;
    double primal_residual = abs(primal_activity[iRow] + primal_value[iVar]);
    max_primal_residual = max(primal_residual, max_primal_residual);
  }
  if (max_primal_residual > excessive_residual_error) {
    value_adjective = "Excessive";
    report_level = HighsLogType::kInfo;
    return_status = debugWorseStatus(HighsDebugStatus::kError, return_status);
  } else if (max_primal_residual > large_residual_error) {
    value_adjective = "Large";
    report_level = HighsLogType::kDetailed;
    return_status = debugWorseStatus(HighsDebugStatus::kWarning, return_status);
  } else {
    value_adjective = "OK";
    report_level = HighsLogType::kVerbose;
    return_status = debugWorseStatus(HighsDebugStatus::kOk, return_status);
  }
  if (max_primal_residual > 2 * max_max_primal_residual) {
    highsLogDev(options.log_options, report_level,
                "HEkk::debugSimplex - %s: Iteration %" HIGHSINT_FORMAT
                " %-9s max primal residual = %9.4g\n",
                message.c_str(), iteration_count, value_adjective.c_str(),
                max_primal_residual);
    max_max_primal_residual = max_primal_residual;
  }
  if (max_dual_residual > excessive_residual_error) {
    value_adjective = "Excessive";
    report_level = HighsLogType::kInfo;
    return_status = debugWorseStatus(HighsDebugStatus::kError, return_status);
  } else if (max_dual_residual > large_residual_error) {
    value_adjective = "Large";
    report_level = HighsLogType::kDetailed;
    return_status = debugWorseStatus(HighsDebugStatus::kWarning, return_status);
  } else {
    value_adjective = "OK";
    report_level = HighsLogType::kVerbose;
    return_status = debugWorseStatus(HighsDebugStatus::kOk, return_status);
  }
  if (max_dual_residual > 2 * max_max_dual_residual) {
    highsLogDev(options.log_options, report_level,
                "HEkk::debugSimplex - %s: Iteration %" HIGHSINT_FORMAT
                " %-9s max   dual residual = %9.4g\n",
                message.c_str(), iteration_count, value_adjective.c_str(),
                max_dual_residual);
    max_max_dual_residual = max_dual_residual;
  }
  return return_status;
}

// Methods below are not called externally

void HEkk::debugReportReinvertOnNumericalTrouble(
    const std::string method_name, const double numerical_trouble_measure,
    const double alpha_from_col, const double alpha_from_row,
    const double numerical_trouble_tolerance, const bool reinvert) const {
  if (this->options_->highs_debug_level < kHighsDebugLevelCheap) return;
  const double abs_alpha_from_col = abs(alpha_from_col);
  const double abs_alpha_from_row = abs(alpha_from_row);
  const double abs_alpha_diff = abs(abs_alpha_from_col - abs_alpha_from_row);
  const HighsInt iteration_count = this->iteration_count_;
  const HighsInt update_count = this->info_.update_count;
  const std::string model_name = this->lp_.model_name_;

  const bool numerical_trouble =
      numerical_trouble_measure > numerical_trouble_tolerance;
  const bool near_numerical_trouble =
      10 * numerical_trouble_measure > numerical_trouble_tolerance;

  const bool wrong_sign = alpha_from_col * alpha_from_row <= 0;
  if (!near_numerical_trouble && !wrong_sign) return;
  std::string adjective;
  if (numerical_trouble) {
    adjective = "       exceeds";
  } else if (near_numerical_trouble) {
    adjective = "almost exceeds";
  } else {
    adjective = "clearly satisfies";
  }
  highsLogDev(this->options_->log_options, HighsLogType::kWarning,
              "%s (%s) [Iter %" HIGHSINT_FORMAT "; Update %" HIGHSINT_FORMAT
              "] Col: %11.4g; Row: %11.4g; Diff "
              "= %11.4g: Measure %11.4g %s %11.4g\n",
              method_name.c_str(), model_name.c_str(), iteration_count,
              update_count, abs_alpha_from_col, abs_alpha_from_row,
              abs_alpha_diff, numerical_trouble_measure, adjective.c_str(),
              numerical_trouble_tolerance);
  if (wrong_sign) {
    highsLogDev(this->options_->log_options, HighsLogType::kWarning,
                "   Incompatible signs for Col: %11.4g and Row: %11.4g\n",
                alpha_from_col, alpha_from_row);
  }
  if ((numerical_trouble || wrong_sign) && !reinvert) {
    highsLogDev(this->options_->log_options, HighsLogType::kWarning,
                "   Numerical trouble or wrong sign and not reinverting\n");
  }
}

HighsDebugStatus HEkk::debugUpdatedDual(const double updated_dual,
                                        const double computed_dual) const {
  const HighsOptions& options = *(this->options_);
  if (options.highs_debug_level < kHighsDebugLevelCheap)
    return HighsDebugStatus::kNotChecked;
  HighsDebugStatus return_status = HighsDebugStatus::kOk;
  std::string error_adjective;
  HighsLogType report_level;
  double updated_dual_absolute_error = abs(updated_dual - computed_dual);
  double updated_dual_relative_error =
      updated_dual_absolute_error / max(abs(computed_dual), 1.0);
  bool sign_error = updated_dual * computed_dual <= 0;
  bool at_least_small_error =
      sign_error ||
      updated_dual_absolute_error > updated_dual_small_absolute_error ||
      updated_dual_relative_error > updated_dual_small_relative_error;
  if (!at_least_small_error) return return_status;

  if (updated_dual_relative_error > updated_dual_large_relative_error ||
      updated_dual_absolute_error > updated_dual_large_absolute_error) {
    error_adjective = "Large";
    report_level = HighsLogType::kInfo;
    return_status = HighsDebugStatus::kLargeError;
  } else if (updated_dual_relative_error > updated_dual_small_relative_error ||
             updated_dual_absolute_error > updated_dual_small_absolute_error) {
    error_adjective = "Small";
    report_level = HighsLogType::kDetailed;
    return_status = HighsDebugStatus::kSmallError;
  } else {
    error_adjective = "OK";
    report_level = HighsLogType::kVerbose;
    return_status = HighsDebugStatus::kOk;
  }
  if (sign_error) {
    report_level = HighsLogType::kInfo;
    return_status = HighsDebugStatus::kLargeError;
  }
  highsLogDev(
      options.log_options, report_level,
      "UpdatedDual:  %-9s absolute (%9.4g) or relative (%9.4g) error in "
      "updated dual value",
      error_adjective.c_str(), updated_dual_absolute_error,
      updated_dual_relative_error);
  if (sign_error) {
    highsLogDev(options.log_options, report_level,
                ": Also sign error with (%9.4g, %9.4g)\n", updated_dual,
                computed_dual);
  } else {
    highsLogDev(options.log_options, report_level, "\n");
  }
  return return_status;
}

HighsDebugStatus HEkk::debugRetainedDataOk(const HighsLp& lp) const {
  if (!this->status_.initialised_for_new_lp ||
      this->options_->highs_debug_level < kHighsDebugLevelCostly)
    return HighsDebugStatus::kNotChecked;
  HighsDebugStatus return_status = HighsDebugStatus::kOk;

  const HighsOptions& options = *(this->options_);
  if (this->status_.has_basis) {
    HighsDebugStatus call_status = this->debugBasisCorrect(&lp);
    const bool basis_correct =
        debugDebugToHighsStatus(call_status) != HighsStatus::kError;
    if (!basis_correct) {
      highsLogDev(options.log_options, HighsLogType::kError,
                  "Supposed to be a Simplex basis, but incorrect\n");
      assert(basis_correct);
      return_status = HighsDebugStatus::kLogicalError;
    }
  }

  if (this->status_.has_invert) {
    HighsDebugStatus call_status =
        this->debugNlaCheckInvert("HEkk::debugRetainedDataOk");
    const bool invert_ok =
        debugDebugToHighsStatus(call_status) != HighsStatus::kError;
    if (!invert_ok) {
      highsLogDev(
          options.log_options, HighsLogType::kError,
          "Supposed to be a simplex basis inverse, but too inaccurate\n");
      assert(invert_ok);
      return_status = HighsDebugStatus::kLogicalError;
    }
  }
  return return_status;
}

HighsDebugStatus HEkk::debugBasisCorrect(const HighsLp* lp) const {
  // Nontrivially expensive analysis of a Simplex basis, checking
  // consistency, and then correctness of nonbasicMove
  const HighsOptions& options = *(this->options_);
  if (options.highs_debug_level < kHighsDebugLevelCheap)
    return HighsDebugStatus::kNotChecked;
  HighsDebugStatus return_status = HighsDebugStatus::kOk;
  const bool consistent =
      this->debugBasisConsistent() != HighsDebugStatus::kLogicalError;
  if (!consistent) {
    highsLogDev(options.log_options, HighsLogType::kError,
                "Supposed to be a Simplex basis, but not consistent\n");
    assert(consistent);
    return_status = HighsDebugStatus::kLogicalError;
  }
  if (options.highs_debug_level < kHighsDebugLevelCostly) return return_status;
  const bool correct_nonbasicMove =
      this->debugNonbasicMove(lp) != HighsDebugStatus::kLogicalError;
  if (!correct_nonbasicMove) {
    highsLogDev(
        options.log_options, HighsLogType::kError,
        "Supposed to be a Simplex basis, but nonbasicMove is incorrect\n");
    assert(correct_nonbasicMove);
    return_status = HighsDebugStatus::kLogicalError;
  }
  return return_status;
}

HighsDebugStatus HEkk::debugBasisConsistent() const {
  // Cheap analysis of a Simplex basis, checking vector sizes, numbers
  // of basic/nonbasic variables and non-repetition of basic variables
  if (this->options_->highs_debug_level < kHighsDebugLevelCheap)
    return HighsDebugStatus::kNotChecked;
  HighsDebugStatus return_status = HighsDebugStatus::kOk;
  const HighsOptions& options = *(this->options_);
  const HighsLp& lp = this->lp_;
  const SimplexBasis& basis = this->basis_;
  // Check consistency of nonbasicFlag
  if (this->debugNonbasicFlagConsistent() == HighsDebugStatus::kLogicalError) {
    highsLogDev(options.log_options, HighsLogType::kError,
                "nonbasicFlag inconsistent\n");
    return_status = HighsDebugStatus::kLogicalError;
  }
  const bool right_size = (HighsInt)basis.basicIndex_.size() == lp.num_row_;
  // Check consistency of basicIndex
  if (!right_size) {
    highsLogDev(options.log_options, HighsLogType::kError,
                "basicIndex size error\n");
    assert(right_size);
    return_status = HighsDebugStatus::kLogicalError;
  }
  // Use localNonbasicFlag so that duplicate entries in basicIndex can
  // be spotted
  vector<int8_t> localNonbasicFlag = basis.nonbasicFlag_;
  for (HighsInt iRow = 0; iRow < lp.num_row_; iRow++) {
    HighsInt iCol = basis.basicIndex_[iRow];
    HighsInt flag = localNonbasicFlag[iCol];
    // Indicate that this column has been found in basicIndex
    localNonbasicFlag[iCol] = -1;
    if (flag) {
      // Nonzero value for localNonbasicFlag entry means that column is either
      if (flag == kNonbasicFlagTrue) {
        // Nonbasic...
        highsLogDev(options.log_options, HighsLogType::kError,
                    "Entry basicIndex_[%" HIGHSINT_FORMAT
                    "] = %" HIGHSINT_FORMAT " is not basic\n",
                    iRow, iCol);
      } else {
        // .. or is -1 since it has already been found in basicIndex
        highsLogDev(options.log_options, HighsLogType::kError,
                    "Entry basicIndex_[%" HIGHSINT_FORMAT
                    "] = %" HIGHSINT_FORMAT " is already basic\n",
                    iRow, iCol);
        assert(flag == -1);
      }
      assert(!flag);
      return_status = HighsDebugStatus::kLogicalError;
    }
  }
  return return_status;
}

HighsDebugStatus HEkk::debugNonbasicFlagConsistent() const {
  if (this->options_->highs_debug_level < kHighsDebugLevelCheap)
    return HighsDebugStatus::kNotChecked;
  HighsDebugStatus return_status = HighsDebugStatus::kOk;
  const HighsOptions& options = *(this->options_);
  const HighsLp& lp = this->lp_;
  const SimplexBasis& basis = this->basis_;
  HighsInt numTot = lp.num_col_ + lp.num_row_;
  const bool right_size = (HighsInt)basis.nonbasicFlag_.size() == numTot;
  if (!right_size) {
    highsLogDev(options.log_options, HighsLogType::kError,
                "nonbasicFlag size error\n");
    assert(right_size);
    return_status = HighsDebugStatus::kLogicalError;
  }
  HighsInt num_basic_variables = 0;
  for (HighsInt var = 0; var < numTot; var++) {
    if (basis.nonbasicFlag_[var] == kNonbasicFlagFalse) {
      num_basic_variables++;
    } else {
      assert(basis.nonbasicFlag_[var] == kNonbasicFlagTrue);
    }
  }
  bool right_num_basic_variables = num_basic_variables == lp.num_row_;
  if (!right_num_basic_variables) {
    highsLogDev(options.log_options, HighsLogType::kError,
                "nonbasicFlag has %" HIGHSINT_FORMAT ", not %" HIGHSINT_FORMAT
                " basic variables\n",
                num_basic_variables, lp.num_row_);
    assert(right_num_basic_variables);
    return_status = HighsDebugStatus::kLogicalError;
  }
  return return_status;
}

HighsDebugStatus HEkk::debugNonbasicMove(const HighsLp* pass_lp) const {
  // Non-trivially expensive check of NonbasicMove
  if (this->options_->highs_debug_level < kHighsDebugLevelCostly)
    return HighsDebugStatus::kNotChecked;
  HighsDebugStatus return_status = HighsDebugStatus::kOk;
  const HighsOptions& options = *(this->options_);
  const SimplexBasis& basis = this->basis_;
  HighsInt num_free_variable_move_errors = 0;
  HighsInt num_lower_bounded_variable_move_errors = 0;
  HighsInt num_upper_bounded_variable_move_errors = 0;
  HighsInt num_boxed_variable_move_errors = 0;
  HighsInt num_fixed_variable_move_errors = 0;
  HighsInt num_col;
  HighsInt num_row;
  const bool use_pass_lp = pass_lp;
  if (use_pass_lp) {
    num_col = pass_lp->num_col_;
    num_row = pass_lp->num_row_;
  } else {
    assert(1 == 0);
    num_col = this->lp_.num_col_;
    num_row = this->lp_.num_row_;
  }

  const HighsInt numTot = num_col + num_row;
  bool right_size = (HighsInt)basis.nonbasicMove_.size() == numTot;
  // Check consistency of nonbasicMove
  if (!right_size) {
    highsLogDev(options.log_options, HighsLogType::kError,
                "nonbasicMove size error\n");
    assert(right_size);
    return_status = HighsDebugStatus::kLogicalError;
  }
  double lower;
  double upper;

  for (HighsInt iVar = 0; iVar < numTot; iVar++) {
    if (!basis.nonbasicFlag_[iVar]) continue;
    // Nonbasic variable
    if (use_pass_lp) {
      if (iVar < num_col) {
        lower = pass_lp->col_lower_[iVar];
        upper = pass_lp->col_upper_[iVar];
      } else {
        HighsInt iRow = iVar - num_col;
        lower = -pass_lp->row_upper_[iRow];
        upper = -pass_lp->row_lower_[iRow];
      }
    } else {
      if (iVar < num_col) {
        lower = this->lp_.col_lower_[iVar];
        upper = this->lp_.col_upper_[iVar];
      } else {
        HighsInt iRow = iVar - num_col;
        lower = -this->lp_.row_upper_[iRow];
        upper = -this->lp_.row_lower_[iRow];
      }
    }

    if (highs_isInfinity(upper)) {
      if (highs_isInfinity(-lower)) {
        // Free
        if (basis.nonbasicMove_[iVar]) {
          num_free_variable_move_errors++;
        }
      } else {
        // Only lower bounded
        if (basis.nonbasicMove_[iVar] != kNonbasicMoveUp) {
          num_lower_bounded_variable_move_errors++;
        }
      }
    } else {
      if (highs_isInfinity(-lower)) {
        // Only upper bounded
        if (basis.nonbasicMove_[iVar] != kNonbasicMoveDn) {
          num_upper_bounded_variable_move_errors++;
        }
      } else {
        // Boxed or fixed
        if (lower != upper) {
          // Boxed
          if (!basis.nonbasicMove_[iVar]) {
            num_boxed_variable_move_errors++;
          }
        } else {
          // Fixed
          if (basis.nonbasicMove_[iVar]) {
            num_fixed_variable_move_errors++;
          }
        }
      }
    }
  }
  HighsInt num_errors =
      num_free_variable_move_errors + num_lower_bounded_variable_move_errors +
      num_upper_bounded_variable_move_errors + num_boxed_variable_move_errors +
      num_fixed_variable_move_errors;

  if (num_errors) {
    highsLogDev(options.log_options, HighsLogType::kError,
                "There are %" HIGHSINT_FORMAT
                " nonbasicMove errors: %" HIGHSINT_FORMAT
                " free; %" HIGHSINT_FORMAT " lower; %" HIGHSINT_FORMAT
                " upper; %" HIGHSINT_FORMAT
                " "
                "boxed; %" HIGHSINT_FORMAT " fixed\n",
                num_errors, num_free_variable_move_errors,
                num_lower_bounded_variable_move_errors,
                num_upper_bounded_variable_move_errors,
                num_boxed_variable_move_errors, num_fixed_variable_move_errors);
    assert(num_errors == 0);
    return_status = HighsDebugStatus::kLogicalError;
  }
  return return_status;
}

bool HEkk::debugNlaScalingOk(const HighsLp& lp) const {
  bool ok = true;
  assert(this->status_.has_nla);
  const HSimplexNla& simplex_nla = this->simplex_nla_;
  if (lp.scale_.has_scaling) {
    // The LP has scaling, so ensure that the simplex NLA has its scaling
    void* nla_scale = (void*)simplex_nla.scale_;
    void* lp_scale = (void*)(&lp.scale_);
    ok = nla_scale == lp_scale;
  } else {
    // The LP has no scaling, so ensure that the simplex NLA has no scaling
    ok = !simplex_nla.scale_;
  }
  assert(ok);
  return ok;
}
HighsDebugStatus HEkk::debugNlaCheckInvert(
    const std::string message, const HighsInt alt_debug_level) const {
  assert(this->status_.has_nla);
  return this->simplex_nla_.debugCheckInvert(message, alt_debug_level);
}

HighsDebugStatus HEkk::debugOkForSolve(const SimplexAlgorithm algorithm,
                                       const HighsInt phase) const {
  if (this->options_->highs_debug_level < kHighsDebugLevelCheap)
    return HighsDebugStatus::kNotChecked;
  const HighsDebugStatus return_status = HighsDebugStatus::kOk;
  const HighsLp& lp = this->lp_;
  const HighsSimplexStatus& status = this->status_;
  const SimplexBasis& basis = this->basis_;
  const HighsOptions& options = *this->options_;
  bool ok;
  // Minimal check - just look at flags. This means we trust them!
  ok = status.has_basis && status.has_ar_matrix && status.has_nla &&
       //       status.has_dual_steepest_edge_weights &&
       status.has_invert;
  if (!ok) {
    if (!status.has_basis)
      highsLogDev(options.log_options, HighsLogType::kError,
                  "Not OK to solve since status.has_basis = "
                  "%" HIGHSINT_FORMAT "\n",
                  status.has_basis);
    if (!status.has_ar_matrix)
      highsLogDev(options.log_options, HighsLogType::kError,
                  "Not OK to solve since status.has_ar_matrix = "
                  "%" HIGHSINT_FORMAT "\n",
                  status.has_ar_matrix);
    if (!status.has_nla)
      highsLogDev(options.log_options, HighsLogType::kError,
                  "Not OK to solve since status.has_nla "
                  "= %" HIGHSINT_FORMAT "\n",
                  status.has_nla);
    if (!status.has_dual_steepest_edge_weights)
      highsLogDev(options.log_options, HighsLogType::kError,
                  "Not OK to solve since "
                  "status.has_dual_steepest_edge_weights = %" HIGHSINT_FORMAT
                  "\n",
                  status.has_dual_steepest_edge_weights);
    if (!status.has_invert)
      highsLogDev(options.log_options, HighsLogType::kError,
                  "Not OK to solve since status.has_invert = "
                  "%" HIGHSINT_FORMAT "\n",
                  status.has_invert);
  }
  if (this->options_->highs_debug_level < kHighsDebugLevelCostly)
    return return_status;
  // Basis and data check
  if (this->debugBasisConsistent() == HighsDebugStatus::kLogicalError)
    return HighsDebugStatus::kLogicalError;
  // Check work cost, lower, upper and range
  if (!this->debugWorkArraysOk(algorithm, phase))
    return HighsDebugStatus::kLogicalError;
  const HighsInt numTot = lp.num_col_ + lp.num_row_;
  // Check nonbasic move against work cost, lower, upper and range
  for (HighsInt var = 0; var < numTot; ++var) {
    if (basis.nonbasicFlag_[var]) {
      // Nonbasic variable
      if (!this->debugOneNonbasicMoveVsWorkArraysOk(var))
        return HighsDebugStatus::kLogicalError;
    }
  }
  return return_status;
}

bool HEkk::debugWorkArraysOk(const SimplexAlgorithm algorithm,
                             const HighsInt phase) const {
  const HighsLp& lp = this->lp_;
  const HighsSimplexInfo& info = this->info_;
  const HighsOptions& options = *(this->options_);
  bool ok = true;
  // Don't check dual simplex phase 1 bounds or perturbed bounds
  const bool dual_phase1 = algorithm == SimplexAlgorithm::kDual && phase == 1;
  const bool primal_phase1 =
      algorithm == SimplexAlgorithm::kPrimal && phase == 1;
  if (!(dual_phase1 || info.bounds_perturbed)) {
    for (HighsInt col = 0; col < lp.num_col_; ++col) {
      HighsInt var = col;
      if (!highs_isInfinity(-info.workLower_[var])) {
        double lp_lower = info.workLower_[var];
        ok = lp_lower == lp.col_lower_[col];
        if (!ok) {
          highsLogDev(options.log_options, HighsLogType::kError,
                      "For col %" HIGHSINT_FORMAT
                      ", info.workLower_ should be %g but is %g\n",
                      col, lp.col_lower_[col], lp_lower);
          return ok;
        }
      }
      if (!highs_isInfinity(info.workUpper_[var])) {
        double lp_upper = info.workUpper_[var];
        ok = lp_upper == lp.col_upper_[col];
        if (!ok) {
          highsLogDev(options.log_options, HighsLogType::kError,
                      "For col %" HIGHSINT_FORMAT
                      ", info.workUpper_ should be %g but is %g\n",
                      col, lp.col_upper_[col], lp_upper);
          return ok;
        }
      }
    }
    for (HighsInt row = 0; row < lp.num_row_; ++row) {
      HighsInt var = lp.num_col_ + row;
      if (!highs_isInfinity(-info.workLower_[var])) {
        double lp_lower = info.workLower_[var];
        ok = lp_lower == -lp.row_upper_[row];
        if (!ok) {
          highsLogDev(options.log_options, HighsLogType::kError,
                      "For row %" HIGHSINT_FORMAT
                      ", info.workLower_ should be %g but is %g\n",
                      row, -lp.row_upper_[row], lp_lower);
          return ok;
        }
      }
      if (!highs_isInfinity(info.workUpper_[var])) {
        double lp_upper = info.workUpper_[var];
        ok = lp_upper == -lp.row_lower_[row];
        if (!ok) {
          highsLogDev(options.log_options, HighsLogType::kError,
                      "For row %" HIGHSINT_FORMAT
                      ", info.workUpper_ should be %g but is %g\n",
                      row, -lp.row_lower_[row], lp_upper);
          return ok;
        }
      }
    }
    const HighsInt numTot = lp.num_col_ + lp.num_row_;
    for (HighsInt var = 0; var < numTot; ++var) {
      ok =
          info.workRange_[var] == (info.workUpper_[var] - info.workLower_[var]);
      if (!ok) {
        highsLogDev(options.log_options, HighsLogType::kError,
                    "For variable %" HIGHSINT_FORMAT
                    ", info.workRange_ should be %g = %g - %g "
                    "but is %g\n",
                    var, info.workUpper_[var] - info.workLower_[var],
                    info.workUpper_[var], info.workLower_[var],
                    info.workRange_[var]);
        return ok;
      }
    }
  }
  // Don't check costs against the LP, when using primal simplex in
  // primal phase 1, if the LP is primal infeasible, or if the costs
  // have been changed
  const bool costs_changed = info_.costs_perturbed || info_.costs_shifted;
  if (!(primal_phase1 || this->model_status_ == HighsModelStatus::kInfeasible ||
        costs_changed)) {
    for (HighsInt col = 0; col < lp.num_col_; ++col) {
      HighsInt var = col;
      double work_cost = info.workCost_[var];
      double ok_cost = (HighsInt)lp.sense_ * lp.col_cost_[col];
      ok = work_cost == ok_cost;
      if (!ok) {
        highsLogDev(options.log_options, HighsLogType::kError,
                    "For col %" HIGHSINT_FORMAT
                    ", info.workCost_ should be %g but is %g\n",
                    col, ok_cost, info.workCost_[var]);
        return ok;
      }
    }
    for (HighsInt row = 0; row < lp.num_row_; ++row) {
      HighsInt var = lp.num_col_ + row;
      ok = info.workCost_[var] == 0.;
      if (!ok) {
        highsLogDev(options.log_options, HighsLogType::kError,
                    "For row %" HIGHSINT_FORMAT
                    ", info.workCost_ should be zero but is %g\n",
                    row, info.workCost_[var]);
        return ok;
      }
    }
  }
  // ok must be true if we reach here
  assert(ok);
  return ok;
}

bool HEkk::debugOneNonbasicMoveVsWorkArraysOk(const HighsInt var) const {
  const HighsLp& lp = this->lp_;
  const HighsSimplexInfo& info = this->info_;
  const SimplexBasis& basis = this->basis_;
  const HighsOptions& options = *(this->options_);
  assert(var >= 0);
  assert(var < lp.num_col_ + lp.num_row_);
  // Make sure we're not checking a basic variable
  if (!basis.nonbasicFlag_[var]) return true;
  bool ok;
  if (!highs_isInfinity(-info.workLower_[var])) {
    if (!highs_isInfinity(info.workUpper_[var])) {
      // Finite lower and upper bounds so nonbasic move depends on whether they
      // are equal
      if (info.workLower_[var] == info.workUpper_[var]) {
        // Fixed variable
        ok = basis.nonbasicMove_[var] == kNonbasicMoveZe;
        if (!ok) {
          highsLogDev(options.log_options, HighsLogType::kError,
                      "Fixed variable %" HIGHSINT_FORMAT
                      " (lp.num_col_ = %" HIGHSINT_FORMAT
                      ") [%11g, %11g, "
                      "%11g] so nonbasic "
                      "move should be zero but is %" HIGHSINT_FORMAT "\n",
                      var, lp.num_col_, info.workLower_[var],
                      info.workValue_[var], info.workUpper_[var],
                      basis.nonbasicMove_[var]);
          return ok;
        }
        ok = info.workValue_[var] == info.workLower_[var];
        if (!ok) {
          highsLogDev(options.log_options, HighsLogType::kError,
                      "Fixed variable %" HIGHSINT_FORMAT
                      " (lp.num_col_ = %" HIGHSINT_FORMAT
                      ") so "
                      "info.work value should be %g but "
                      "is %g\n",
                      var, lp.num_col_, info.workLower_[var],
                      info.workValue_[var]);
          return ok;
        }
      } else {
        // Boxed variable
        ok = (basis.nonbasicMove_[var] == kNonbasicMoveUp) ||
             (basis.nonbasicMove_[var] == kNonbasicMoveDn);
        if (!ok) {
          highsLogDev(
              options.log_options, HighsLogType::kError,
              "Boxed variable %" HIGHSINT_FORMAT
              " (lp.num_col_ = %" HIGHSINT_FORMAT
              ") [%11g, %11g, "
              "%11g] range %g so "
              "nonbasic move should be up/down but is  %" HIGHSINT_FORMAT "\n",
              var, lp.num_col_, info.workLower_[var], info.workValue_[var],
              info.workUpper_[var], info.workUpper_[var] - info.workLower_[var],
              basis.nonbasicMove_[var]);
          return ok;
        }
        if (basis.nonbasicMove_[var] == kNonbasicMoveUp) {
          ok = info.workValue_[var] == info.workLower_[var];
          if (!ok) {
            highsLogDev(options.log_options, HighsLogType::kError,
                        "Boxed variable %" HIGHSINT_FORMAT
                        " (lp.num_col_ = %" HIGHSINT_FORMAT
                        ") with "
                        "kNonbasicMoveUp so work "
                        "value should be %g but is %g\n",
                        var, lp.num_col_, info.workLower_[var],
                        info.workValue_[var]);
            return ok;
          }
        } else {
          ok = info.workValue_[var] == info.workUpper_[var];
          if (!ok) {
            highsLogDev(options.log_options, HighsLogType::kError,
                        "Boxed variable %" HIGHSINT_FORMAT
                        " (lp.num_col_ = %" HIGHSINT_FORMAT
                        ") with "
                        "kNonbasicMoveDn so work "
                        "value should be %g but is %g\n",
                        var, lp.num_col_, info.workUpper_[var],
                        info.workValue_[var]);
            return ok;
          }
        }
      }
    } else {
      // Infinite upper bound
      ok = basis.nonbasicMove_[var] == kNonbasicMoveUp;
      if (!ok) {
        highsLogDev(options.log_options, HighsLogType::kError,
                    "Finite lower bound and infinite upper bound variable "
                    "%" HIGHSINT_FORMAT
                    " "
                    "(lp.num_col_ = "
                    "%" HIGHSINT_FORMAT
                    ") [%11g, %11g, %11g] so nonbasic move should be "
                    "up=%2" HIGHSINT_FORMAT
                    " but is  "
                    "%" HIGHSINT_FORMAT "\n",
                    var, lp.num_col_, info.workLower_[var],
                    info.workValue_[var], info.workUpper_[var], kNonbasicMoveUp,
                    basis.nonbasicMove_[var]);
        return ok;
      }
      ok = info.workValue_[var] == info.workLower_[var];
      if (!ok) {
        highsLogDev(
            options.log_options, HighsLogType::kError,
            "Finite lower bound and infinite upper bound variable "
            "%" HIGHSINT_FORMAT
            " "
            "(lp.num_col_ = "
            "%" HIGHSINT_FORMAT ") so work value should be %g but is %g\n",
            var, lp.num_col_, info.workLower_[var], info.workValue_[var]);
        return ok;
      }
    }
  } else {
    // Infinite lower bound
    if (!highs_isInfinity(info.workUpper_[var])) {
      ok = basis.nonbasicMove_[var] == kNonbasicMoveDn;
      if (!ok) {
        highsLogDev(
            options.log_options, HighsLogType::kError,
            "Finite upper bound and infinite lower bound variable "
            "%" HIGHSINT_FORMAT
            " "
            "(lp.num_col_ = "
            "%" HIGHSINT_FORMAT
            ") [%11g, %11g, %11g] so nonbasic move should be down but is  "
            "%" HIGHSINT_FORMAT "\n",
            var, lp.num_col_, info.workLower_[var], info.workValue_[var],
            info.workUpper_[var], basis.nonbasicMove_[var]);
        return ok;
      }
      ok = info.workValue_[var] == info.workUpper_[var];
      if (!ok) {
        highsLogDev(
            options.log_options, HighsLogType::kError,
            "Finite upper bound and infinite lower bound variable "
            "%" HIGHSINT_FORMAT
            " "
            "(lp.num_col_ = "
            "%" HIGHSINT_FORMAT ") so work value should be %g but is %g\n",
            var, lp.num_col_, info.workUpper_[var], info.workValue_[var]);
        return ok;
      }
    } else {
      // Infinite upper bound
      ok = basis.nonbasicMove_[var] == kNonbasicMoveZe;
      if (!ok) {
        highsLogDev(options.log_options, HighsLogType::kError,
                    "Free variable %" HIGHSINT_FORMAT
                    " (lp.num_col_ = %" HIGHSINT_FORMAT
                    ") [%11g, %11g, %11g] "
                    "so nonbasic "
                    "move should be zero but is  %" HIGHSINT_FORMAT "\n",
                    var, lp.num_col_, info.workLower_[var],
                    info.workValue_[var], info.workUpper_[var],
                    basis.nonbasicMove_[var]);
        return ok;
      }
      ok = info.workValue_[var] == 0.0;
      if (!ok) {
        highsLogDev(options.log_options, HighsLogType::kError,
                    "Free variable %" HIGHSINT_FORMAT
                    " (lp.num_col_ = %" HIGHSINT_FORMAT
                    ") so work value should "
                    "be zero but "
                    "is %g\n",
                    var, lp.num_col_, info.workValue_[var]);
        return ok;
      }
    }
  }
  // ok must be true if we reach here
  assert(ok);
  return ok;
}

HighsDebugStatus HEkk::debugNonbasicFreeColumnSet(
    const HighsInt num_free_col, const HSet nonbasic_free_col_set) const {
  const HighsOptions& options = *(this->options_);
  if (options.highs_debug_level < kHighsDebugLevelCheap)
    return HighsDebugStatus::kNotChecked;
  const HighsLp& lp = this->lp_;
  const HighsSimplexInfo& info = this->info_;
  const SimplexBasis& basis = this->basis_;
  HighsInt num_tot = lp.num_col_ + lp.num_row_;

  // Check the number of free columns
  HighsInt check_num_free_col = 0;
  for (HighsInt iVar = 0; iVar < num_tot; iVar++) {
    if (info.workLower_[iVar] <= -kHighsInf &&
        info.workUpper_[iVar] >= kHighsInf)
      check_num_free_col++;
  }
  if (check_num_free_col != num_free_col) {
    highsLogDev(options.log_options, HighsLogType::kInfo,
                "NonbasicFreeColumnData: Number of free columns should be "
                "%" HIGHSINT_FORMAT ", not %" HIGHSINT_FORMAT "\n",
                check_num_free_col, num_free_col);
    return HighsDebugStatus::kLogicalError;
  }
  if (!num_free_col) return HighsDebugStatus::kOk;
  // Debug HSet nonbasic_free_col
  bool nonbasic_free_col_ok = nonbasic_free_col_set.debug();
  if (!nonbasic_free_col_ok) {
    highsLogDev(options.log_options, HighsLogType::kInfo,
                "NonbasicFreeColumnData: HSet error\n");
    return HighsDebugStatus::kLogicalError;
  }

  // Check that we have the right number of nonbasic free columns
  const HighsInt& num_nonbasic_free_col = nonbasic_free_col_set.count();
  HighsInt check_num_nonbasic_free_col = 0;
  for (HighsInt iVar = 0; iVar < num_tot; iVar++) {
    bool nonbasic_free = basis.nonbasicFlag_[iVar] == kNonbasicFlagTrue &&
                         info.workLower_[iVar] <= -kHighsInf &&
                         info.workUpper_[iVar] >= kHighsInf;
    if (nonbasic_free) check_num_nonbasic_free_col++;
  }
  if (check_num_nonbasic_free_col != num_nonbasic_free_col) {
    highsLogDev(options.log_options, HighsLogType::kInfo,
                "NonbasicFreeColumnData: Set should have %" HIGHSINT_FORMAT
                " entries, not %" HIGHSINT_FORMAT "\n",
                check_num_nonbasic_free_col, num_nonbasic_free_col);
    return HighsDebugStatus::kLogicalError;
  }
  // Check that all in the set are nonbasic free columns
  const vector<HighsInt>& nonbasic_free_col_set_entry =
      nonbasic_free_col_set.entry();
  for (HighsInt ix = 0; ix < num_nonbasic_free_col; ix++) {
    HighsInt iVar = nonbasic_free_col_set_entry[ix];
    bool nonbasic_free = basis.nonbasicFlag_[iVar] == kNonbasicFlagTrue &&
                         info.workLower_[iVar] <= -kHighsInf &&
                         info.workUpper_[iVar] >= kHighsInf;
    if (!nonbasic_free) {
      highsLogDev(options.log_options, HighsLogType::kInfo,
                  "NonbasicFreeColumnData: Variable %" HIGHSINT_FORMAT
                  " in nonbasic free "
                  "set has nonbasicFlag = %" HIGHSINT_FORMAT
                  " and bounds [%g, %g]\n",
                  iVar, basis.nonbasicFlag_[iVar], info.workLower_[iVar],
                  info.workUpper_[iVar]);
      return HighsDebugStatus::kLogicalError;
    }
  }
  return HighsDebugStatus::kOk;
}

HighsDebugStatus HEkk::debugRowMatrix() const {
  /*
  printf("Checking row-wise matrix\n");
  for (HighsInt row = 0; row < numRow; row++) {
    for (HighsInt el = ARstart[row]; el < AR_Nend[row]; el++) {
      HighsInt col = ARindex[el];
      if (!nonbasicFlag_[col]) {
        printf("Row-wise matrix error: col %" HIGHSINT_FORMAT ", (el = %"
  HIGHSINT_FORMAT " for row %" HIGHSINT_FORMAT ") is basic\n", col, el, row);
        return false;
      }
    }
    for (HighsInt el = AR_Nend[row]; el < ARstart[row + 1]; el++) {
      HighsInt col = ARindex[el];
      if (nonbasicFlag_[col]) {
        printf(
            "Row-wise matrix error: col %" HIGHSINT_FORMAT ", (el = %"
  HIGHSINT_FORMAT " for row %" HIGHSINT_FORMAT ") is nonbasic\n", col, el, row);
        return false;
      }
    }
  }
  */
  return HighsDebugStatus::kOk;
}<|MERGE_RESOLUTION|>--- conflicted
+++ resolved
@@ -41,11 +41,7 @@
     sqrt(updated_dual_small_absolute_error);
 
 void HEkk::debugReporting(const HighsInt save_mod_recover,
-<<<<<<< HEAD
-			  const HighsInt log_dev_level_) {
-=======
                           const HighsInt log_dev_level_) {
->>>>>>> e6133c32
   static bool output_flag;
   static HighsInt log_dev_level;
   static HighsInt highs_analysis_level;
