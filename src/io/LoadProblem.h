--- conflicted
+++ resolved
@@ -20,92 +20,4 @@
 
 HighsStatus loadLpFromFile(const HighsOptions& options, HighsLp& lp);
 
-<<<<<<< HEAD
-// Parses the file in options.model_file using the parser specified in
-// options.parser
-HighsStatus loadLpFromFile(const HighsOptions& options, HighsLp& lp) {
-  if (options.model_file.size() == 0) return HighsStatus::Error;
-
-  // Make sure it is not a folder.
-
-  struct stat info;
-  const char* pathname = options.model_file.c_str();
-  if (stat(pathname, &info) != 0) {
-    HighsPrintMessage(ML_ALWAYS, "Cannot access %s\n", pathname);
-    return HighsStatus::Error;
-  } else if (info.st_mode & S_IFDIR) {
-    HighsPrintMessage(ML_ALWAYS, "%s is a directory. Please specify a file.\n",
-                      pathname);
-    return HighsStatus::Error;
-  }
-
-  Filereader* reader = Filereader::getFilereader(options.model_file.c_str());
-  FilereaderRetcode success = reader->readModelFromFile(options, lp);
-  delete reader;
-
-  switch (success) {
-    case FilereaderRetcode::FILENOTFOUND:
-      HighsPrintMessage(ML_ALWAYS, "File not found.\n");
-      return HighsStatus::Error;
-    case FilereaderRetcode::PARSERERROR:
-      HighsPrintMessage(ML_ALWAYS, "Error when parsing file.\n");
-      return HighsStatus::Error;
-    default:
-      break;
-  }
-
-  lp.nnz_ = lp.Avalue_.size();
-
-  // Extract model name.
-  std::string name = options.model_file;
-  std::size_t found = name.find_last_of("/\\");
-  if (found < name.size()) name = name.substr(found + 1);
-  found = name.find_last_of(".");
-  if (found < name.size()) name.erase(found, name.size() - found);
-  lp.model_name_ = name;
-
-  //  HighsSetMessagelevel(HighsPrintMessageLevel::ML_ALWAYS); reportLp(lp, 1);
-  // Don't check validity of the LP here: do it when calling highs.passModel
-  //  return assessLp(lp, options);
-  return HighsStatus::OK;
-}
-
-/*
-// For extended options to be parsed from a file. Assuming options file is
-// specified.
-bool loadOptionsFromFile(HighsOptions& options) {
-  if (options.options_file.size() == 0) return false;
-
-  string line, option, value;
-  int line_count = 0;
-  std::ifstream file(options.options_file);
-  if (file.is_open()) {
-    while (file.good()) {
-      getline(file, line);
-      line_count++;
-      if (line.size() == 0 || line[0] == '#') continue;
-
-      int equals = line.find_first_of("=");
-      if (equals < 0 || equals >= (int)line.size() - 1) {
-        HighsLogMessage(HighsMessageType::ERROR,
-                        "Error on line %d of options file.", line_count);
-        return false;
-      }
-      option = line.substr(0, equals);
-      value = line.substr(equals + 1, line.size() - equals);
-      trim(option);
-      trim(value);
-      printf("Setting option \"%s\" = \"%s\"\n", option.c_str(), value.c_str());
-      if (setOptionValue(option, options.records, value) != OptionStatus::OK) return false;
-    }
-  } else {
-    HighsLogMessage(HighsMessageType::ERROR, "Options file not found.");
-    return false;
-  }
-
-  return true;
-}
-*/
-=======
->>>>>>> 5a0c7703
-#endif+#endif  // IO_LOAD_PROBLEM_H_