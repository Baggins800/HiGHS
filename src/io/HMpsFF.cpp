--- conflicted
+++ resolved
@@ -599,7 +599,6 @@
 
     // start of new section?
     if (key != parsekey::NONE) {
-<<<<<<< HEAD
       if (num_mi) printf("Number of MI entries in BOUNDS section is %d\n", num_mi);
       if (num_pl) printf("Number of PL entries in BOUNDS section is %d\n", num_pl);
       if (num_bv) printf("Number of BV entries in BOUNDS section is %d\n", num_bv);
@@ -612,18 +611,6 @@
 	  colUpper[colidx] = 1.0;
 	}
       }
-=======
-      if (num_mi)
-        printf("Number of MI entries in BOUNDS section is %d\n", num_mi);
-      if (num_pl)
-        printf("Number of PL entries in BOUNDS section is %d\n", num_pl);
-      if (num_bv)
-        printf("Number of BV entries in BOUNDS section is %d\n", num_bv);
-      if (num_li)
-        printf("Number of LI entries in BOUNDS section is %d\n", num_li);
-      if (num_ui)
-        printf("Number of UI entries in BOUNDS section is %d\n", num_ui);
->>>>>>> a8412703
       return key;
     }
     bool islb = false;
@@ -743,7 +730,6 @@
     if (isintegral) {
       // Must be LI or UI, and value should be integer
       int i_value = static_cast<int>(value);
-<<<<<<< HEAD
       double dl = value-i_value;
       if (dl) HighsLogMessage(logfile, HighsMessageType::ERROR,
 			      "Bound for LI/UI row %s is %g: not integer", marker.c_str(), value);
@@ -753,14 +739,6 @@
     // Column is not binary by default
     col_binary[colidx] = false;
     // Assign the bounds that have been read
-=======
-      double dl = value - i_value;
-      if (dl)
-        HighsLogMessage(logfile, HighsMessageType::ERROR,
-                        "Bound for for LI/UI row %s is %g: not integer",
-                        marker.c_str(), value);
-    }
->>>>>>> a8412703
     if (islb) colLower[colidx] = value;
     if (isub) colUpper[colidx] = value;
   }
