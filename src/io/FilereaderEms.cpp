/* * * * * * * * * * * * * * * * * * * * * * * * * * * * * * * * * * * * */
/*                                                                       */
/*    This file is part of the HiGHS linear optimization suite           */
/*                                                                       */
/*    Written and engineered 2008-2021 at the University of Edinburgh    */
/*                                                                       */
/*    Available as open-source under the MIT License                     */
/*                                                                       */
/*    Authors: Julian Hall, Ivet Galabova, Qi Huangfu, Leona Gottwald    */
/*    and Michael Feldmeier                                              */
/*                                                                       */
/* * * * * * * * * * * * * * * * * * * * * * * * * * * * * * * * * * * * */
/**@file io/FilereaderEms.cpp
 * @brief
 */

#include "io/FilereaderEms.h"

#include <fstream>
#include <iomanip>

#include "lp_data/HConst.h"
#include "lp_data/HighsLpUtils.h"
#include "util/stringutil.h"

FilereaderRetcode FilereaderEms::readModelFromFile(const HighsOptions& options,
                                                   const std::string filename,
                                                   HighsModel& model) {
  std::ifstream f;
  HighsInt i;

  HighsLp& lp = model.lp_;
  f.open(filename, std::ios::in);
  if (f.is_open()) {
    std::string line;
    HighsInt numCol, numRow, AcountX, num_int;
    bool indices_from_one = false;

    // counts
    std::getline(f, line);
    if (trim(line) != "n_rows") {
      while (trim(line) != "n_rows" && f) std::getline(f, line);
      indices_from_one = true;
    }
    if (!f) {
      highsLogUser(options.log_options, HighsLogType::kError,
                   "n_rows not found in EMS file\n");
      return FilereaderRetcode::kParserError;
    }
    f >> numRow;

    std::getline(f, line);
    while (trim(line) == "") std::getline(f, line);
    if (trim(line) != "n_columns") {
      highsLogUser(options.log_options, HighsLogType::kError,
                   "n_columns not found in EMS file\n");
      return FilereaderRetcode::kParserError;
    }
    f >> numCol;

    std::getline(f, line);
    while (trim(line) == "") std::getline(f, line);
    if (trim(line) != "n_matrix_elements") {
      highsLogUser(options.log_options, HighsLogType::kError,
                   "n_matrix_elements not found in EMS file\n");
      return FilereaderRetcode::kParserError;
    }
    f >> AcountX;

    lp.numCol_ = numCol;
    lp.numRow_ = numRow;

    // matrix
    std::getline(f, line);
    while (trim(line) == "") std::getline(f, line);
    if (trim(line) != "matrix") {
      highsLogUser(options.log_options, HighsLogType::kError,
                   "matrix not found in EMS file\n");
      return FilereaderRetcode::kParserError;
    }
<<<<<<< HEAD
=======
    lp.orientation_ = MatrixOrientation::kColwise;
>>>>>>> 3cc7f58d
    lp.Astart_.resize(numCol + 1);
    lp.Aindex_.resize(AcountX);
    lp.Avalue_.resize(AcountX);

    for (i = 0; i < numCol + 1; i++) {
      f >> lp.Astart_[i];
      if (indices_from_one) lp.Astart_[i]--;
    }

    for (i = 0; i < AcountX; i++) {
      f >> lp.Aindex_[i];
      if (indices_from_one) lp.Aindex_[i]--;
    }

    for (i = 0; i < AcountX; i++) f >> lp.Avalue_[i];

    // cost and bounds
    std::getline(f, line);
    while (trim(line) == "") std::getline(f, line);
    if (trim(line) != "column_bounds") {
      highsLogUser(options.log_options, HighsLogType::kError,
                   "column_bounds not found in EMS file\n");
      return FilereaderRetcode::kParserError;
    }
    lp.colLower_.reserve(numCol);
    lp.colUpper_.reserve(numCol);

    lp.colLower_.assign(numCol, -kHighsInf);
    lp.colUpper_.assign(numCol, kHighsInf);

    for (i = 0; i < numCol; i++) {
      f >> lp.colLower_[i];
    }

    for (i = 0; i < numCol; i++) {
      f >> lp.colUpper_[i];
    }

    std::getline(f, line);
    while (trim(line) == "") std::getline(f, line);
    if (trim(line) != "row_bounds") {
      highsLogUser(options.log_options, HighsLogType::kError,
                   "row_bounds not found in EMS file\n");
      return FilereaderRetcode::kParserError;
    }
    lp.rowLower_.reserve(numRow);
    lp.rowUpper_.reserve(numRow);
    lp.rowLower_.assign(numRow, -kHighsInf);
    lp.rowUpper_.assign(numRow, kHighsInf);

    for (i = 0; i < numRow; i++) {
      f >> lp.rowLower_[i];
    }

    for (i = 0; i < numRow; i++) {
      f >> lp.rowUpper_[i];
    }

    std::getline(f, line);
    while (trim(line) == "") std::getline(f, line);
    if (trim(line) != "column_costs") {
      highsLogUser(options.log_options, HighsLogType::kError,
                   "column_costs not found in EMS file\n");
      return FilereaderRetcode::kParserError;
    }
    lp.colCost_.reserve(numCol);
    lp.colCost_.assign(numCol, 0);
    for (i = 0; i < numCol; i++) {
      f >> lp.colCost_[i];
    }

    // Get the next keyword
    std::getline(f, line);
    while (trim(line) == "" && f) std::getline(f, line);

    if (trim(line) == "integer_columns") {
      f >> num_int;
      if (num_int) {
        lp.integrality_.resize(lp.numCol_, HighsVarType::kContinuous);
        HighsInt iCol;
        for (i = 0; i < num_int; i++) {
          f >> iCol;
          if (indices_from_one) iCol--;
          lp.integrality_[iCol] = HighsVarType::kInteger;
        }
      }
      // Get the next keyword. If there's no integer_columns section
      // then it will already have been read
      std::getline(f, line);
      while (trim(line) == "" && f) std::getline(f, line);
    }

    // Act if the next keyword is end_linear
    if (trim(line) == "end_linear") {
      // File read completed OK
      f.close();
<<<<<<< HEAD
      setOrientation(lp);
=======
      if (setOrientation(lp) != HighsStatus::kOk)
        return FilereaderRetcode::kParserError;
>>>>>>> 3cc7f58d
      return FilereaderRetcode::kOk;
    }

    // Act if the next keyword is names
    if (trim(line) == "names") {
      // Ignore length since we support any length.
      std::getline(f, line);
      if (trim(line) != "columns") std::getline(f, line);
      if (trim(line) != "columns") return FilereaderRetcode::kParserError;

      lp.row_names_.resize(numRow);
      lp.col_names_.resize(numCol);

      for (i = 0; i < numCol; i++) {
        std::getline(f, line);
        lp.col_names_[i] = trim(line);
      }

      std::getline(f, line);
      if (trim(line) != "rows") return FilereaderRetcode::kParserError;

      for (i = 0; i < numRow; i++) {
        std::getline(f, line);
        lp.row_names_[i] = trim(line);
      }
    } else {
      // OK if file just ends after the integer_columns section without
      // end_linear
      if (!f) {
<<<<<<< HEAD
        setOrientation(lp);
=======
        if (setOrientation(lp) != HighsStatus::kOk)
          return FilereaderRetcode::kParserError;
>>>>>>> 3cc7f58d
        return FilereaderRetcode::kOk;
      }
      highsLogUser(options.log_options, HighsLogType::kError,
                   "names not found in EMS file\n");
      return FilereaderRetcode::kParserError;
    }
    f.close();
  } else {
    highsLogUser(options.log_options, HighsLogType::kError,
                 "EMS file not found\n");
    return FilereaderRetcode::kFileNotFound;
  }
<<<<<<< HEAD
  setOrientation(lp);
=======
  if (setOrientation(lp) != HighsStatus::kOk)
    return FilereaderRetcode::kParserError;
>>>>>>> 3cc7f58d
  return FilereaderRetcode::kOk;
}

HighsStatus FilereaderEms::writeModelToFile(const HighsOptions& options,
                                            const std::string filename,
                                            const HighsModel& model) {
  std::ofstream f;
  f.open(filename, std::ios::out);
  const HighsLp& lp = model.lp_;
  HighsInt num_nz = lp.Astart_[lp.numCol_];

  // counts
  f << "n_rows" << std::endl;
  f << lp.numRow_ << std::endl;
  f << "n_columns" << std::endl;
  f << lp.numCol_ << std::endl;
  f << "n_matrix_elements" << std::endl;
  f << num_nz << std::endl;

  // matrix
  f << "matrix" << std::endl;
  for (HighsInt i = 0; i < lp.numCol_ + 1; i++) f << lp.Astart_[i] << " ";
  f << std::endl;

  for (HighsInt i = 0; i < num_nz; i++) f << lp.Aindex_[i] << " ";
  f << std::endl;

  f << std::setprecision(9);
  for (HighsInt i = 0; i < num_nz; i++) f << lp.Avalue_[i] << " ";
  f << std::endl;

  // cost and bounds
  f << std::setprecision(9);

  f << "column_bounds" << std::endl;
  for (HighsInt i = 0; i < lp.numCol_; i++) f << lp.colLower_[i] << " ";
  f << std::endl;

  for (HighsInt i = 0; i < lp.numCol_; i++) f << lp.colUpper_[i] << " ";
  f << std::endl;

  f << "row_bounds" << std::endl;
  f << std::setprecision(9);
  for (HighsInt i = 0; i < lp.numRow_; i++) f << lp.rowLower_[i] << " ";
  f << std::endl;

  for (HighsInt i = 0; i < lp.numRow_; i++) f << lp.rowUpper_[i] << " ";
  f << std::endl;

  f << "column_costs" << std::endl;
  for (HighsInt i = 0; i < lp.numCol_; i++)
    f << (HighsInt)lp.sense_ * lp.colCost_[i] << " ";
  f << std::endl;

  if (lp.row_names_.size() > 0 && lp.col_names_.size() > 0) {
    f << "names" << std::endl;

    f << "columns" << std::endl;
    for (HighsInt i = 0; i < (HighsInt)lp.col_names_.size(); i++)
      f << lp.col_names_[i] << std::endl;

    f << "rows" << std::endl;
    for (HighsInt i = 0; i < (HighsInt)lp.row_names_.size(); i++)
      f << lp.row_names_[i] << std::endl;
  }

  // todo: integer variables.

  if (lp.offset_ != 0)
    f << "shift" << std::endl << (HighsInt)lp.sense_ * lp.offset_ << std::endl;

  f << std::endl;
  f.close();
  return HighsStatus::kOk;
}<|MERGE_RESOLUTION|>--- conflicted
+++ resolved
@@ -78,10 +78,7 @@
                    "matrix not found in EMS file\n");
       return FilereaderRetcode::kParserError;
     }
-<<<<<<< HEAD
-=======
     lp.orientation_ = MatrixOrientation::kColwise;
->>>>>>> 3cc7f58d
     lp.Astart_.resize(numCol + 1);
     lp.Aindex_.resize(AcountX);
     lp.Avalue_.resize(AcountX);
@@ -178,12 +175,8 @@
     if (trim(line) == "end_linear") {
       // File read completed OK
       f.close();
-<<<<<<< HEAD
-      setOrientation(lp);
-=======
       if (setOrientation(lp) != HighsStatus::kOk)
         return FilereaderRetcode::kParserError;
->>>>>>> 3cc7f58d
       return FilereaderRetcode::kOk;
     }
 
@@ -213,12 +206,8 @@
       // OK if file just ends after the integer_columns section without
       // end_linear
       if (!f) {
-<<<<<<< HEAD
-        setOrientation(lp);
-=======
         if (setOrientation(lp) != HighsStatus::kOk)
           return FilereaderRetcode::kParserError;
->>>>>>> 3cc7f58d
         return FilereaderRetcode::kOk;
       }
       highsLogUser(options.log_options, HighsLogType::kError,
@@ -231,12 +220,8 @@
                  "EMS file not found\n");
     return FilereaderRetcode::kFileNotFound;
   }
-<<<<<<< HEAD
-  setOrientation(lp);
-=======
   if (setOrientation(lp) != HighsStatus::kOk)
     return FilereaderRetcode::kParserError;
->>>>>>> 3cc7f58d
   return FilereaderRetcode::kOk;
 }
 
