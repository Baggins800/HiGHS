--- conflicted
+++ resolved
@@ -81,21 +81,14 @@
       }
     }
     lp.Astart_.push_back(nz);
-<<<<<<< HEAD
-=======
     lp.orientation_ = MatrixOrientation::kColwise;
->>>>>>> 3cc7f58d
     lp.sense_ = m.sense == ObjectiveSense::MIN ? ObjSense::kMinimize
                                                : ObjSense::kMaximize;
   } catch (std::invalid_argument& ex) {
     return FilereaderRetcode::kParserError;
   }
-<<<<<<< HEAD
-  setOrientation(lp);
-=======
   if (setOrientation(lp) != HighsStatus::kOk)
     return FilereaderRetcode::kParserError;
->>>>>>> 3cc7f58d
   return FilereaderRetcode::kOk;
 }
 
