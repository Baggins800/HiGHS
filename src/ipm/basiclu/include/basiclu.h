#ifndef _BASICLU_H
#define _BASICLU_H

#ifdef __cplusplus
extern "C"{
#endif

/*
 * BASICLU integer type
 *
 * All integers in BASICLU code are of type lu_int, which must be a signed
 * integer type. It is required that all integer values arising in the
 * computation can be stored in double variables and converted back to lu_int
 * without altering their value.
 *
 * LU_INT_MAX must be the maximum value of a variable of type lu_int.
 *
 * The default is 64 bit integers to make the code easily callable from Julia.
 * int64_t is optional in the C99 standard, but available on most systems.
 *
 */
#include <limits.h>
#include <stdint.h>
#include "HConfig.h"
<<<<<<< HEAD

=======
  
>>>>>>> 340f3530
#ifdef HIGHSINT64
typedef int64_t lu_int;
#define LU_INT_MAX INT64_MAX
#else
typedef int lu_int;
#define LU_INT_MAX INT_MAX
#endif
/* #include <limits.h> */
/* typedef long lu_int; */
/* #define LU_INT_MAX LONG_MAX */

/* size of istore */
#define BASICLU_SIZE_ISTORE_1 1024
#define BASICLU_SIZE_ISTORE_M 21

/* size of xstore */
#define BASICLU_SIZE_XSTORE_1 1024
#define BASICLU_SIZE_XSTORE_M 4

/* ------------ */
/* status codes */
/* ------------ */

#define BASICLU_OK 0
#define BASICLU_REALLOCATE 1
#define BASICLU_WARNING_singular_matrix 2
#define BASICLU_ERROR_invalid_store (-1)
#define BASICLU_ERROR_invalid_call (-2)
#define BASICLU_ERROR_argument_missing (-3)
#define BASICLU_ERROR_invalid_argument (-4)
#define BASICLU_ERROR_maximum_updates (-5)
#define BASICLU_ERROR_singular_update (-6)

#define BASICLU_ERROR_invalid_object (-8)
#define BASICLU_ERROR_out_of_memory (-9)

/* ------------------------ */
/* public entries in xstore */
/* ------------------------ */

/* user parameters */
#define BASICLU_MEMORYL 1
#define BASICLU_MEMORYU 2
#define BASICLU_MEMORYW 3
#define BASICLU_DROP_TOLERANCE 4
#define BASICLU_ABS_PIVOT_TOLERANCE 5
#define BASICLU_REL_PIVOT_TOLERANCE 6
#define BASICLU_BIAS_NONZEROS 7
#define BASICLU_MAXN_SEARCH_PIVOT 8
#define BASICLU_PAD 9
#define BASICLU_STRETCH 10
#define BASICLU_COMPRESSION_THRESHOLD 11
#define BASICLU_SPARSE_THRESHOLD 12
#define BASICLU_REMOVE_COLUMNS 13
#define BASICLU_SEARCH_ROWS 14

/* user readable */
#define BASICLU_DIM 64
#define BASICLU_STATUS 65
#define BASICLU_ADD_MEMORYL 66
#define BASICLU_ADD_MEMORYU 67
#define BASICLU_ADD_MEMORYW 68

#define BASICLU_NUPDATE 70
#define BASICLU_NFORREST 71
#define BASICLU_NFACTORIZE 72
#define BASICLU_NUPDATE_TOTAL 73
#define BASICLU_NFORREST_TOTAL 74
#define BASICLU_NSYMPERM_TOTAL 75
#define BASICLU_LNZ 76
#define BASICLU_UNZ 77
#define BASICLU_RNZ 78
#define BASICLU_MIN_PIVOT 79
#define BASICLU_MAX_PIVOT 80
#define BASICLU_UPDATE_COST 81
#define BASICLU_TIME_FACTORIZE 82
#define BASICLU_TIME_SOLVE 83
#define BASICLU_TIME_UPDATE 84
#define BASICLU_TIME_FACTORIZE_TOTAL 85
#define BASICLU_TIME_SOLVE_TOTAL 86
#define BASICLU_TIME_UPDATE_TOTAL 87
#define BASICLU_LFLOPS 88
#define BASICLU_UFLOPS 89
#define BASICLU_RFLOPS 90
#define BASICLU_CONDEST_L 91
#define BASICLU_CONDEST_U 92
#define BASICLU_MAX_ETA 93
#define BASICLU_NORM_L 94
#define BASICLU_NORM_U 95
#define BASICLU_NORMEST_LINV 96
#define BASICLU_NORMEST_UINV 97
#define BASICLU_MATRIX_ONENORM 98
#define BASICLU_MATRIX_INFNORM 99
#define BASICLU_RESIDUAL_TEST 111

#define BASICLU_MATRIX_NZ 100
#define BASICLU_RANK 101
#define BASICLU_BUMP_SIZE 102
#define BASICLU_BUMP_NZ 103
#define BASICLU_NSEARCH_PIVOT 104
#define BASICLU_NEXPAND 105
#define BASICLU_NGARBAGE 106
#define BASICLU_FACTOR_FLOPS 107
#define BASICLU_TIME_SINGLETONS 108
#define BASICLU_TIME_SEARCH_PIVOT 109
#define BASICLU_TIME_ELIM_PIVOT 110

#define BASICLU_PIVOT_ERROR 120

/* ----------------------- */
/* user callable functions */
/* ----------------------- */

#include "basiclu_initialize.h"
#include "basiclu_factorize.h"
#include "basiclu_get_factors.h"
#include "basiclu_solve_dense.h"
#include "basiclu_solve_sparse.h"
#include "basiclu_solve_for_update.h"
#include "basiclu_update.h"

#include "basiclu_object.h"
#include "basiclu_obj_initialize.h"
#include "basiclu_obj_factorize.h"
#include "basiclu_obj_get_factors.h"
#include "basiclu_obj_solve_dense.h"
#include "basiclu_obj_solve_sparse.h"
#include "basiclu_obj_solve_for_update.h"
#include "basiclu_obj_update.h"
#include "basiclu_obj_free.h"

#ifdef __cplusplus
}
#endif

#endif<|MERGE_RESOLUTION|>--- conflicted
+++ resolved
@@ -22,11 +22,7 @@
 #include <limits.h>
 #include <stdint.h>
 #include "HConfig.h"
-<<<<<<< HEAD
-
-=======
   
->>>>>>> 340f3530
 #ifdef HIGHSINT64
 typedef int64_t lu_int;
 #define LU_INT_MAX INT64_MAX
