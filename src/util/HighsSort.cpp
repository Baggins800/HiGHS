--- conflicted
+++ resolved
@@ -128,121 +128,7 @@
   return;
 }
 
-<<<<<<< HEAD
-using std::vector;
-
-void addToDecreasingHeap(int& n, int mx_n, vector<double>& heap_v,
-                         vector<int>& heap_ix, const double v, const int ix) {
-  int cd_p, pa_p;
-  if (n < mx_n) {
-    // The heap is not full so put the new value at the bottom of the
-    // heap and let it rise up to its correct level.
-    n++;
-    cd_p = n;
-    pa_p = cd_p / 2;
-    for (;;) {
-      if (pa_p > 0) {
-        if (v < heap_v[pa_p]) {
-          heap_v[cd_p] = heap_v[pa_p];
-          heap_ix[cd_p] = heap_ix[pa_p];
-          cd_p = pa_p;
-          pa_p = pa_p / 2;
-          continue;
-        }
-      }
-      break;
-    }
-    heap_v[cd_p] = v;
-    heap_ix[cd_p] = ix;
-  } else if (v > heap_v[1]) {
-    // The heap is full so replace the least value with the new value
-    // and let it sink down to its correct level.
-    pa_p = 1;
-    cd_p = pa_p + pa_p;
-    for (;;) {
-      if (cd_p <= n) {
-        if (cd_p < n) {
-          if (heap_v[cd_p] > heap_v[cd_p + 1]) cd_p++;
-        }
-        if (v > heap_v[cd_p]) {
-          heap_v[pa_p] = heap_v[cd_p];
-          heap_ix[pa_p] = heap_ix[cd_p];
-          pa_p = cd_p;
-          cd_p = cd_p + cd_p;
-          continue;
-        }
-      }
-      break;
-    }
-    heap_v[pa_p] = v;
-    heap_ix[pa_p] = ix;
-  }
-  // Set heap_ix[0]=1 to indicate that the values form a heap.
-  heap_ix[0] = 1;
-  return;
-}
-
-void sortDecreasingHeap(const int n, vector<double>& heap_v,
-                        vector<int>& heap_ix) {
-  int fo_p, srt_p;
-  int cd_p, pa_p;
-  int ix;
-  double v;
-  if (n <= 1) return;
-  if (heap_ix[0] != 1) {
-    // The data are assumed to be completely unordered. A heap will be formed
-    // and sorted.
-    fo_p = n / 2 + 1;
-    srt_p = n;
-  } else {
-    // The data are assumed to form a heap which is to be sorted.
-    fo_p = 1;
-    srt_p = n;
-  }
-  for (;;) {
-    if (fo_p > 1) {
-      fo_p = fo_p - 1;
-      v = heap_v[fo_p];
-      ix = heap_ix[fo_p];
-    } else {
-      v = heap_v[srt_p];
-      ix = heap_ix[srt_p];
-      heap_v[srt_p] = heap_v[1];
-      heap_ix[srt_p] = heap_ix[1];
-      srt_p--;
-      if (srt_p == 1) {
-        heap_v[1] = v;
-        heap_ix[1] = ix;
-        return;
-      }
-    }
-    pa_p = fo_p;
-    cd_p = fo_p + fo_p;
-    for (;;) {
-      if (cd_p <= srt_p) {
-        if (cd_p < srt_p) {
-          if (heap_v[cd_p] > heap_v[cd_p + 1]) cd_p = cd_p + 1;
-        }
-        if (v > heap_v[cd_p]) {
-          heap_v[pa_p] = heap_v[cd_p];
-          heap_ix[pa_p] = heap_ix[cd_p];
-          pa_p = cd_p;
-          cd_p = cd_p + cd_p;
-          continue;
-        }
-      }
-      break;
-    }
-    heap_v[pa_p] = v;
-    heap_ix[pa_p] = ix;
-  }
-  return;
-}
-
-void maxheapsort(int* heap_v, int n) {
-=======
 void maxheapsort(HighsInt* heap_v, HighsInt n) {
->>>>>>> ed66d31c
   buildMaxheap(heap_v, n);
   maxHeapsort(heap_v, n);
 }
@@ -441,20 +327,12 @@
   return true;
 }
 
-<<<<<<< HEAD
-void sortSetData(const int num_entries, int* set, const double* data0,
-                 const double* data1, const double* data2, double* sorted_data0,
-                 double* sorted_data1, double* sorted_data2) {
-  vector<int> sort_set_vec(1 + num_entries);
-  vector<int> perm_vec(1 + num_entries);
-=======
 void sortSetData(const HighsInt num_set_entries, HighsInt* set,
                  const double* data0, const double* data1, const double* data2,
                  double* sorted_data0, double* sorted_data1,
                  double* sorted_data2) {
   vector<HighsInt> sort_set_vec(1 + num_set_entries);
   vector<HighsInt> perm_vec(1 + num_set_entries);
->>>>>>> ed66d31c
 
   HighsInt* sort_set = &sort_set_vec[0];
   HighsInt* perm = &perm_vec[0];
