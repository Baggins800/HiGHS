--- conflicted
+++ resolved
@@ -277,15 +277,9 @@
 
 double getNorm2(const std::vector<double> values) {
   double sum = 0;
-<<<<<<< HEAD
-  int values_size = values.size();
-  for (int i = 0; i < values_size; i++) sum += values[i] * values[i];
-  return sqrt(sum);
-=======
   HighsInt values_size = values.size();
   for (HighsInt i = 0; i < values_size; i++) sum += values[i] * values[i];
   return sum;
->>>>>>> d8b365ec
 }
 
 bool highs_isInfinity(double val) {
