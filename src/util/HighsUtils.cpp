--- conflicted
+++ resolved
@@ -14,11 +14,6 @@
 
 #include "util/HighsUtils.h"
 
-<<<<<<< HEAD
-#include <algorithm>
-#include <cstdio>
-=======
->>>>>>> 117b2c0e
 #include <cmath>
 #include <cstdio>
 #include <vector>
