--- conflicted
+++ resolved
@@ -236,13 +236,8 @@
   /// overload that is not taking a value and saves one multiplication call
   /// useful for sparse hashing of bit vectors
   static void sparse_combine(u64& hash, HighsInt index) {
-<<<<<<< HEAD
-    u64 a = c[index & 15] & M61();
-    HighsInt degree = (index / 16) + 1;
-=======
     u64 a = c[index & 63] & M61();
     HighsInt degree = (index >> 6) + 1;
->>>>>>> 86450bc5
 
     hash += modexp_M61(a, degree);
     hash = (hash >> 61) + (hash & M61());
@@ -261,13 +256,8 @@
     // the hashes do not need to be recomputed but can be updated with this
     // procedure.
 
-<<<<<<< HEAD
-    u64 a = c[index & 15] & M61();
-    HighsInt degree = (index / 16) + 1;
-=======
     u64 a = c[index & 63] & M61();
     HighsInt degree = (index >> 6) + 1;
->>>>>>> 86450bc5
     // add the additive inverse (M61() - hashvalue) instead of the hash value
     // itself
     hash += M61() - modexp_M61(a, degree);
@@ -276,11 +266,7 @@
     assert(hash < M61());
   }
 
-<<<<<<< HEAD
-  static void sparse_combine32(u32& hash, HighsInt index, u32 value) {
-=======
   static void sparse_combine32(u32& hash, HighsInt index, u64 value) {
->>>>>>> 86450bc5
     // we take each value of the sparse hash as coefficient for a polynomial
     // of the finite field modulo the mersenne prime 2^61-1 where the monomial
     // for a sparse entry has the degree of its index. We evaluate the
