/* * * * * * * * * * * * * * * * * * * * * * * * * * * * * * * * * * * * */
/*                                                                       */
/*    This file is part of the HiGHS linear optimization suite           */
/*                                                                       */
/*    Written and engineered 2008-2021 at the University of Edinburgh    */
/*                                                                       */
/*    Available as open-source under the MIT License                     */
/*                                                                       */
/* * * * * * * * * * * * * * * * * * * * * * * * * * * * * * * * * * * * */

#ifndef HIGHS_PSEUDOCOST_H_
#define HIGHS_PSEUDOCOST_H_

#include <algorithm>
#include <cassert>
#include <cmath>
#include <limits>
#include <vector>

#include "util/HighsInt.h"

class HighsMipSolver;
namespace presolve {
class HighsPostsolveStack;
}

class HighsPseudocost;

struct HighsPseudocostInitialization {
  std::vector<double> pseudocostup;
  std::vector<double> pseudocostdown;
  std::vector<HighsInt> nsamplesup;
  std::vector<HighsInt> nsamplesdown;
  std::vector<double> inferencesup;
  std::vector<double> inferencesdown;
  std::vector<HighsInt> ninferencesup;
  std::vector<HighsInt> ninferencesdown;
  double cost_total;
  double inferences_total;
  int64_t nsamplestotal;
  int64_t ninferencestotal;

  HighsPseudocostInitialization(const HighsPseudocost& pscost,
                                HighsInt maxCount);
  HighsPseudocostInitialization(
      const HighsPseudocost& pscost, HighsInt maxCount,
      const presolve::HighsPostsolveStack& postsolveStack);
};
class HighsPseudocost {
  friend class HighsPseudocostInitialization;
  std::vector<double> pseudocostup;
  std::vector<double> pseudocostdown;
  std::vector<HighsInt> nsamplesup;
  std::vector<HighsInt> nsamplesdown;
  std::vector<double> inferencesup;
  std::vector<double> inferencesdown;
  std::vector<HighsInt> ninferencesup;
  std::vector<HighsInt> ninferencesdown;
  std::vector<HighsInt> ncutoffsup;
  std::vector<HighsInt> ncutoffsdown;

  double cost_total;
  double inferences_total;
  int64_t nsamplestotal;
  int64_t ninferencestotal;
  int64_t ncutoffstotal;
  HighsInt minreliable;

 public:
  HighsPseudocost() = default;
  HighsPseudocost(const HighsMipSolver& mipsolver);

  void subtractBase(const HighsPseudocost& base) {
    HighsInt ncols = pseudocostup.size();

    for (HighsInt i = 0; i != ncols; ++i) {
      pseudocostup[i] -= base.pseudocostup[i];
      pseudocostdown[i] -= base.pseudocostdown[i];
      nsamplesup[i] -= base.nsamplesup[i];
      nsamplesdown[i] -= base.nsamplesdown[i];
    }
  }

  void setMinReliable(HighsInt minreliable) { this->minreliable = minreliable; }

  HighsInt getMinReliable() const { return minreliable; }

  HighsInt getNumObservations(HighsInt col) const {
    return nsamplesup[col] + nsamplesdown[col];
  }

  HighsInt getNumObservationsUp(HighsInt col) const { return nsamplesup[col]; }

  HighsInt getNumObservationsDown(HighsInt col) const {
    return nsamplesdown[col];
  }

  void addCutoffObservation(HighsInt col, bool upbranch) {
    ++ncutoffstotal;
    if (upbranch)
      ncutoffsup[col] += 1;
    else
      ncutoffsdown[col] += 1;
  }

  void addObservation(HighsInt col, double delta, double objdelta) {
    assert(delta != 0.0);
    assert(objdelta >= 0.0);
    if (delta > 0.0) {
      double unit_gain = objdelta / delta;
      double d = unit_gain - pseudocostup[col];
      nsamplesup[col] += 1;
      pseudocostup[col] +=
<<<<<<< HEAD
          d / std::min(std::max(4, minreliable), nsamplesup[col]);
=======
          d / std::min(std::max(HighsInt{4}, minreliable), nsamplesup[col]);
>>>>>>> 70ff9529

      d = unit_gain - cost_total;
      ++nsamplestotal;
      cost_total += d / nsamplestotal;
    } else {
      double unit_gain = -objdelta / delta;
      double d = unit_gain - pseudocostdown[col];
      nsamplesdown[col] += 1;
      pseudocostdown[col] +=
<<<<<<< HEAD
          d / std::min(std::max(4, minreliable), nsamplesdown[col]);
=======
          d / std::min(std::max(HighsInt{4}, minreliable), nsamplesdown[col]);
>>>>>>> 70ff9529

      d = unit_gain - cost_total;
      ++nsamplestotal;
      cost_total += d / nsamplestotal;
    }
  }

  void addInferenceObservation(HighsInt col, HighsInt ninferences,
                               bool upbranch) {
    double d = ninferences - inferences_total;
    ++ninferencestotal;
    inferences_total += d / ninferencestotal;
    if (upbranch) {
      d = ninferences - inferencesup[col];
      ninferencesup[col] += 1;
      inferencesup[col] += d / ninferencesup[col];
    } else {
      d = ninferences - inferencesdown[col];
      ninferencesdown[col] += 1;
      inferencesdown[col] += d / ninferencesdown[col];
    }
  }

  bool isReliable(HighsInt col) const {
    return std::min(nsamplesup[col], nsamplesdown[col]) >= minreliable;
  }

  bool isReliableUp(HighsInt col) const {
    return nsamplesup[col] >= minreliable;
  }

  bool isReliableDown(HighsInt col) const {
    return nsamplesdown[col] >= minreliable;
  }

  double getAvgPseudocost() const { return cost_total; }

  double getPseudocostUp(HighsInt col, double frac, double offset) const {
    double up = std::ceil(frac) - frac;
    double cost;

    if (nsamplesup[col] == 0 || nsamplesup[col] < minreliable) {
      double weightPs = nsamplesup[col] == 0 ? 0
                                             : 0.75 + 0.25 * nsamplesup[col] /
                                                          (double)minreliable;
      cost = weightPs * pseudocostup[col];
      cost += (1.0 - weightPs) * getAvgPseudocost();
    } else
      cost = pseudocostup[col];
    return up * (offset + cost);
  }

  double getPseudocostDown(HighsInt col, double frac, double offset) const {
    double down = frac - std::floor(frac);
    double cost;

    if (nsamplesdown[col] == 0 || nsamplesdown[col] < minreliable) {
      double weightPs =
          nsamplesdown[col] == 0
              ? 0
              : 0.75 + 0.25 * nsamplesdown[col] / (double)minreliable;
      cost = weightPs * pseudocostdown[col];
      cost += (1.0 - weightPs) * getAvgPseudocost();
    } else
      cost = pseudocostdown[col];

    return down * (offset + cost);
  }

  double getPseudocostUp(HighsInt col, double frac) const {
    double up = std::ceil(frac) - frac;
    if (nsamplesup[col] == 0) return up * cost_total;
    return up * pseudocostup[col];
  }

  double getPseudocostDown(HighsInt col, double frac) const {
    double down = frac - std::floor(frac);
    if (nsamplesdown[col] == 0) return down * cost_total;
    return down * pseudocostdown[col];
  }

  double getScore(HighsInt col, double upcost, double downcost) const {
    double costScore =
        std::sqrt(upcost * downcost) / std::max(1e-6, cost_total);
    double inferenceScore = std::sqrt(inferencesup[col] * inferencesdown[col]) /
                            (std::max(1e-6, inferences_total));

    double cutoffRateUp =
        ncutoffsup[col] /
        double(std::max(HighsInt{1}, ncutoffsup[col] + nsamplesup[col]));
    double cutoffRateDown =
        ncutoffsdown[col] /
        double(std::max(HighsInt{1}, ncutoffsdown[col] + nsamplesdown[col]));
    double avgCutoffRate =
        ncutoffstotal /
        double(std::max(int64_t{1}, nsamplestotal + ncutoffstotal));

    double cutoffScore = std::sqrt(cutoffRateUp * cutoffRateDown) /
                         std::max(1e-6, avgCutoffRate);

    auto mapScore = [](double score) { return 1.0 - 1.0 / (1.0 + score); };

    return mapScore(costScore) +
           1e-4 * (mapScore(cutoffScore) + mapScore(inferenceScore));
  }

  double getScore(HighsInt col, double frac) const {
    double upcost = getPseudocostUp(col, frac);
    double downcost = getPseudocostDown(col, frac);

    return getScore(col, upcost, downcost);
  }
};

#endif<|MERGE_RESOLUTION|>--- conflicted
+++ resolved
@@ -111,11 +111,7 @@
       double d = unit_gain - pseudocostup[col];
       nsamplesup[col] += 1;
       pseudocostup[col] +=
-<<<<<<< HEAD
-          d / std::min(std::max(4, minreliable), nsamplesup[col]);
-=======
           d / std::min(std::max(HighsInt{4}, minreliable), nsamplesup[col]);
->>>>>>> 70ff9529
 
       d = unit_gain - cost_total;
       ++nsamplestotal;
@@ -125,11 +121,7 @@
       double d = unit_gain - pseudocostdown[col];
       nsamplesdown[col] += 1;
       pseudocostdown[col] +=
-<<<<<<< HEAD
-          d / std::min(std::max(4, minreliable), nsamplesdown[col]);
-=======
           d / std::min(std::max(HighsInt{4}, minreliable), nsamplesdown[col]);
->>>>>>> 70ff9529
 
       d = unit_gain - cost_total;
       ++nsamplestotal;
