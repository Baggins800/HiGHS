/* * * * * * * * * * * * * * * * * * * * * * * * * * * * * * * * * * * * */
/*                                                                       */
/*    This file is part of the HiGHS linear optimization suite           */
/*                                                                       */
/*    Written and engineered 2008-2021 at the University of Edinburgh    */
/*                                                                       */
/*    Available as open-source under the MIT License                     */
/*                                                                       */
/* * * * * * * * * * * * * * * * * * * * * * * * * * * * * * * * * * * * */
#include "mip/HighsMipSolverData.h"

#include <random>

#include "lp_data/HighsLpUtils.h"
#include "mip/HighsPseudocost.h"
#include "presolve/HAggregator.h"
#include "presolve/HPresolve.h"
#include "util/HighsIntegers.h"

bool HighsMipSolverData::trySolution(const std::vector<double>& solution,
                                     char source) {
  if (int(solution.size()) != mipsolver.model_->numCol_) return false;

  HighsCDouble obj = 0;

  for (HighsInt i = 0; i != mipsolver.model_->numCol_; ++i) {
    if (solution[i] < mipsolver.model_->colLower_[i] - feastol) return false;
    if (solution[i] > mipsolver.model_->colUpper_[i] + feastol) return false;
    if (mipsolver.variableType(i) == HighsVarType::INTEGER &&
        std::abs(solution[i] - std::floor(solution[i] + 0.5)) > feastol)
      return false;

    obj += mipsolver.colCost(i) * solution[i];
  }

  for (HighsInt i = 0; i != mipsolver.model_->numRow_; ++i) {
    double rowactivity = 0.0;

    HighsInt start = ARstart_[i];
    HighsInt end = ARstart_[i + 1];

    for (HighsInt j = start; j != end; ++j)
      rowactivity += solution[ARindex_[j]] * ARvalue_[j];

    if (rowactivity > mipsolver.rowUpper(i) + feastol) return false;
    if (rowactivity < mipsolver.rowLower(i) - feastol) return false;
  }

  return addIncumbent(solution, double(obj), source);
}

bool HighsMipSolverData::moreHeuristicsAllowed() {
  // in the beginning of the search and in sub-MIP heuristics we only allow
  // what is proportionally for the currently spent effort plus an initial
  // offset. This is because in a sub-MIP we usually do a truncated search and
  // therefore should not extrapolate the time we spent for heuristics as in
  // the other case. Moreover, since we estimate the total effort for
  // exploring the tree based on the weight of the already pruned nodes, the
  // estimated effort the is not expected to be a good prediction in the
  // beginning.
  if (mipsolver.submip) {
    return heuristic_lp_iterations < total_lp_iterations * heuristic_effort;
  } else if (pruned_treeweight < 1e-3 && num_leaves < 10) {
    // in the main MIP solver allow an initial offset of 10000 heuristic LP
    // iterations
    if (heuristic_lp_iterations <
        total_lp_iterations * heuristic_effort + 10000)
      return true;
  } else if (heuristic_lp_iterations <
             100000 + ((total_lp_iterations - heuristic_lp_iterations -
                        sb_lp_iterations) >>
                       1)) {
    double total_heuristic_effort_estim =
        heuristic_lp_iterations /
        (heuristic_lp_iterations + sb_lp_iterations +
         (total_lp_iterations - heuristic_lp_iterations - sb_lp_iterations) /
             std::max(1e-3, double(pruned_treeweight)));
    // since heuristics help most in the beginning of the search, we want to
    // spent the time we have for heuristics in the first 80% of the tree
    // exploration. Additionally we want to spent the proportional effort
    // of heuristics that is allowed in the the first 30% of tree exploration as
    // fast as possible, which is why we have the max(0.3/0.8,...).
    // Hence, in the first 30% of the tree exploration we allow to spent all
    // effort available for heuristics in that part of the search as early as
    // possible, whereas after that we allow the part that is proportionally
    // adequate when we want to spent all available time in the first 80%.
    if (total_heuristic_effort_estim <
        std::max(0.3 / 0.8, std::min(double(pruned_treeweight), 0.8) / 0.8) *
            heuristic_effort) {
      // printf(
      //     "heuristic lp iterations: %ld, total_lp_iterations: %ld, "
      //     "total_heur_effort_estim = %.3f%%\n",
      //     heuristic_lp_iterations, total_lp_iterations,
      //     total_heuristic_effort_estim);
      return true;
    }
  }

  return false;
}

void HighsMipSolverData::removeFixedIndices() {
  integral_cols.erase(
      std::remove_if(integral_cols.begin(), integral_cols.end(),
                     [&](HighsInt col) { return domain.isFixed(col); }),
      integral_cols.end());
  integer_cols.erase(
      std::remove_if(integer_cols.begin(), integer_cols.end(),
                     [&](HighsInt col) { return domain.isFixed(col); }),
      integer_cols.end());
  implint_cols.erase(
      std::remove_if(implint_cols.begin(), implint_cols.end(),
                     [&](HighsInt col) { return domain.isFixed(col); }),
      implint_cols.end());
  continuous_cols.erase(
      std::remove_if(continuous_cols.begin(), continuous_cols.end(),
                     [&](HighsInt col) { return domain.isFixed(col); }),
      continuous_cols.end());
}

void HighsMipSolverData::init() {
  postSolveStack.initializeIndexMaps(mipsolver.model_->numRow_,
                                     mipsolver.model_->numCol_);
  mipsolver.orig_model_ = mipsolver.model_;
  if (mipsolver.clqtableinit) cliquetable.buildFrom(*mipsolver.clqtableinit);
  if (mipsolver.implicinit) implications.buildFrom(*mipsolver.implicinit);
  feastol = mipsolver.options_mip_->mip_feasibility_tolerance;
  epsilon = mipsolver.options_mip_->mip_epsilon;
  heuristic_effort = mipsolver.options_mip_->mip_heuristic_effort;

  firstlpsolobj = -HIGHS_CONST_INF;
  rootlpsolobj = -HIGHS_CONST_INF;
  analyticCenterComputed = false;
  numRestarts = 0;
  numImprovingSols = 0;
  pruned_treeweight = 0;
  avgrootlpiters = 0;
  num_nodes = 0;
  num_leaves = 0;
  num_leaves_before_run = 0;
  total_lp_iterations = 0;
  heuristic_lp_iterations = 0;
  sepa_lp_iterations = 0;
  sb_lp_iterations = 0;
  num_disp_lines = 0;
  last_displeave = 0;
  cliquesExtracted = false;
  rowMatrixSet = false;
  lower_bound = -HIGHS_CONST_INF;
  upper_bound = HIGHS_CONST_INF;
  upper_limit = mipsolver.options_mip_->dual_objective_value_upper_bound;

  if (mipsolver.options_mip_->mip_report_level == 0)
    dispfreq = 0;
  else if (mipsolver.options_mip_->mip_report_level == 1)
    dispfreq = 100;
  else
    dispfreq = 1;
}

void HighsMipSolverData::runPresolve() {
  mipsolver.timer_.start(mipsolver.timer_.presolve_clock);
  presolve::HPresolve presolve;

  presolve.setInput(mipsolver);

  mipsolver.modelstatus_ = presolve.run(postSolveStack);
  mipsolver.timer_.stop(mipsolver.timer_.presolve_clock);
}

void HighsMipSolverData::runSetup() {
  const HighsLp& model = *mipsolver.model_;

  // transform the objective limit to the current model
  upper_limit -= mipsolver.model_->offset_;
  lower_bound -= mipsolver.model_->offset_;
  upper_bound -= mipsolver.model_->offset_;

  redcostfixing = HighsRedcostFixing();
  mipsolver.mipdata_->pseudocost = HighsPseudocost(mipsolver);
  nodequeue.setNumCol(mipsolver.numCol());

  continuous_cols.clear();
  integer_cols.clear();
  implint_cols.clear();
  integral_cols.clear();

  rowMatrixSet = false;
  if (!rowMatrixSet) {
    rowMatrixSet = true;
    highsSparseTranspose(model.numRow_, model.numCol_, model.Astart_,
                         model.Aindex_, model.Avalue_, ARstart_, ARindex_,
                         ARvalue_);
    uplocks.resize(model.numCol_);
    downlocks.resize(model.numCol_);
    for (HighsInt i = 0; i != model.numCol_; ++i) {
      HighsInt start = model.Astart_[i];
      HighsInt end = model.Astart_[i + 1];
      for (HighsInt j = start; j != end; ++j) {
        HighsInt row = model.Aindex_[j];

        if (model.rowLower_[row] != -HIGHS_CONST_INF) {
          if (model.Avalue_[j] < 0)
            ++uplocks[i];
          else
            ++downlocks[i];
        }
        if (model.rowUpper_[row] != HIGHS_CONST_INF) {
          if (model.Avalue_[j] < 0)
            ++downlocks[i];
          else
            ++uplocks[i];
        }
      }
    }
  }

  rowintegral.resize(mipsolver.model_->numRow_);

  // compute the maximal absolute coefficients to filter propagation
  maxAbsRowCoef.resize(mipsolver.model_->numRow_);
  for (HighsInt i = 0; i != mipsolver.model_->numRow_; ++i) {
    double maxabsval = 0.0;

    HighsInt start = ARstart_[i];
    HighsInt end = ARstart_[i + 1];
    bool integral = true;
    for (HighsInt j = start; j != end; ++j) {
      if (integral) {
        if (mipsolver.variableType(ARindex_[j]) == HighsVarType::CONTINUOUS)
          integral = false;
        else {
          double intval = std::floor(ARvalue_[j] + 0.5);
          if (std::abs(ARvalue_[j] - intval) > epsilon) integral = false;
        }
      }

      maxabsval = std::max(maxabsval, std::abs(ARvalue_[j]));
    }

    rowintegral[i] = integral;

    maxAbsRowCoef[i] = maxabsval;
  }

  // compute row activities and propagate all rows once
  domain.computeRowActivities();
  domain.propagate();
  if (domain.infeasible()) {
    mipsolver.modelstatus_ = HighsModelStatus::PRIMAL_INFEASIBLE;
    lower_bound = HIGHS_CONST_INF;
    pruned_treeweight = 1.0;
    return;
  }

  if (model.numCol_ == 0) {
    mipsolver.modelstatus_ = HighsModelStatus::OPTIMAL;
    return;
  }

  if (checkLimits()) return;
  // extract cliques if they have not been extracted before

  for (HighsInt col : domain.getChangedCols())
    implications.cleanupVarbounds(col);
  domain.clearChangedCols();

  lp.getLpSolver().setHighsOptionValue("presolve", "off");
  // lp.getLpSolver().setHighsOptionValue("dual_simplex_cleanup_strategy", 0);
  // lp.getLpSolver().setHighsOptionValue("dual_simplex_cost_perturbation_multiplier",
  // 0.0); lp.getLpSolver().setHighsOptionValue("parallel", "on");
  lp.getLpSolver().setHighsOptionValue("simplex_initial_condition_check",
                                       false);

  checkObjIntegrality();
  basisTransfer();

  for (HighsInt i = 0; i != mipsolver.numCol(); ++i) {
    switch (mipsolver.variableType(i)) {
      case HighsVarType::CONTINUOUS:
        continuous_cols.push_back(i);
        break;
      case HighsVarType::IMPLICIT_INTEGER:
        implint_cols.push_back(i);
        integral_cols.push_back(i);
        break;
      case HighsVarType::INTEGER:
        integer_cols.push_back(i);
        integral_cols.push_back(i);
    }
  }
  numintegercols = integer_cols.size();

  heuristics.setupIntCols();
  debugSolution.activate();
}

double HighsMipSolverData::transformNewIncumbent(
    const std::vector<double>& sol) {
  HighsSolution solution;
  solution.col_value = sol;
  calculateRowValues(*mipsolver.model_, solution);

  postSolveStack.undoPrimal(*mipsolver.options_mip_, solution);
  calculateRowValues(*mipsolver.orig_model_, solution);

  // compute the objective value in the original space
  double bound_violation_ = 0;
  double row_violation_ = 0;
  double integrality_violation_ = 0;

  HighsCDouble obj = mipsolver.orig_model_->offset_;
  assert((HighsInt)solution.col_value.size() == mipsolver.orig_model_->numCol_);
  for (HighsInt i = 0; i != mipsolver.orig_model_->numCol_; ++i) {
    obj += mipsolver.orig_model_->colCost_[i] * solution.col_value[i];

    bound_violation_ =
        std::max(bound_violation_,
                 mipsolver.orig_model_->colLower_[i] - solution.col_value[i]);
    bound_violation_ =
        std::max(bound_violation_,
                 solution.col_value[i] - mipsolver.orig_model_->colUpper_[i]);

    if (mipsolver.orig_model_->integrality_[i] == HighsVarType::INTEGER) {
      double intval = std::floor(solution.col_value[i] + 0.5);
      integrality_violation_ = std::max(
          std::abs(intval - solution.col_value[i]), integrality_violation_);
    }
  }

  for (HighsInt i = 0; i != mipsolver.orig_model_->numRow_; ++i) {
    row_violation_ =
        std::max(row_violation_,
                 mipsolver.orig_model_->rowLower_[i] - solution.row_value[i]);
    row_violation_ =
        std::max(row_violation_,
                 solution.row_value[i] - mipsolver.orig_model_->rowUpper_[i]);
  }

  bool feasible =
      bound_violation_ <= mipsolver.options_mip_->mip_feasibility_tolerance &&
      integrality_violation_ <=
          mipsolver.options_mip_->mip_feasibility_tolerance &&
      row_violation_ <= mipsolver.options_mip_->mip_feasibility_tolerance;
  // store the solution as incumbent in the original space if there is no
  // solution or if it is feasible
  if (feasible) {
    // store
    mipsolver.row_violation_ = row_violation_;
    mipsolver.bound_violation_ = bound_violation_;
    mipsolver.integrality_violation_ = integrality_violation_;
    mipsolver.solution_ = std::move(solution.col_value);
    mipsolver.solution_objective_ = double(obj);
  } else {
    bool currentFeasible =
        mipsolver.solution_objective_ != HIGHS_CONST_INF &&
        mipsolver.bound_violation_ <=
            mipsolver.options_mip_->mip_feasibility_tolerance &&
        mipsolver.integrality_violation_ <=
            mipsolver.options_mip_->mip_feasibility_tolerance &&
        mipsolver.row_violation_ <=
            mipsolver.options_mip_->mip_feasibility_tolerance;
    highsLogUser(
        mipsolver.options_mip_->log_options, HighsLogType::WARNING,
        "Untransformed solution with objective %g is violated by %.12g for the "
        "original model\n",
        double(obj),
        std::max({bound_violation_, integrality_violation_, row_violation_}));
    if (!currentFeasible) {
      // if the current incumbent is non existent or also not feasible we still
      // store the new one
      mipsolver.row_violation_ = row_violation_;
      mipsolver.bound_violation_ = bound_violation_;
      mipsolver.integrality_violation_ = integrality_violation_;
      mipsolver.solution_ = std::move(solution.col_value);
      mipsolver.solution_objective_ = double(obj);
    }

    // return infinity so that it is not used for bounding
    return HIGHS_CONST_INF;
  }

  // return the objective value in the transformed space
  if (mipsolver.orig_model_->sense_ == ObjSense::MAXIMIZE)
    return -double(obj + mipsolver.model_->offset_);

  return double(obj - mipsolver.model_->offset_);
}

void HighsMipSolverData::performRestart() {
  HighsBasis rootBasis;
  HighsPseudocostInitialization pscostinit(
      pseudocost, mipsolver.options_mip_->mip_pscost_minreliable,
      postSolveStack);

  mipsolver.pscostinit = &pscostinit;
  ++numRestarts;
  num_leaves_before_run = num_leaves;
  num_nodes_before_run = num_nodes;
  HighsInt numLpRows = lp.getLp().numRow_;
  HighsInt numModelRows = mipsolver.numRow();
  HighsInt numCuts = numLpRows - numModelRows;
  if (numCuts > 0) postSolveStack.appendCutsToModel(numCuts);
  auto integrality = std::move(presolvedModel.integrality_);
  presolvedModel = lp.getLp();
  presolvedModel.integrality_ = std::move(integrality);
  const HighsBasis& basis = lp.getLpSolver().getBasis();
  if (basis.valid_) {
    // if we have a basis after solving the root LP, we expand it to the
    // original space so that it can be used for constructing a starting basis
    // for the presolved model after the restart
    rootBasis.col_status.resize(postSolveStack.getOrigNumCol());
    rootBasis.row_status.resize(postSolveStack.getOrigNumRow());
    rootBasis.valid_ = true;

    for (HighsInt i = 0; i != mipsolver.model_->numCol_; ++i)
      rootBasis.col_status[postSolveStack.getOrigColIndex(i)] =
          basis.col_status[i];

    for (HighsInt i = 0; i != mipsolver.model_->numRow_; ++i)
      rootBasis.row_status[postSolveStack.getOrigRowIndex(i)] =
          basis.row_status[i];

    mipsolver.rootbasis = &rootBasis;
  }

  // transform the objective upper bound into the original space, as it is
  // expected during presolve
  upper_limit += mipsolver.model_->offset_;
  upper_bound += mipsolver.model_->offset_;
  lower_bound += mipsolver.model_->offset_;

  // remove the current incumbent. Any incumbent is already transformed into the
  // original space and kept there
  incumbent.clear();
  pruned_treeweight = 0;
  nodequeue.clear();

  runPresolve();

  if (mipsolver.modelstatus_ != HighsModelStatus::NOTSET) {
    if (mipsolver.solution_objective_ != HIGHS_CONST_INF &&
        mipsolver.modelstatus_ == HighsModelStatus::PRIMAL_INFEASIBLE)
      mipsolver.modelstatus_ = HighsModelStatus::OPTIMAL;
    return;
  }
  runSetup();

  postSolveStack.removeCutsFromModel(numCuts);

  // HighsNodeQueue oldNodeQueue;
  // std::swap(nodequeue, oldNodeQueue);

  // remove the pointer into the stack-space of this function
  if (mipsolver.rootbasis == &rootBasis) mipsolver.rootbasis = nullptr;
  mipsolver.pscostinit = nullptr;
}

void HighsMipSolverData::basisTransfer() {
  // if a root basis is given, construct a basis for the root LP from
  // in the reduced problem space after presolving
  if (mipsolver.rootbasis) {
    HighsInt numRow = mipsolver.numRow() + cutpool.getNumCuts();
    firstrootbasis.col_status.assign(mipsolver.numCol(),
                                     HighsBasisStatus::NONBASIC);
    firstrootbasis.row_status.assign(numRow, HighsBasisStatus::NONBASIC);
    firstrootbasis.valid_ = true;
    HighsInt missingbasic = numRow;

    for (HighsInt i = 0; i != mipsolver.numCol(); ++i) {
      HighsBasisStatus status =
          mipsolver.rootbasis->col_status[postSolveStack.getOrigColIndex(i)];

      if (status == HighsBasisStatus::BASIC) {
        --missingbasic;
        firstrootbasis.col_status[i] = status;

        if (missingbasic == 0) break;
      }
    }

    if (missingbasic != 0) {
      for (HighsInt i = 0; i != numRow; ++i) {
        HighsBasisStatus status =
            mipsolver.rootbasis->row_status[postSolveStack.getOrigRowIndex(i)];

        if (status == HighsBasisStatus::BASIC) {
          --missingbasic;
          firstrootbasis.row_status[i] = status;
          if (missingbasic == 0) break;
        }
      }
    }

    const HighsLp& model = *mipsolver.model_;

    // there are missing basic variables; first add the sparsest nonbasic
    // structural columns to the basis whenever the column does not contain
    // any basic row. Then proceed by adding logical columns of rows which
    // contain no basic variables until the basis is complete
    if (missingbasic != 0) {
      std::vector<HighsInt> nonbasiccols;
      nonbasiccols.reserve(model.numCol_);
      for (HighsInt i = 0; i != model.numCol_; ++i) {
        if (firstrootbasis.col_status[i] != HighsBasisStatus::BASIC)
          nonbasiccols.push_back(i);
      }
      std::sort(nonbasiccols.begin(), nonbasiccols.end(),
                [&](HighsInt col1, HighsInt col2) {
                  HighsInt len1 = model.Astart_[col1 + 1] - model.Astart_[col1];
                  HighsInt len2 = model.Astart_[col2 + 1] - model.Astart_[col2];
                  return std::make_pair(len1, col1) <
                         std::make_pair(len2, col2);
                });
      nonbasiccols.resize(std::min(nonbasiccols.size(), size_t(missingbasic)));
      for (HighsInt i : nonbasiccols) {
        const HighsInt start = model.Astart_[i];
        const HighsInt end = model.Astart_[i + 1];

        bool hasbasic = false;
        for (HighsInt j = start; j != end; ++j) {
          if (firstrootbasis.row_status[model.Aindex_[j]] ==
              HighsBasisStatus::BASIC) {
            hasbasic = true;
            break;
          }
        }

        if (!hasbasic) {
          firstrootbasis.col_status[i] = HighsBasisStatus::BASIC;
          --missingbasic;
          if (missingbasic == 0) break;
        }
      }

      if (missingbasic != 0) {
        std::vector<std::pair<HighsInt, int>> nonbasicrows;

        for (HighsInt i = 0; i != model.numRow_; ++i) {
          if (firstrootbasis.row_status[i] == HighsBasisStatus::BASIC) continue;

          const HighsInt start = ARstart_[i];
          const HighsInt end = ARstart_[i + 1];

          HighsInt nbasic = 0;
          for (HighsInt j = start; j != end; ++j) {
            if (firstrootbasis.col_status[ARindex_[j]] ==
                HighsBasisStatus::BASIC) {
              ++nbasic;
            }
          }

          if (nbasic == 0) {
            firstrootbasis.row_status[i] = HighsBasisStatus::BASIC;
            --missingbasic;
            if (missingbasic == 0) break;
          } else {
            nonbasicrows.emplace_back(nbasic, i);
          }
        }

        std::sort(nonbasicrows.begin(), nonbasicrows.end());
        nonbasicrows.resize(missingbasic);

        for (std::pair<HighsInt, int> nonbasicrow : nonbasicrows)
          firstrootbasis.row_status[nonbasicrow.second] =
              HighsBasisStatus::BASIC;
      }
    }
  }
}

const std::vector<double>& HighsMipSolverData::getSolution() const {
  return incumbent;
}

bool HighsMipSolverData::addIncumbent(const std::vector<double>& sol,
                                      double solobj, char source) {
  if (solobj < upper_bound) {
    if (solobj <= upper_limit) {
      solobj = transformNewIncumbent(sol);
      if (solobj >= upper_bound) return false;
    }
    upper_bound = solobj;
    incumbent = sol;
    double new_upper_limit;
    if (objintscale != 0.0) {
      new_upper_limit =
          (std::floor(objintscale * solobj - 0.5) / objintscale) + feastol;
    } else {
      new_upper_limit = solobj - feastol;
    }
    if (new_upper_limit < upper_limit) {
      ++numImprovingSols;
      upper_limit = new_upper_limit;
      debugSolution.newIncumbentFound();
      redcostfixing.propagateRootRedcost(mipsolver);
      if (domain.infeasible()) {
        pruned_treeweight = 1.0;
        nodequeue.clear();
        return true;
      }
      cliquetable.extractObjCliques(mipsolver);
      if (domain.infeasible()) {
        pruned_treeweight = 1.0;
        nodequeue.clear();
        return true;
      }
      pruned_treeweight += nodequeue.performBounding(upper_limit);
      printDisplayLine(source);
    }
  } else if (incumbent.empty())
    incumbent = sol;

  return true;
}

void HighsMipSolverData::printDisplayLine(char first) {
  double offset = mipsolver.model_->offset_;
  if (num_disp_lines % 20 == 0) {
    highsLogUser(
        mipsolver.options_mip_->log_options, HighsLogType::INFO,
        "   %7s | %10s | %10s | %10s | %10s | %-14s | %-14s | %7s | %7s "
        "| %8s | %8s\n",
        "time", "open nodes", "nodes", "leaves", "lpiters", "dual bound",
        "primal bound", "cutpool", "lpcuts", "gap", "explored");
  }

  ++num_disp_lines;
  last_displeave = num_leaves;

  double lb = mipsolver.mipdata_->lower_bound + offset;
<<<<<<< HEAD
  if (std::abs(lb) <= mipsolver.options_mip_->mip_epsilon) lb = 0;
=======
  if (std::abs(lb) <= epsilon) lb = 0;
>>>>>>> 28016b7f
  double ub = HIGHS_CONST_INF;
  double gap = HIGHS_CONST_INF;
  HighsInt lpcuts =
      mipsolver.mipdata_->lp.numRows() - mipsolver.model_->numRow_;

  if (upper_bound != HIGHS_CONST_INF) {
    ub = upper_bound + offset;
<<<<<<< HEAD
    if (std::abs(ub) <= mipsolver.options_mip_->mip_epsilon) ub = 0;
=======
    if (std::abs(ub) <= epsilon) ub = 0;
>>>>>>> 28016b7f
    lb = std::min(ub, lb);
    gap = 100 * (ub - lb) / std::max(1.0, std::abs(ub));

    highsLogUser(
        mipsolver.options_mip_->log_options, HighsLogType::INFO,
        " %c %6.1fs | %10lu | %10lu | %10lu | %10lu | %-14.9g | %-14.9g | "
        "%7" HIGHSINT_FORMAT " | %7" HIGHSINT_FORMAT " | %7.2f%% | %7.2f%%\n",
        first, mipsolver.timer_.read(mipsolver.timer_.solve_clock),
        nodequeue.numNodes(), num_nodes, num_leaves, total_lp_iterations, lb,
        ub, mipsolver.mipdata_->cutpool.getNumCuts(), lpcuts, gap,
        100 * double(pruned_treeweight));
  } else {
    highsLogUser(
        mipsolver.options_mip_->log_options, HighsLogType::INFO,
        " %c %6.1fs | %10lu | %10lu | %10lu | %10lu | %-14.9g | %-14.9g | "
        "%7" HIGHSINT_FORMAT " | %7" HIGHSINT_FORMAT " | %8.2f | %7.2f%%\n",
        first, mipsolver.timer_.read(mipsolver.timer_.solve_clock),
        nodequeue.numNodes(), num_nodes, num_leaves, total_lp_iterations, lb,
        ub, mipsolver.mipdata_->cutpool.getNumCuts(), lpcuts, gap,
        100 * double(pruned_treeweight));
  }
}

bool HighsMipSolverData::rootSeparationRound(
    HighsSeparation& sepa, HighsInt& ncuts, HighsLpRelaxation::Status& status) {
  int64_t tmpLpIters = -lp.getNumLpIterations();
  ncuts = sepa.separationRound(domain, status);
  tmpLpIters += lp.getNumLpIterations();
  avgrootlpiters = lp.getAvgSolveIters();
  total_lp_iterations += tmpLpIters;
  sepa_lp_iterations += tmpLpIters;

  if (status == HighsLpRelaxation::Status::Infeasible) {
    pruned_treeweight = 1.0;
    lower_bound = std::min(HIGHS_CONST_INF, upper_bound);
    num_nodes = 1;
    num_leaves = 1;
    return true;
  }

  const std::vector<double>& solvals = lp.getLpSolver().getSolution().col_value;

  if (incumbent.empty()) {
    heuristics.randomizedRounding(solvals);
    heuristics.flushStatistics();

    if (domain.infeasible()) {
      pruned_treeweight = 1.0;
      lower_bound = std::min(HIGHS_CONST_INF, upper_bound);
      num_nodes = 1;
      num_leaves = 1;
      return true;
    }
  }

  if (lp.unscaledDualFeasible(status)) {
    lower_bound = lp.getObjective();
    redcostfixing.addRootRedcost(
        mipsolver, lp.getLpSolver().getSolution().col_dual, lower_bound);
    if (upper_limit != HIGHS_CONST_INF) {
      redcostfixing.propagateRootRedcost(mipsolver);

      if (domain.infeasible())
        status = HighsLpRelaxation::Status::Infeasible;
      else if (!domain.getChangedCols().empty()) {
        tmpLpIters = -lp.getNumLpIterations();
        status = lp.resolveLp(&domain);
        tmpLpIters += lp.getNumLpIterations();
        avgrootlpiters = lp.getAvgSolveIters();
        total_lp_iterations += tmpLpIters;
        sepa_lp_iterations += tmpLpIters;
      }

      if (status == HighsLpRelaxation::Status::Infeasible) {
        pruned_treeweight = 1.0;
        lower_bound = std::min(HIGHS_CONST_INF, upper_bound);
        num_nodes = 1;
        num_leaves = 1;
        return true;
      }
    }
  }

  if (mipsolver.mipdata_->lower_bound > mipsolver.mipdata_->upper_limit) {
    lower_bound = std::min(HIGHS_CONST_INF, upper_bound);
    pruned_treeweight = 1.0;
    num_nodes = 1;
    num_leaves = 1;
    return true;
  }

  return false;
}

void HighsMipSolverData::evaluateRootNode() {
  HighsInt maxSepaRounds = mipsolver.submip ? 5 : HIGHS_CONST_I_INF;
restart:
  // solve the first root lp
  highsLogUser(mipsolver.options_mip_->log_options, HighsLogType::INFO,
               "\nSolving root node LP relaxation\n");
  // lp.getLpSolver().setHighsOptionValue(
  //     "dual_simplex_cost_perturbation_multiplier", 10.0);
  lp.setIterationLimit();
  lp.loadModel();

  // add all cuts again after restart
  if (cutpool.getNumCuts() != 0) {
    highsLogUser(mipsolver.options_mip_->log_options, HighsLogType::INFO,
                 "Adding %" HIGHSINT_FORMAT " cuts to LP after restart\n",
                 cutpool.getNumCuts());
    assert(numRestarts != 0);
    HighsCutSet cutset;
    cutpool.separateLpCutsAfterRestart(cutset);
    lp.addCuts(cutset);
  }

  if (firstrootbasis.valid_) lp.getLpSolver().setBasis(firstrootbasis);
  lp.getLpSolver().setHighsOptionValue("presolve", "on");

  lp.getLpSolver().setHighsOptionValue("output_flag",
                                       mipsolver.options_mip_->output_flag);
  //  lp.getLpSolver().setHighsOptionValue("log_dev_level", LOG_DEV_LEVEL_INFO);
  //  lp.getLpSolver().setHighsOptionValue("log_file",
  //  mipsolver.options_mip_->log_file);
  int64_t lpIters = -lp.getNumLpIterations();
  HighsLpRelaxation::Status status = lp.resolveLp();
  lpIters += lp.getNumLpIterations();

  lp.getLpSolver().setHighsOptionValue("output_flag", false);

  lp.getLpSolver().setHighsOptionValue("presolve", "off");
  avgrootlpiters = lp.getAvgSolveIters();
  if (numRestarts == 0) firstrootlpiters = lpIters;

  total_lp_iterations += lpIters;

  lp.setIterationLimit(std::max(10000, int(10 * avgrootlpiters)));
  //  lp.getLpSolver().setHighsOptionValue("output_flag", false);
  //  lp.getLpSolver().setHighsOptionValue("log_dev_level", 0);
  lp.getLpSolver().setHighsOptionValue("parallel", "off");

  firstlpsol = lp.getLpSolver().getSolution().col_value;
  firstlpsolobj = lp.getObjective();
  if (lp.getLpSolver().getBasis().valid_ && lp.numRows() == mipsolver.numRow())
    firstrootbasis = lp.getLpSolver().getBasis();
  else {
    // the root basis is later expected to be consistent for the model without
    // cuts so set it to the slack basis if the current basis already includes
    // cuts, e.g. due to a restart
    firstrootbasis.col_status.assign(mipsolver.numCol(),
                                     HighsBasisStatus::NONBASIC);
    firstrootbasis.row_status.assign(mipsolver.numRow(),
                                     HighsBasisStatus::BASIC);
    firstrootbasis.valid_ = true;
  }
  rootlpsolobj = firstlpsolobj;

  if (lp.unscaledDualFeasible(lp.getStatus())) {
    lower_bound = lp.getObjective();
    redcostfixing.addRootRedcost(
        mipsolver, lp.getLpSolver().getSolution().col_dual, lower_bound);
    if (mipsolver.mipdata_->upper_limit != HIGHS_CONST_INF)
      redcostfixing.propagateRootRedcost(mipsolver);
  }

  if (!domain.infeasible()) {
    heuristics.randomizedRounding(firstlpsol);
    heuristics.flushStatistics();
  }

  if (status == HighsLpRelaxation::Status::Infeasible ||
      mipsolver.mipdata_->domain.infeasible() ||
      mipsolver.mipdata_->lower_bound > mipsolver.mipdata_->upper_limit) {
    lower_bound = std::min(HIGHS_CONST_INF, upper_bound);
    pruned_treeweight = 1.0;
    num_nodes = 1;
    num_leaves = 1;
    return;
  }

  // begin separation
  std::vector<double> avgdirection;
  std::vector<double> curdirection;
  avgdirection.resize(mipsolver.numCol());
  curdirection.resize(mipsolver.numCol());

  HighsInt stall = 0;
  double smoothprogress = 0.0;
  HighsInt nseparounds = 0;

  HighsSeparation sepa(mipsolver);
  sepa.setLpRelaxation(&lp);

  while (lp.scaledOptimal(status) && !lp.getFractionalIntegers().empty() &&
         stall < 3) {
    printDisplayLine();
    if (checkLimits()) return;

    if (nseparounds == maxSepaRounds) break;

    removeFixedIndices();

    if (mipsolver.options_mip_->presolve != off_string) {
      double fixingRate =
          100.0 * (1.0 - double(integer_cols.size() +
                                cliquetable.getSubstitutions().size()) /
                             numintegercols);
      if (fixingRate >= 10.0) {
        highsLogUser(mipsolver.options_mip_->log_options, HighsLogType::INFO,
                     "%.1f%% inactive integer columns, restarting\n",
                     fixingRate);
        performRestart();
        if (mipsolver.modelstatus_ == HighsModelStatus::NOTSET) goto restart;

        return;
      }
    }

    ++nseparounds;

    HighsInt ncuts;
    if (rootSeparationRound(sepa, ncuts, status)) return;

    HighsCDouble sqrnorm = 0.0;
    const auto& solvals = lp.getSolution().col_value;

    for (HighsInt i = 0; i != mipsolver.numCol(); ++i) {
      curdirection[i] = firstlpsol[i] - solvals[i];

      // if (mip.integrality_[i] == 2 && lp.getObjective() > firstobj &&
      //    std::abs(curdirection[i]) > 1e-6)
      //  pseudocost.addObservation(i, -curdirection[i],
      //                            lp.getObjective() - firstobj);

      sqrnorm += curdirection[i] * curdirection[i];
    }
#if 1
    double scale = double(1.0 / sqrt(sqrnorm));
    sqrnorm = 0.0;
    HighsCDouble dotproduct = 0.0;
    for (HighsInt i = 0; i != mipsolver.numCol(); ++i) {
      avgdirection[i] += scale * curdirection[i];
      sqrnorm += avgdirection[i] * avgdirection[i];
      dotproduct += avgdirection[i] * curdirection[i];
    }
#endif

    double progress = double(dotproduct / sqrt(sqrnorm));

    if (nseparounds == 1) {
      smoothprogress = progress;
    } else {
      double alpha = 1.0 / 3.0;
      double nextprogress = (1.0 - alpha) * smoothprogress + alpha * progress;

      if (nextprogress < smoothprogress * 1.01 &&
          (lp.getObjective() - firstlpsolobj) <=
              (rootlpsolobj - firstlpsolobj) * 1.001)
        ++stall;
      else {
        stall = 0;
      }
      smoothprogress = nextprogress;
    }

    rootlpsolobj = lp.getObjective();
    if (lp.unscaledDualFeasible(status)) lower_bound = lp.getObjective();

    lp.setIterationLimit(std::max(10000, int(10 * avgrootlpiters)));
    if (ncuts == 0) break;
  }

  lp.setIterationLimit();
  lpIters = -lp.getNumLpIterations();
  status = lp.resolveLp(&domain);
  lpIters += lp.getNumLpIterations();
  total_lp_iterations += lpIters;

  if (status == HighsLpRelaxation::Status::Optimal &&
      lp.getFractionalIntegers().empty()) {
    addIncumbent(lp.getLpSolver().getSolution().col_value, lp.getObjective(),
                 'T');
    if (lower_bound > upper_limit) {
      mipsolver.modelstatus_ = HighsModelStatus::OPTIMAL;
      pruned_treeweight = 1.0;
      num_nodes = 1;
      num_leaves = 1;
      return;
    }
  } else {
    rootlpsol = lp.getLpSolver().getSolution().col_value;
    rootlpsolobj = lp.getObjective();
    lp.setIterationLimit(std::max(10000, int(10 * avgrootlpiters)));

    if (!analyticCenterComputed || upper_limit == HIGHS_CONST_INF) {
      analyticCenterComputed = true;
      heuristics.centralRounding();
      heuristics.flushStatistics();
    }

    if (!rootlpsol.empty() &&
        (moreHeuristicsAllowed() || upper_limit == HIGHS_CONST_INF)) {
      heuristics.RENS(rootlpsol);
      heuristics.flushStatistics();

      if (upper_limit == HIGHS_CONST_INF && !mipsolver.submip) {
        heuristics.feasibilityPump();
        heuristics.flushStatistics();
      }
    }
  }

  // if global propagation found bound changes, we update the local domain
  if (!domain.getChangedCols().empty()) {
    HighsInt ncuts;
    if (rootSeparationRound(sepa, ncuts, status)) return;

    if (lp.unscaledDualFeasible(status)) lower_bound = lp.getObjective();

    printDisplayLine();
  }

  removeFixedIndices();
  lp.removeObsoleteRows();
  rootlpsolobj = lp.getObjective();

  if (lower_bound <= upper_limit) {
    if (mipsolver.options_mip_->presolve != off_string) {
      double fixingRate =
          100.0 * (1.0 - double(integer_cols.size() +
                                cliquetable.getSubstitutions().size()) /
                             numintegercols);
      if (fixingRate >= 2.5 ||
          (!mipsolver.submip && fixingRate > 0 && numRestarts == 0)) {
        highsLogUser(mipsolver.options_mip_->log_options, HighsLogType::INFO,
                     "%.1f%% inactive integer columns, restarting\n",
                     fixingRate);
        maxSepaRounds = std::min(maxSepaRounds, nseparounds);
        performRestart();
        if (mipsolver.modelstatus_ == HighsModelStatus::NOTSET) goto restart;

        return;
      }
    }
    // add the root node to the nodequeue to initialize the search
    nodequeue.emplaceNode(std::vector<HighsDomainChange>(), lower_bound,
                          lp.getObjective(), 1);
  }
}

bool HighsMipSolverData::checkLimits() const {
  const HighsOptions& options = *mipsolver.options_mip_;
  if (options.mip_max_nodes != HIGHS_CONST_I_INF &&
      num_nodes >= options.mip_max_nodes) {
    if (mipsolver.modelstatus_ == HighsModelStatus::NOTSET) {
      highsLogDev(options.log_options, HighsLogType::INFO,
                  "reached node limit\n");
      mipsolver.modelstatus_ = HighsModelStatus::REACHED_ITERATION_LIMIT;
    }
    return true;
  }
  if (options.mip_max_leaves != HIGHS_CONST_I_INF &&
      num_leaves >= options.mip_max_leaves) {
    if (mipsolver.modelstatus_ == HighsModelStatus::NOTSET) {
      highsLogDev(options.log_options, HighsLogType::INFO,
                  "reached leave node limit\n");
      mipsolver.modelstatus_ = HighsModelStatus::REACHED_ITERATION_LIMIT;
    }
    return true;
  }
  if (mipsolver.timer_.read(mipsolver.timer_.solve_clock) >=
      options.time_limit) {
    if (mipsolver.modelstatus_ == HighsModelStatus::NOTSET) {
      highsLogDev(options.log_options, HighsLogType::INFO,
                  "reached time limit\n");
      mipsolver.modelstatus_ = HighsModelStatus::REACHED_TIME_LIMIT;
    }
    return true;
  }

  return false;
}

void HighsMipSolverData::checkObjIntegrality() {
  objintscale = 600.0;

  for (HighsInt i = 0; i != mipsolver.numCol(); ++i) {
    if (mipsolver.colCost(i) == 0.0) continue;

    if (mipsolver.variableType(i) == HighsVarType::CONTINUOUS) {
      objintscale = 0.0;
      break;
    }

    double cost = mipsolver.colCost(i);
    double intcost = std::floor(objintscale * cost + 0.5) / objintscale;
    if (std::abs(cost - intcost) > epsilon) {
      objintscale = 0.0;
      break;
    }
  }

  if (objintscale != 0.0) {
    int64_t currgcd = 0;
    for (HighsInt i = 0; i != mipsolver.numCol(); ++i) {
      if (mipsolver.colCost(i) == 0.0) continue;
      int64_t intval = std::floor(mipsolver.colCost(i) * objintscale + 0.5);
      if (currgcd == 0) {
        currgcd = intval < 0 ? -intval : intval;
        continue;
      }
      currgcd = HighsIntegers::gcd(intval, currgcd);
      if (currgcd == 1) break;
    }

    if (currgcd != 0) objintscale /= currgcd;

    highsLogUser(mipsolver.options_mip_->log_options, HighsLogType::INFO,
                 "Objective function is integral with scale %g\n", objintscale);
  }
}

void HighsMipSolverData::setupDomainPropagation() {
  const HighsLp& model = *mipsolver.model_;
  highsSparseTranspose(model.numRow_, model.numCol_, model.Astart_,
                       model.Aindex_, model.Avalue_, ARstart_, ARindex_,
                       ARvalue_);

  pseudocost = HighsPseudocost(mipsolver);

  // compute the maximal absolute coefficients to filter propagation
  maxAbsRowCoef.resize(mipsolver.model_->numRow_);
  for (HighsInt i = 0; i != mipsolver.model_->numRow_; ++i) {
    double maxabsval = 0.0;

    HighsInt start = ARstart_[i];
    HighsInt end = ARstart_[i + 1];
    for (HighsInt j = start; j != end; ++j)
      maxabsval = std::max(maxabsval, std::abs(ARvalue_[j]));

    maxAbsRowCoef[i] = maxabsval;
  }

  domain = HighsDomain(mipsolver);
  domain.computeRowActivities();
}<|MERGE_RESOLUTION|>--- conflicted
+++ resolved
@@ -630,11 +630,7 @@
   last_displeave = num_leaves;
 
   double lb = mipsolver.mipdata_->lower_bound + offset;
-<<<<<<< HEAD
-  if (std::abs(lb) <= mipsolver.options_mip_->mip_epsilon) lb = 0;
-=======
   if (std::abs(lb) <= epsilon) lb = 0;
->>>>>>> 28016b7f
   double ub = HIGHS_CONST_INF;
   double gap = HIGHS_CONST_INF;
   HighsInt lpcuts =
@@ -642,11 +638,7 @@
 
   if (upper_bound != HIGHS_CONST_INF) {
     ub = upper_bound + offset;
-<<<<<<< HEAD
-    if (std::abs(ub) <= mipsolver.options_mip_->mip_epsilon) ub = 0;
-=======
     if (std::abs(ub) <= epsilon) ub = 0;
->>>>>>> 28016b7f
     lb = std::min(ub, lb);
     gap = 100 * (ub - lb) / std::max(1.0, std::abs(ub));
 
