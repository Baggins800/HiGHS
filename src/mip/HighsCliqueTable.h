/* * * * * * * * * * * * * * * * * * * * * * * * * * * * * * * * * * * * */
/*                                                                       */
/*    This file is part of the HiGHS linear optimization suite           */
/*                                                                       */
/*    Written and engineered 2008-2021 at the University of Edinburgh    */
/*                                                                       */
/*    Available as open-source under the MIT License                     */
/*                                                                       */
/*    Authors: Julian Hall, Ivet Galabova, Qi Huangfu, Leona Gottwald    */
/*    and Michael Feldmeier                                              */
/*                                                                       */
/* * * * * * * * * * * * * * * * * * * * * * * * * * * * * * * * * * * * */
#ifndef HIGHS_CLIQUE_TABLE_H_
#define HIGHS_CLIQUE_TABLE_H_

#include <cstdint>
#include <random>
#include <set>
#include <vector>

#include "lp_data/HConst.h"
#include "util/HighsHash.h"
<<<<<<< HEAD
=======
#include "util/HighsRandom.h"
>>>>>>> ed66d31c

class HighsCutPool;
class HighsDomain;
class HighsMipSolver;

class HighsCliqueTable {
 public:
  struct CliqueVar {
#ifdef HIGHSINT64
    HighsUInt col : 63;
    HighsUInt val : 1;
#else
    HighsUInt col : 31;
    HighsUInt val : 1;
#endif

    HighsInt index() const { return 2 * col + val; }

    double weight(const std::vector<double>& sol) const {
      return val ? sol[col] : 1.0 - sol[col];
    }

    CliqueVar complement() const { return CliqueVar(col, 1 - val); }

    bool operator==(const CliqueVar& other) const {
      return index() == other.index();
    }

    CliqueVar(HighsInt col, HighsInt val) : col(col), val(val) {}
    CliqueVar() = default;
  };
  struct Clique {
    HighsInt start;
    HighsInt end;
    HighsInt origin;
    bool equality;
  };

  struct Substitution {
    HighsInt substcol;
    CliqueVar replace;
  };

 private:
  struct CliqueSetNode {
    HighsInt cliqueid;
    // links for storing the column lists of the clique as a splay tree
    HighsInt left;
    HighsInt right;

    CliqueSetNode(HighsInt cliqueid)
        : cliqueid(cliqueid), left(-1), right(-1) {}

    CliqueSetNode() : cliqueid(-1), left(-1), right(-1) {}
  };

  std::vector<CliqueVar> cliqueentries;
  std::vector<CliqueSetNode> cliquesets;

<<<<<<< HEAD
  std::vector<std::pair<int*, int*>> commoncliquestack;
  std::set<std::pair<int, int>> freespaces;
  std::vector<int> freeslots;
  std::vector<Clique> cliques;
  std::vector<int> cliquesetroot;
  std::vector<int> sizeTwoCliquesetRoot;
  std::vector<int> numcliquesvar;
  std::vector<int> redundantconstraints;
=======
  std::vector<std::pair<HighsInt*, HighsInt*>> commoncliquestack;
  std::set<std::pair<HighsInt, int>> freespaces;
  std::vector<HighsInt> freeslots;
  std::vector<Clique> cliques;
  std::vector<HighsInt> cliquesetroot;
  std::vector<HighsInt> sizeTwoCliquesetRoot;
  std::vector<HighsInt> numcliquesvar;
  std::vector<HighsInt> redundantconstraints;
>>>>>>> ed66d31c
  std::vector<CliqueVar> infeasvertexstack;

  std::vector<HighsInt> colsubstituted;
  std::vector<Substitution> substitutions;
<<<<<<< HEAD
  std::vector<int> deletedrows;
  std::vector<std::pair<int, CliqueVar>> cliqueextensions;
  std::vector<uint16_t> cliquehits;
  std::vector<int> cliquehitinds;
  std::vector<int> stack;

  // HighsHashTable<std::pair<CliqueVar, CliqueVar>> invertedEdgeCache;
  HighsHashTable<std::pair<CliqueVar, CliqueVar>, int> sizeTwoCliques;

  std::mt19937 randgen;
  int nfixings;
=======
  std::vector<HighsInt> deletedrows;
  std::vector<std::pair<HighsInt, CliqueVar>> cliqueextensions;
  std::vector<uint16_t> cliquehits;
  std::vector<HighsInt> cliquehitinds;
  std::vector<HighsInt> stack;
>>>>>>> ed66d31c

  // HighsHashTable<std::pair<CliqueVar, CliqueVar>> invertedEdgeCache;
  HighsHashTable<std::pair<CliqueVar, CliqueVar>, HighsInt> sizeTwoCliques;

  HighsRandom randgen;
  HighsInt nfixings;

  HighsInt splay(HighsInt cliqueid, HighsInt root);

<<<<<<< HEAD
  int findCommonCliqueId(CliqueVar v1, CliqueVar v2);

  int runCliqueSubsumption(HighsDomain& globaldom,
                           std::vector<CliqueVar>& clique);
=======
  void unlink(HighsInt node);

  void link(HighsInt node);

  HighsInt findCommonCliqueId(CliqueVar v1, CliqueVar v2);

  HighsInt runCliqueSubsumption(HighsDomain& globaldom,
                                std::vector<CliqueVar>& clique);
>>>>>>> ed66d31c
  struct BronKerboschData {
    const std::vector<double>& sol;
    std::vector<CliqueVar> P;
    std::vector<CliqueVar> R;
    std::vector<CliqueVar> Z;
    std::vector<std::vector<CliqueVar>> cliques;
    double wR = 0.0;
    double minW = 1.05;
    double feastol = 1e-6;
    HighsInt ncalls = 0;
    HighsInt maxcalls = 10000;
    HighsInt maxcliques = 100;

    bool stop() const {
      return maxcalls == ncalls || int(cliques.size()) == maxcliques;
    }

    BronKerboschData(const std::vector<double>& sol) : sol(sol) {}
  };

  void bronKerboschRecurse(BronKerboschData& data, HighsInt Plen,
                           const CliqueVar* X, HighsInt Xlen);

<<<<<<< HEAD
  void extractCliques(const HighsMipSolver& mipsolver, std::vector<int>& inds,
                      std::vector<double>& vals,
=======
  void extractCliques(const HighsMipSolver& mipsolver,
                      std::vector<HighsInt>& inds, std::vector<double>& vals,
>>>>>>> ed66d31c
                      std::vector<int8_t>& complementation, double rhs,
                      HighsInt nbin, std::vector<HighsInt>& perm,
                      std::vector<CliqueVar>& clique, double feastol);

  void processInfeasibleVertices(HighsDomain& domain);

  void propagateAndCleanup(HighsDomain& globaldom);

  void doAddClique(const CliqueVar* cliquevars, HighsInt numcliquevars,
                   bool equality = false, HighsInt origin = kHighsIInf);

 public:
  HighsCliqueTable(HighsInt ncols) {
    cliquesetroot.resize(2 * ncols, -1);
    sizeTwoCliquesetRoot.resize(2 * ncols, -1);
    numcliquesvar.resize(2 * ncols, 0);
    colsubstituted.resize(ncols);
    nfixings = 0;
  }

  bool processNewEdge(HighsDomain& globaldom, CliqueVar v1, CliqueVar v2);

  void addClique(const HighsMipSolver& mipsolver, CliqueVar* cliquevars,
<<<<<<< HEAD
                 int numcliquevars, bool equality = false,
                 int origin = HIGHS_CONST_I_INF);
=======
                 HighsInt numcliquevars, bool equality = false,
                 HighsInt origin = kHighsIInf);

  void removeClique(HighsInt cliqueid);
>>>>>>> ed66d31c

  void resolveSubstitution(CliqueVar& v) const;

  void resolveSubstitution(HighsInt& col, double& val, double& rhs) const;

<<<<<<< HEAD
  void resolveSubstitution(CliqueVar& v) const;

  void resolveSubstitution(int& col, double& val, double& rhs) const;

  std::vector<int>& getDeletedRows() { return deletedrows; }
=======
  std::vector<HighsInt>& getDeletedRows() { return deletedrows; }
>>>>>>> ed66d31c

  const std::vector<HighsInt>& getDeletedRows() const { return deletedrows; }

  std::vector<Substitution>& getSubstitutions() { return substitutions; }

  const std::vector<Substitution>& getSubstitutions() const {
    return substitutions;
  }

<<<<<<< HEAD
  const Substitution* getSubstitution(int col) const {
=======
  const Substitution* getSubstitution(HighsInt col) const {
>>>>>>> ed66d31c
    return colsubstituted[col] ? &substitutions[colsubstituted[col] - 1]
                               : nullptr;
  }

<<<<<<< HEAD
  std::vector<std::pair<int, CliqueVar>>& getCliqueExtensions() {
=======
  std::vector<std::pair<HighsInt, CliqueVar>>& getCliqueExtensions() {
>>>>>>> ed66d31c
    return cliqueextensions;
  }

  const std::vector<std::pair<HighsInt, CliqueVar>>& getCliqueExtensions()
      const {
    return cliqueextensions;
  }

  HighsInt getNumFixings() const { return nfixings; }

  bool foundCover(HighsDomain& globaldom, CliqueVar v1, CliqueVar v2);

  void extractCliques(HighsMipSolver& mipsolver, bool transformRows = true);

<<<<<<< HEAD
  void extractObjCliques(HighsMipSolver& mipsolver);

  void vertexInfeasible(HighsDomain& globaldom, int col, int val);
=======
  void extractCliquesFromCut(const HighsMipSolver& mipsolver,
                             const HighsInt* inds, const double* vals,
                             HighsInt len, double rhs);

  void extractObjCliques(HighsMipSolver& mipsolver);

  void vertexInfeasible(HighsDomain& globaldom, HighsInt col, HighsInt val);
>>>>>>> ed66d31c

  bool haveCommonClique(CliqueVar v1, CliqueVar v2) {
    if (v1.col == v2.col) return false;
    return findCommonCliqueId(v1, v2) != -1;
  }

  std::pair<const CliqueVar*, int> findCommonClique(CliqueVar v1,
                                                    CliqueVar v2) {
    std::pair<const CliqueVar*, int> c{nullptr, 0};
    if (v1 == v2) return c;
<<<<<<< HEAD
    int clq = findCommonCliqueId(v1, v2);
=======
    HighsInt clq = findCommonCliqueId(v1, v2);
>>>>>>> ed66d31c
    if (clq == -1) return c;

    c.first = &cliqueentries[cliques[clq].start];
    c.second = cliques[clq].end - cliques[clq].start;
<<<<<<< HEAD
=======
    return c;
>>>>>>> ed66d31c
  }

  void separateCliques(const HighsMipSolver& mipsolver,
                       const std::vector<double>& sol, HighsCutPool& cutpool,
                       double feastol);

  std::vector<std::vector<CliqueVar>> separateCliques(
      const std::vector<double>& sol, const HighsDomain& globaldom,
      double feastol);

  void cleanupFixed(HighsDomain& globaldom);

  void addImplications(HighsDomain& domain, HighsInt col, HighsInt val);

  HighsInt getNumImplications(HighsInt col) const;

  HighsInt getNumImplications(HighsInt col, bool val) const;

  void runCliqueMerging(HighsDomain& globaldomain);

  void rebuild(HighsInt ncols, const HighsDomain& globaldomain,
               const std::vector<HighsInt>& cIndex,
               const std::vector<HighsInt>& rIndex);

  void buildFrom(const HighsCliqueTable& init);

  HighsInt numCliques() const { return cliques.size() - freeslots.size(); }
};

#endif<|MERGE_RESOLUTION|>--- conflicted
+++ resolved
@@ -14,16 +14,12 @@
 #define HIGHS_CLIQUE_TABLE_H_
 
 #include <cstdint>
-#include <random>
 #include <set>
 #include <vector>
 
 #include "lp_data/HConst.h"
 #include "util/HighsHash.h"
-<<<<<<< HEAD
-=======
 #include "util/HighsRandom.h"
->>>>>>> ed66d31c
 
 class HighsCutPool;
 class HighsDomain;
@@ -83,16 +79,6 @@
   std::vector<CliqueVar> cliqueentries;
   std::vector<CliqueSetNode> cliquesets;
 
-<<<<<<< HEAD
-  std::vector<std::pair<int*, int*>> commoncliquestack;
-  std::set<std::pair<int, int>> freespaces;
-  std::vector<int> freeslots;
-  std::vector<Clique> cliques;
-  std::vector<int> cliquesetroot;
-  std::vector<int> sizeTwoCliquesetRoot;
-  std::vector<int> numcliquesvar;
-  std::vector<int> redundantconstraints;
-=======
   std::vector<std::pair<HighsInt*, HighsInt*>> commoncliquestack;
   std::set<std::pair<HighsInt, int>> freespaces;
   std::vector<HighsInt> freeslots;
@@ -101,30 +87,15 @@
   std::vector<HighsInt> sizeTwoCliquesetRoot;
   std::vector<HighsInt> numcliquesvar;
   std::vector<HighsInt> redundantconstraints;
->>>>>>> ed66d31c
   std::vector<CliqueVar> infeasvertexstack;
 
   std::vector<HighsInt> colsubstituted;
   std::vector<Substitution> substitutions;
-<<<<<<< HEAD
-  std::vector<int> deletedrows;
-  std::vector<std::pair<int, CliqueVar>> cliqueextensions;
-  std::vector<uint16_t> cliquehits;
-  std::vector<int> cliquehitinds;
-  std::vector<int> stack;
-
-  // HighsHashTable<std::pair<CliqueVar, CliqueVar>> invertedEdgeCache;
-  HighsHashTable<std::pair<CliqueVar, CliqueVar>, int> sizeTwoCliques;
-
-  std::mt19937 randgen;
-  int nfixings;
-=======
   std::vector<HighsInt> deletedrows;
   std::vector<std::pair<HighsInt, CliqueVar>> cliqueextensions;
   std::vector<uint16_t> cliquehits;
   std::vector<HighsInt> cliquehitinds;
   std::vector<HighsInt> stack;
->>>>>>> ed66d31c
 
   // HighsHashTable<std::pair<CliqueVar, CliqueVar>> invertedEdgeCache;
   HighsHashTable<std::pair<CliqueVar, CliqueVar>, HighsInt> sizeTwoCliques;
@@ -134,12 +105,6 @@
 
   HighsInt splay(HighsInt cliqueid, HighsInt root);
 
-<<<<<<< HEAD
-  int findCommonCliqueId(CliqueVar v1, CliqueVar v2);
-
-  int runCliqueSubsumption(HighsDomain& globaldom,
-                           std::vector<CliqueVar>& clique);
-=======
   void unlink(HighsInt node);
 
   void link(HighsInt node);
@@ -148,7 +113,6 @@
 
   HighsInt runCliqueSubsumption(HighsDomain& globaldom,
                                 std::vector<CliqueVar>& clique);
->>>>>>> ed66d31c
   struct BronKerboschData {
     const std::vector<double>& sol;
     std::vector<CliqueVar> P;
@@ -172,13 +136,8 @@
   void bronKerboschRecurse(BronKerboschData& data, HighsInt Plen,
                            const CliqueVar* X, HighsInt Xlen);
 
-<<<<<<< HEAD
-  void extractCliques(const HighsMipSolver& mipsolver, std::vector<int>& inds,
-                      std::vector<double>& vals,
-=======
   void extractCliques(const HighsMipSolver& mipsolver,
                       std::vector<HighsInt>& inds, std::vector<double>& vals,
->>>>>>> ed66d31c
                       std::vector<int8_t>& complementation, double rhs,
                       HighsInt nbin, std::vector<HighsInt>& perm,
                       std::vector<CliqueVar>& clique, double feastol);
@@ -202,29 +161,16 @@
   bool processNewEdge(HighsDomain& globaldom, CliqueVar v1, CliqueVar v2);
 
   void addClique(const HighsMipSolver& mipsolver, CliqueVar* cliquevars,
-<<<<<<< HEAD
-                 int numcliquevars, bool equality = false,
-                 int origin = HIGHS_CONST_I_INF);
-=======
                  HighsInt numcliquevars, bool equality = false,
                  HighsInt origin = kHighsIInf);
 
   void removeClique(HighsInt cliqueid);
->>>>>>> ed66d31c
 
   void resolveSubstitution(CliqueVar& v) const;
 
   void resolveSubstitution(HighsInt& col, double& val, double& rhs) const;
 
-<<<<<<< HEAD
-  void resolveSubstitution(CliqueVar& v) const;
-
-  void resolveSubstitution(int& col, double& val, double& rhs) const;
-
-  std::vector<int>& getDeletedRows() { return deletedrows; }
-=======
   std::vector<HighsInt>& getDeletedRows() { return deletedrows; }
->>>>>>> ed66d31c
 
   const std::vector<HighsInt>& getDeletedRows() const { return deletedrows; }
 
@@ -234,20 +180,12 @@
     return substitutions;
   }
 
-<<<<<<< HEAD
-  const Substitution* getSubstitution(int col) const {
-=======
   const Substitution* getSubstitution(HighsInt col) const {
->>>>>>> ed66d31c
     return colsubstituted[col] ? &substitutions[colsubstituted[col] - 1]
                                : nullptr;
   }
 
-<<<<<<< HEAD
-  std::vector<std::pair<int, CliqueVar>>& getCliqueExtensions() {
-=======
   std::vector<std::pair<HighsInt, CliqueVar>>& getCliqueExtensions() {
->>>>>>> ed66d31c
     return cliqueextensions;
   }
 
@@ -262,11 +200,6 @@
 
   void extractCliques(HighsMipSolver& mipsolver, bool transformRows = true);
 
-<<<<<<< HEAD
-  void extractObjCliques(HighsMipSolver& mipsolver);
-
-  void vertexInfeasible(HighsDomain& globaldom, int col, int val);
-=======
   void extractCliquesFromCut(const HighsMipSolver& mipsolver,
                              const HighsInt* inds, const double* vals,
                              HighsInt len, double rhs);
@@ -274,7 +207,6 @@
   void extractObjCliques(HighsMipSolver& mipsolver);
 
   void vertexInfeasible(HighsDomain& globaldom, HighsInt col, HighsInt val);
->>>>>>> ed66d31c
 
   bool haveCommonClique(CliqueVar v1, CliqueVar v2) {
     if (v1.col == v2.col) return false;
@@ -285,19 +217,12 @@
                                                     CliqueVar v2) {
     std::pair<const CliqueVar*, int> c{nullptr, 0};
     if (v1 == v2) return c;
-<<<<<<< HEAD
-    int clq = findCommonCliqueId(v1, v2);
-=======
     HighsInt clq = findCommonCliqueId(v1, v2);
->>>>>>> ed66d31c
     if (clq == -1) return c;
 
     c.first = &cliqueentries[cliques[clq].start];
     c.second = cliques[clq].end - cliques[clq].start;
-<<<<<<< HEAD
-=======
     return c;
->>>>>>> ed66d31c
   }
 
   void separateCliques(const HighsMipSolver& mipsolver,
