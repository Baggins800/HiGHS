--- conflicted
+++ resolved
@@ -29,10 +29,10 @@
 #include "mip/HighsRedcostFixing.h"
 #include "mip/HighsSearch.h"
 #include "mip/HighsSeparation.h"
+#include "parallel/HighsParallel.h"
 #include "presolve/HighsPostsolveStack.h"
 #include "presolve/HighsSymmetry.h"
 #include "util/HighsTimer.h"
-#include "parallel/HighsParallel.h"
 
 struct HighsMipSolverData {
   HighsMipSolver& mipsolver;
@@ -132,13 +132,12 @@
     domain.addConflictPool(conflictPool);
   }
 
-<<<<<<< HEAD
-  void startAnalyticCenterComputation(const highs::parallel::TaskGroup& taskGroup);
-  void finishAnalyticCenterComputation(const highs::parallel::TaskGroup& taskGroup);
-=======
+  void startAnalyticCenterComputation(
+      const highs::parallel::TaskGroup& taskGroup);
+  void finishAnalyticCenterComputation(
+      const highs::parallel::TaskGroup& taskGroup);
   double computeNewUpperLimit(double upper_bound, double mip_abs_gap,
                               double mip_rel_gap) const;
->>>>>>> 5b0e9eeb
   bool moreHeuristicsAllowed();
   void removeFixedIndices();
   void init();
