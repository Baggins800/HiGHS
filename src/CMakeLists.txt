--- conflicted
+++ resolved
@@ -1,5 +1,12 @@
-# Source files for ipx, available in both pre-release CMake and FAST_BUILD.
-
+# Define library.
+# Outdated CMake approach: update in progress
+if (NOT FAST_BUILD)
+include_directories(ipm/ipx/src)
+include_directories(ipm/ipx/include)
+include_directories(ipm/basiclu/src)
+include_directories(ipm/basiclu/include)
+
+if (IPX_ON)
 set(basiclu_sources
     ipm/basiclu/src/basiclu_factorize.c
     ipm/basiclu/src/basiclu_solve_dense.c
@@ -62,14 +69,7 @@
     ipm/ipx/src/symbolic_invert.cc
     ipm/ipx/src/timer.cc
     ipm/ipx/src/utils.cc)
-
-# Define library.
-# Outdated CMake approach: update in progress
-if (NOT FAST_BUILD)
-include_directories(ipm/ipx/src)
-include_directories(ipm/ipx/include)
-include_directories(ipm/basiclu/src)
-include_directories(ipm/basiclu/include)
+endif()
 
 set(sources
     ../external/filereaderlp/reader.cpp
@@ -449,14 +449,10 @@
     util/stringutil.cpp
     interfaces/highs_c_api.cpp)
 
-
 target_include_directories(libhighs PUBLIC . ipm/ io/ lp_data/ mip/ simplex/ 
                            presolve/ util/ test/ interfaces/ ../external/)
 target_include_directories(libhighs PUBLIC ${HIGHS_BINARY_DIR})
 
-<<<<<<< HEAD
-set_target_properties(libhighs PROPERTIES PUBLIC_HEADER src/Highs.h)
-=======
 set(headers_fast_build_
     ../external/filereaderlp/builder.hpp
     ../external/filereaderlp/model.hpp
@@ -538,11 +534,7 @@
     install( FILES ${file} DESTINATION include/${dir} )
 endforeach()
 install(FILES ${HIGHS_BINARY_DIR}/HConfig.h DESTINATION include)
->>>>>>> 4194734d
-
-if (${HiGHSRELEASE} ON)
-    target_compile_options(libhighs PRIVATE "-O3" "-DNDEBUG")
-endif()
+
 
 # target_compile_options(libhighs PRIVATE "-Wall")
 # target_compile_options(libhighs PRIVATE "-Wunused")
@@ -568,7 +560,14 @@
 endif()
 
 # set the install rpath to the installed destination
-set_target_properties(highs PROPERTIES INSTALL_RPATH
-    "${CMAKE_INSTALL_PREFIX}/lib")
+if (NOT JULIA)
+    set_target_properties(highs PROPERTIES INSTALL_RPATH
+        "${CMAKE_INSTALL_PREFIX}/lib")
+endif()
+
+if (JULIA)
+    set_target_properties(libhighs PROPERTIES INSTALL_RPATH
+        "${CMAKE_INSTALL_PREFIX}/lib")
+endif()
 
 endif()