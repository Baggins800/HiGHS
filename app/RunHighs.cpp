/* * * * * * * * * * * * * * * * * * * * * * * * * * * * * * * * * * * * */
/*                                                                       */
/*    This file is part of the HiGHS linear optimization suite           */
/*                                                                       */
/*    Written and engineered 2008-2021 at the University of Edinburgh    */
/*                                                                       */
/*    Available as open-source under the MIT License                     */
/*                                                                       */
/*    Authors: Julian Hall, Ivet Galabova, Qi Huangfu, Leona Gottwald    */
/*    and Michael Feldmeier                                              */
/*                                                                       */
/* * * * * * * * * * * * * * * * * * * * * * * * * * * * * * * * * * * * */
/**@file ../app/RunHighs.cpp
 * @brief HiGHS main
 */
#include "Highs.h"
#include "lp_data/HighsRuntimeOptions.h"

void printHighsVersionCopyright(const HighsLogOptions& log_options);
void reportModelStatsOrError(const HighsLogOptions& log_options,
                             const HighsStatus read_status,
                             const HighsModel& model);

int main(int argc, char** argv) {
  // Load user options.
  HighsOptions options;
  std::string model_file;
  printHighsVersionCopyright(options.log_options);

  bool options_ok = loadOptions(argc, argv, options, model_file);
  if (!options_ok) return 0;
  Highs highs;
  //
  // Load the model from model_file
  HighsStatus read_status = highs.readModel(model_file);
  reportModelStatsOrError(options.log_options, read_status, highs.getModel());
  if (read_status == HighsStatus::kError)
    return 1;  // todo: change to read error
  //
  // Pass the option seetings to HiGHS
  highs.passOptions(options);
  //
  // Solve the model
  HighsStatus run_status = highs.run();

  // Possibly write the solution to a file
  if (options.write_solution_to_file)
    highs.writeSolution(options.solution_file, options.write_solution_pretty);

  return (int)run_status;
}

void printHighsVersionCopyright(const HighsLogOptions& log_options) {
  highsLogUser(log_options, HighsLogType::kInfo,
               "Running HiGHS %" HIGHSINT_FORMAT ".%" HIGHSINT_FORMAT
               ".%" HIGHSINT_FORMAT " [date: %s, git hash: %s]\n",
               HIGHS_VERSION_MAJOR, HIGHS_VERSION_MINOR, HIGHS_VERSION_PATCH,
               HIGHS_COMPILATION_DATE, HIGHS_GITHASH);
  highsLogUser(log_options, HighsLogType::kInfo,
               "Copyright (c) 2021 ERGO-Code under MIT licence terms\n");
}

void reportModelStatsOrError(const HighsLogOptions& log_options,
                             const HighsStatus read_status,
                             const HighsModel& model) {
  const HighsLp& lp = model.lp_;
  const HighsHessian& hessian = model.hessian_;
  if (read_status == HighsStatus::kError) {
    highsLogUser(log_options, HighsLogType::kInfo, "Error loading file\n");
  } else {
    HighsInt num_int = 0;
    for (HighsUInt i = 0; i < lp.integrality_.size(); i++)
      if (lp.integrality_[i] != HighsVarType::kContinuous) num_int++;
    std::string problem_type;
    if (hessian.dim_) {
      if (num_int) {
        problem_type = "MIQP";
      } else {
        problem_type = "QP  ";
      }
    } else {
      if (num_int) {
        problem_type = "MIP ";
      } else {
        problem_type = "LP  ";
      }
    }
    const HighsInt a_num_nz = lp.Astart_[lp.numCol_];
    HighsInt q_num_nz = 0;
    if (hessian.dim_) q_num_nz = hessian.q_start_[lp.numCol_];
    if (*log_options.log_dev_level) {
      highsLogDev(log_options, HighsLogType::kInfo, "%4s      : %s\n",
                  problem_type.c_str(), lp.model_name_.c_str());
      highsLogDev(log_options, HighsLogType::kInfo,
                  "Rows      : %" HIGHSINT_FORMAT "\n", lp.numRow_);
      highsLogDev(log_options, HighsLogType::kInfo,
                  "Cols      : %" HIGHSINT_FORMAT "\n", lp.numCol_);
      if (q_num_nz) {
        highsLogDev(log_options, HighsLogType::kInfo,
                    "Matrix Nz : %" HIGHSINT_FORMAT "\n", a_num_nz);
        highsLogDev(log_options, HighsLogType::kInfo,
                    "Hessian Nz: %" HIGHSINT_FORMAT "\n", q_num_nz);
      } else {
        highsLogDev(log_options, HighsLogType::kInfo,
                    "Nonzeros  : %" HIGHSINT_FORMAT "\n", a_num_nz);
      }
      if (num_int)
        highsLogDev(log_options, HighsLogType::kInfo,
                    "Integer  : %" HIGHSINT_FORMAT "\n", num_int);
    } else {
      highsLogUser(log_options, HighsLogType::kInfo, "%s",
                   problem_type.c_str());
      if (lp.model_name_.length())
        highsLogUser(log_options, HighsLogType::kInfo, " %s",
                     lp.model_name_.c_str());
      highsLogUser(log_options, HighsLogType::kInfo,
<<<<<<< HEAD
                   "Nonzeros  : %" HIGHSINT_FORMAT "\n", a_num_nz);
    }
    if (num_int)
      highsLogUser(log_options, HighsLogType::kInfo,
                   "Integer   : %" HIGHSINT_FORMAT "\n", num_int);
=======
                   " has %" HIGHSINT_FORMAT " rows; %" HIGHSINT_FORMAT " cols",
                   lp.numRow_, lp.numCol_);
      if (q_num_nz) {
        highsLogUser(log_options, HighsLogType::kInfo,
                     "; %" HIGHSINT_FORMAT " matrix nonzeros", a_num_nz);
        highsLogUser(log_options, HighsLogType::kInfo,
                     "; %" HIGHSINT_FORMAT " Hessian nonzeros", q_num_nz);
      } else {
        highsLogUser(log_options, HighsLogType::kInfo,
                     "; %" HIGHSINT_FORMAT " nonzeros", a_num_nz);
      }
      if (num_int)
        highsLogUser(log_options, HighsLogType::kInfo,
                     "; %" HIGHSINT_FORMAT " integer variables\n", num_int);
      highsLogUser(log_options, HighsLogType::kInfo, "\n");
    }
>>>>>>> 16672f6b
  }
}<|MERGE_RESOLUTION|>--- conflicted
+++ resolved
@@ -114,13 +114,6 @@
         highsLogUser(log_options, HighsLogType::kInfo, " %s",
                      lp.model_name_.c_str());
       highsLogUser(log_options, HighsLogType::kInfo,
-<<<<<<< HEAD
-                   "Nonzeros  : %" HIGHSINT_FORMAT "\n", a_num_nz);
-    }
-    if (num_int)
-      highsLogUser(log_options, HighsLogType::kInfo,
-                   "Integer   : %" HIGHSINT_FORMAT "\n", num_int);
-=======
                    " has %" HIGHSINT_FORMAT " rows; %" HIGHSINT_FORMAT " cols",
                    lp.numRow_, lp.numCol_);
       if (q_num_nz) {
@@ -137,6 +130,5 @@
                      "; %" HIGHSINT_FORMAT " integer variables\n", num_int);
       highsLogUser(log_options, HighsLogType::kInfo, "\n");
     }
->>>>>>> 16672f6b
   }
 }